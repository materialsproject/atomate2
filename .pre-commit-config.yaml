--- conflicted
+++ resolved
@@ -15,17 +15,6 @@
     args: [--remove]
   - id: end-of-file-fixer
   - id: trailing-whitespace
-<<<<<<< HEAD
-- repo: https://github.com/myint/autoflake
-  rev: v1.7.7
-  hooks:
-  - id: autoflake
-- repo: https://github.com/psf/black
-  rev: 22.10.0
-  hooks:
-  - id: black
-=======
->>>>>>> 8746633b
 - repo: https://github.com/asottile/blacken-docs
   rev: 1.16.0
   hooks:
@@ -53,11 +42,7 @@
   - id: rst-directive-colons
   - id: rst-inline-touching-normal
 - repo: https://github.com/pre-commit/mirrors-mypy
-<<<<<<< HEAD
-  rev: v0.990
-=======
   rev: v1.7.1
->>>>>>> 8746633b
   hooks:
   - id: mypy
     files: ^src/
@@ -66,22 +51,9 @@
     - types-pkg_resources==0.1.2
     - types-paramiko
 - repo: https://github.com/codespell-project/codespell
-<<<<<<< HEAD
-  rev: v2.2.2
-  hooks:
-  - id: codespell
-    stages: [commit, commit-msg]
-    args: [--ignore-words-list, 'titel,statics,ba,nd,te']
-- repo: https://github.com/asottile/pyupgrade
-  rev: v3.2.2
-  hooks:
-    - id: pyupgrade
-      args: [--py38-plus]
-=======
   rev: v2.2.6
   hooks:
   - id: codespell
     stages: [commit, commit-msg]
     args: [--ignore-words-list, 'titel,statics,ba,nd,te,atomate']
-    types_or: [python, rst, markdown]
->>>>>>> 8746633b
+    types_or: [python, rst, markdown]