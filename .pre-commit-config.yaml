default_language_version:
  python: python3
exclude: ^(.github/|tests/test_data/abinit/)
repos:
- repo: https://github.com/charliermarsh/ruff-pre-commit
<<<<<<< HEAD
  rev: v0.7.1
=======
  rev: v0.12.10
>>>>>>> a401cd26
  hooks:
  - id: ruff
    args: [--fix]
    exclude: tutorials/grueneisen_workflow.ipynb
  - id: ruff-format
- repo: https://github.com/pre-commit/pre-commit-hooks
  rev: v6.0.0
  hooks:
  - id: check-yaml
  - id: end-of-file-fixer
  - id: trailing-whitespace
- repo: https://github.com/asottile/pyupgrade
  rev: v3.20.0
  hooks:
    - id: pyupgrade
- repo: https://github.com/asottile/blacken-docs
  rev: 1.19.1
  hooks:
  - id: blacken-docs
    additional_dependencies: [black]
    exclude: README.md
- repo: https://github.com/pre-commit/pygrep-hooks
  rev: v1.10.0
  hooks:
  - id: python-use-type-annotations
  - id: rst-backticks
  - id: rst-directive-colons
  - id: rst-inline-touching-normal
- repo: https://github.com/pre-commit/mirrors-mypy
<<<<<<< HEAD
  rev: v1.13.0
=======
  rev: v1.17.1
>>>>>>> a401cd26
  hooks:
  - id: mypy
    files: ^src/
    additional_dependencies:
    - tokenize-rt==4.1.0
    - types-paramiko
- repo: https://github.com/codespell-project/codespell
  rev: v2.4.1
  hooks:
  - id: codespell
    stages: [pre-commit, commit-msg]
    args: [--ignore-words-list, 'titel,statics,ba,nd,te,atomate']
    types_or: [python, rst, markdown]
- repo: https://github.com/kynan/nbstripout
  rev: 0.8.1
  hooks:
    - id: nbstripout
      args:
        - --drop-empty-cells
        - --strip-init-cells
        - --extra-keys=metadata.kernelspec<|MERGE_RESOLUTION|>--- conflicted
+++ resolved
@@ -3,11 +3,7 @@
 exclude: ^(.github/|tests/test_data/abinit/)
 repos:
 - repo: https://github.com/charliermarsh/ruff-pre-commit
-<<<<<<< HEAD
-  rev: v0.7.1
-=======
   rev: v0.12.10
->>>>>>> a401cd26
   hooks:
   - id: ruff
     args: [--fix]
@@ -37,11 +33,7 @@
   - id: rst-directive-colons
   - id: rst-inline-touching-normal
 - repo: https://github.com/pre-commit/mirrors-mypy
-<<<<<<< HEAD
-  rev: v1.13.0
-=======
   rev: v1.17.1
->>>>>>> a401cd26
   hooks:
   - id: mypy
     files: ^src/
