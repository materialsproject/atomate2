default_language_version:
  python: python3
exclude: ^(.github/|tests/test_data/abinit/)
repos:
- repo: https://github.com/charliermarsh/ruff-pre-commit
<<<<<<< HEAD
  rev: v0.6.9
=======
  rev: v0.7.3
>>>>>>> 5f0bc759
  hooks:
  - id: ruff
    args: [--fix]
  - id: ruff-format
- repo: https://github.com/pre-commit/pre-commit-hooks
  rev: v5.0.0
  hooks:
  - id: check-yaml
  - id: fix-encoding-pragma
    args: [--remove]
  - id: end-of-file-fixer
  - id: trailing-whitespace
- repo: https://github.com/asottile/blacken-docs
<<<<<<< HEAD
  rev: 1.18.0
=======
  rev: 1.19.1
>>>>>>> 5f0bc759
  hooks:
  - id: blacken-docs
    additional_dependencies: [black]
    exclude: README.md
- repo: https://github.com/pre-commit/pygrep-hooks
  rev: v1.10.0
  hooks:
  - id: python-use-type-annotations
  - id: rst-backticks
  - id: rst-directive-colons
  - id: rst-inline-touching-normal
- repo: https://github.com/pre-commit/mirrors-mypy
<<<<<<< HEAD
  rev: v1.11.2
=======
  rev: v1.13.0
>>>>>>> 5f0bc759
  hooks:
  - id: mypy
    files: ^src/
    additional_dependencies:
    - tokenize-rt==4.1.0
    - types-paramiko
- repo: https://github.com/codespell-project/codespell
  rev: v2.3.0
  hooks:
  - id: codespell
    stages: [pre-commit, commit-msg]
    args: [--ignore-words-list, 'titel,statics,ba,nd,te,atomate']
    types_or: [python, rst, markdown]
- repo: https://github.com/kynan/nbstripout
<<<<<<< HEAD
  rev: 0.7.1
=======
  rev: 0.8.0
>>>>>>> 5f0bc759
  hooks:
    - id: nbstripout
      args:
        - --drop-empty-cells
        - --strip-init-cells
        - --extra-keys=metadata.kernelspec<|MERGE_RESOLUTION|>--- conflicted
+++ resolved
@@ -3,11 +3,7 @@
 exclude: ^(.github/|tests/test_data/abinit/)
 repos:
 - repo: https://github.com/charliermarsh/ruff-pre-commit
-<<<<<<< HEAD
-  rev: v0.6.9
-=======
   rev: v0.7.3
->>>>>>> 5f0bc759
   hooks:
   - id: ruff
     args: [--fix]
@@ -21,11 +17,7 @@
   - id: end-of-file-fixer
   - id: trailing-whitespace
 - repo: https://github.com/asottile/blacken-docs
-<<<<<<< HEAD
-  rev: 1.18.0
-=======
   rev: 1.19.1
->>>>>>> 5f0bc759
   hooks:
   - id: blacken-docs
     additional_dependencies: [black]
@@ -38,11 +30,7 @@
   - id: rst-directive-colons
   - id: rst-inline-touching-normal
 - repo: https://github.com/pre-commit/mirrors-mypy
-<<<<<<< HEAD
-  rev: v1.11.2
-=======
   rev: v1.13.0
->>>>>>> 5f0bc759
   hooks:
   - id: mypy
     files: ^src/
@@ -57,11 +45,7 @@
     args: [--ignore-words-list, 'titel,statics,ba,nd,te,atomate']
     types_or: [python, rst, markdown]
 - repo: https://github.com/kynan/nbstripout
-<<<<<<< HEAD
-  rev: 0.7.1
-=======
   rev: 0.8.0
->>>>>>> 5f0bc759
   hooks:
     - id: nbstripout
       args:
