--- conflicted
+++ resolved
@@ -3,11 +3,7 @@
 exclude: ^(.github/|tests/test_data/abinit/)
 repos:
 - repo: https://github.com/charliermarsh/ruff-pre-commit
-<<<<<<< HEAD
-  rev: v0.5.1
-=======
   rev: v0.5.2
->>>>>>> e210b58b
   hooks:
   - id: ruff
     args: [--fix]
