--- conflicted
+++ resolved
@@ -188,7 +188,6 @@
 ## Examples
 
 # Builder
-<<<<<<< HEAD
 
 The `Builder` object is provided by the [maggma](https://github.com/materialsproject/maggma/) toolkit and serves as a data processing step.
 
@@ -260,11 +259,9 @@
         [...]
 ```
 
-In case of the `ElaticBuilder`, the step of getting all the items that shall be processed involves finding all deformation documents with the same formula.
+In case of the `ElasticBuilder`, the step of getting all the items that shall be processed involves finding all deformation documents with the same formula.
 Then during the data and item processing stage, the deformations will be grouped by their parent structures.
 Finally, the processed items are compiled into an ElasticDocument from the group of tasks and the new elastic documents are added to the elasticity store.
-=======
-tbc
-
-#TODO exercises?
->>>>>>> eacce5de
+
+
+#TODO exercises?