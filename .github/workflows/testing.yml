--- conflicted
+++ resolved
@@ -22,14 +22,10 @@
       - name: Install dependencies
         run: |
           python -m pip install --upgrade pip
-<<<<<<< HEAD
-          pip install .[strict,tests,dev,abinit]
-=======
           pip install .[strict]
           pip install .[tests]
           pip install .[dev]
           pip install .[abinit]
->>>>>>> d11fec89
 
       - name: Lint
         run: pre-commit run --all-files --show-diff-on-failure
@@ -58,22 +54,12 @@
       - name: Install dependencies
         run: |
           python -m pip install --upgrade pip
-<<<<<<< HEAD
-<<<<<<< HEAD
-            pip install .[strict,tests,docs]
-=======
-=======
->>>>>>> d11fec89
           pip install .[strict]
           pip install .[tests]
           pip install .[docs]
           pip install .[abinit]
           mkdir -p ~/.abinit/pseudos
           cp -r tests/test_data/abinit/pseudos/ONCVPSP-PBE-SR-PDv0.4 ~/.abinit/pseudos
-<<<<<<< HEAD
->>>>>>> d44808c (Squashed commit of the following:)
-=======
->>>>>>> d11fec89
 
       - name: Test
         env:
