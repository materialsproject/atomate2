name: testing

on:
  push:
    branches: [main]
    tags: ["v*"]
  pull_request:
  workflow_dispatch:
  repository_dispatch:
    types: [pymatgen-ci-trigger]

jobs:
  lint:
    runs-on: ubuntu-latest
    steps:
      - uses: actions/checkout@v4

      - uses: actions/setup-python@v5
        with:
          python-version: "3.9"
          cache: pip
          cache-dependency-path: pyproject.toml

      - uses: pre-commit/action@v3.0.0

  test:
    services:
      local_mongodb:
        image: mongo:4.0
        ports:
          - 27017:27017

    runs-on: ubuntu-latest
    defaults:
      run:
        shell: bash -l {0} # enables conda/mamba env activation by reading bash profile
    strategy:
      matrix:
        python-version: ["3.9", "3.10", "3.11"]

    steps:
      - name: Check out repo
        uses: actions/checkout@v4

      - name: Set up micromamba
        uses: mamba-org/setup-micromamba@main

      - name: Create mamba environment
        run: |
          micromamba create -n a2 python=${{ matrix.python-version }} --yes

      - name: Install uv
        run: micromamba run -n a2 pip install uv

      - name: Install conda dependencies
        run: |
          micromamba install -n a2 -c conda-forge enumlib packmol bader openbabel openff-toolkit==0.16.2 openff-interchange==0.3.22 --yes

      - name: Install dependencies
        run: |
          micromamba activate a2
          python -m pip install --upgrade pip
          mkdir -p ~/.abinit/pseudos
          cp -r tests/test_data/abinit/pseudos/ONCVPSP-PBE-SR-PDv0.4 ~/.abinit/pseudos
<<<<<<< HEAD
          # ase needed to get FrechetCellFilter used by ML force fields
          uv pip install git+https://gitlab.com/ase/ase
          uv pip install .[strict,tests,abinit,classical_md]
          uv pip install torch-runstats
          uv pip install --no-deps nequip==0.5.6
=======
          pip install .[strict,tests,abinit]
          pip install torch-runstats
          pip install --no-deps nequip==0.5.6
>>>>>>> fad93965

      - name: Install pymatgen from master if triggered by pymatgen repo dispatch
        if: github.event_name == 'repository_dispatch' && github.event.action == 'pymatgen-ci-trigger'
        run: |
          micromamba activate a2
          uv pip install --upgrade 'git+https://github.com/materialsproject/pymatgen@${{ github.event.client_payload.pymatgen_ref }}'

      - name: Test Notebooks
        run: | 
          micromamba activate a2
          pytest --nbmake ./tutorials --ignore=./tutorials/openmm_tutorial.ipynb

      - name: Test
        env:
          MP_API_KEY: ${{ secrets.MP_API_KEY }}
        run: |
          micromamba activate a2
          pytest --cov=atomate2 --cov-report=xml --ignore=tests/openff --ignore=tests/openmm 

      - uses: codecov/codecov-action@v1
        if: matrix.python-version == '3.10' && github.repository == 'materialsproject/atomate2'
        with:
          token: ${{ secrets.CODECOV_TOKEN }}
          file: ./coverage.xml

#  test_md:
#    services:
#      local_mongodb:
#        image: mongo:4.0
#        ports:
#          - 27017:27017
#
#    runs-on: ubuntu-latest
#    strategy:
#      matrix:
#        python-version: ["3.9", "3.10", "3.11"]
#
#    steps:
#      - uses: actions/checkout@v4
#
#      - uses: mamba-org/setup-micromamba@main
#
#      - name: Install dependencies
#        run: |
#          micromamba create -n atomate2 python=${{ matrix.python-version }} --yes
#          micromamba install -n atomate2 -c conda-forge --file .github/classical_md_requirements.txt --yes
#          micromamba run -n atomate2 pip install .[strict,tests,classical_md]
#
#      - name: Test
#        run: micromamba run -n atomate2 pytest tests/classical_md/ --cov=atomate2 --cov-report=xml
#
#      - uses: codecov/codecov-action@v1
#        if: matrix.python-version == '3.10' && github.repository == 'materialsproject/atomate2'
#        with:
#          token: ${{ secrets.CODECOV_TOKEN }}
#          file: ./coverage.xml

  docs:
    runs-on: ubuntu-latest

    steps:
      - uses: actions/checkout@v4

      - uses: actions/setup-python@v5
        with:
          python-version: "3.10"
          cache: pip
          cache-dependency-path: pyproject.toml

      - name: Install dependencies
        run: |
          python -m pip install --upgrade pip
          pip install .[strict,docs]

      - name: Build
        run: sphinx-build docs docs_build

  automerge:
    needs: [lint, test, docs]
    runs-on: ubuntu-latest

    permissions:
      pull-requests: write
      contents: write

    steps:
      - uses: fastify/github-action-merge-dependabot@v3<|MERGE_RESOLUTION|>--- conflicted
+++ resolved
@@ -62,17 +62,9 @@
           python -m pip install --upgrade pip
           mkdir -p ~/.abinit/pseudos
           cp -r tests/test_data/abinit/pseudos/ONCVPSP-PBE-SR-PDv0.4 ~/.abinit/pseudos
-<<<<<<< HEAD
-          # ase needed to get FrechetCellFilter used by ML force fields
-          uv pip install git+https://gitlab.com/ase/ase
           uv pip install .[strict,tests,abinit,classical_md]
           uv pip install torch-runstats
           uv pip install --no-deps nequip==0.5.6
-=======
-          pip install .[strict,tests,abinit]
-          pip install torch-runstats
-          pip install --no-deps nequip==0.5.6
->>>>>>> fad93965
 
       - name: Install pymatgen from master if triggered by pymatgen repo dispatch
         if: github.event_name == 'repository_dispatch' && github.event.action == 'pymatgen-ci-trigger'
