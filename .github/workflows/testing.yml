--- conflicted
+++ resolved
@@ -71,11 +71,7 @@
           python -m pip install --upgrade pip
           mkdir -p ~/.abinit/pseudos
           cp -r tests/test_data/abinit/pseudos/ONCVPSP-PBE-SR-PDv0.4 ~/.abinit/pseudos
-<<<<<<< HEAD
-          uv pip install .[strict,strict-forcefields,tests,abinit,approxneb,pheasy]
-=======
-          uv pip install .[strict,strict-forcefields,tests,abinit,approxneb,aims]
->>>>>>> f34b5856
+          uv pip install .[strict,strict-forcefields,tests,abinit,approxneb,aims,pheasy]
           uv pip install torch-runstats torch_dftd
           uv pip install --no-deps nequip==0.5.6
           
