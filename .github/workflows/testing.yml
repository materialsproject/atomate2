name: testing

on:
  push:
    branches: [main]
    tags: ["v*"]
  pull_request:
  workflow_dispatch:
  repository_dispatch:
    types: [pymatgen-ci-trigger]

jobs:
  lint:
    runs-on: ubuntu-latest
    steps:
      - uses: actions/checkout@v4

      - uses: actions/setup-python@v5
        with:
          python-version: "3.9"
          cache: pip
          cache-dependency-path: pyproject.toml

      - uses: pre-commit/action@v3.0.0

  test:
    services:
      local_mongodb:
        image: mongo:4.0
        ports:
          - 27017:27017

    runs-on: ubuntu-latest
    defaults:
      run:
        shell: bash -l {0} # enables conda/mamba env activation by reading bash profile
    strategy:
      matrix:
        python-version: ["3.9", "3.10", "3.11"]
        split: [1, 2, 3]

    steps:
      - name: Check out repo
        uses: actions/checkout@v4

      - name: Set up micromamba
        uses: mamba-org/setup-micromamba@main

      - name: Create mamba environment
        run: |
          micromamba create -n a2 python=${{ matrix.python-version }} --yes

      - name: Install uv
        run: micromamba run -n a2 pip install uv

      - name: Install conda dependencies
        run: |
          micromamba install -n a2 -c conda-forge enumlib packmol bader openbabel openff-toolkit==0.16.2 openff-interchange==0.3.22 --yes

      - name: Install dependencies
        run: |
          micromamba activate a2
          python -m pip install --upgrade pip
          mkdir -p ~/.abinit/pseudos
          cp -r tests/test_data/abinit/pseudos/ONCVPSP-PBE-SR-PDv0.4 ~/.abinit/pseudos
          uv pip install .[strict,strict-forcefields,tests,abinit]
          uv pip install torch-runstats
          uv pip install --no-deps nequip==0.5.6

      - name: Install pymatgen from master if triggered by pymatgen repo dispatch
        if: github.event_name == 'repository_dispatch' && github.event.action == 'pymatgen-ci-trigger'
        run: |
          micromamba activate a2
          uv pip install --upgrade 'git+https://github.com/materialsproject/pymatgen@${{ github.event.client_payload.pymatgen_ref }}'

      - name: Test split ${{ matrix.split }}
        env:
          MP_API_KEY: ${{ secrets.MP_API_KEY }}
<<<<<<< HEAD
        # regenerate durations file with `pytest --store-durations --durations-path tests/.pytest-split-durations`
        # Note the use of `--splitting-algorithm least_duration`.
        # This helps prevent a test split having no tests to run, and then the GH action failing, see:
        # https://github.com/jerry-git/pytest-split/issues/95
        # However this `splitting-algorithm` means that tests cannot depend sensitively on the order they're executed in.
        run: pytest --splits 3 --group ${{ matrix.split }} --durations-path tests/.pytest-split-durations --splitting-algorithm least_duration --ignore=tests/ase --cov=atomate2 --cov-report=xml
=======
        run: |
          micromamba activate a2
          pytest --ignore=tests/ase --cov=atomate2 --cov-report=xml
>>>>>>> 481a9c9a

      - uses: codecov/codecov-action@v1
        if: matrix.python-version == '3.10' && github.repository == 'materialsproject/atomate2'
        with:
          token: ${{ secrets.CODECOV_TOKEN }}
          file: ./coverage.xml

  test-notebooks-and-ase:
    # It seems like anything torch-dependent and tblite can't be installed in the same environment
    # without the tblite tests failing in CI, see, e.g.:
    # https://github.com/tblite/tblite/issues/116
    # Outside of CI, having torch installed but not loaded seems not to affect tblite
    # Set off ASE tests here, where tblite-dependent tests live
    services:
      local_mongodb:
        image: mongo:4.0
        ports:
          - 27017:27017

    runs-on: ubuntu-latest
    defaults:
      run:
        shell: bash -l {0} # enables conda/mamba env activation by reading bash profile
    strategy:
      matrix:
        python-version: ["3.9", "3.10", "3.11"]

    steps:
      - name: Check out repo
        uses: actions/checkout@v4

      - name: Set up micromamba
        uses: mamba-org/setup-micromamba@main

      - name: Create mamba environment
        run: |
          micromamba create -n a2 python=${{ matrix.python-version }} --yes

      - name: Install uv
        run: micromamba run -n a2 pip install uv

      - name: Install conda dependencies
        run: |
          micromamba install -n a2 -c conda-forge enumlib packmol bader openbabel openff-toolkit==0.16.2 openff-interchange==0.3.22 --yes

      - name: Install dependencies
        run: |
          micromamba activate a2
          python -m pip install --upgrade pip
          uv pip install .[strict,tests]

      - name: Install pymatgen from master if triggered by pymatgen repo dispatch
        if: github.event_name == 'repository_dispatch' && github.event.action == 'pymatgen-ci-trigger'
        run: uv pip install --upgrade 'git+https://github.com/materialsproject/pymatgen@${{ github.event.client_payload.pymatgen_ref }}'

      - name: Test Notebooks
        run: |
          micromamba activate a2
          pytest --nbmake ./tutorials --ignore=./tutorials/openmm_tutorial.ipynb

      - name: Test ASE
        env:
          MP_API_KEY: ${{ secrets.MP_API_KEY }}
        run: |
          micromamba activate a2
          pytest --cov=atomate2 --cov-report=xml tests/ase

      - uses: codecov/codecov-action@v1
        if: matrix.python-version == '3.10' && github.repository == 'materialsproject/atomate2'
        with:
          token: ${{ secrets.CODECOV_TOKEN }}
          file: ./coverage.xml

  docs:
    runs-on: ubuntu-latest

    steps:
      - uses: actions/checkout@v4

      - uses: actions/setup-python@v5
        with:
          python-version: "3.10"
          cache: pip
          cache-dependency-path: pyproject.toml

      - name: Install dependencies
        run: |
          python -m pip install --upgrade pip
          pip install .[strict,strict-forcefields,docs]

      - name: Build
        run: sphinx-build docs docs_build

  automerge:
    needs: [lint, test, docs]
    runs-on: ubuntu-latest

    permissions:
      pull-requests: write
      contents: write

    steps:
      - uses: fastify/github-action-merge-dependabot@v3<|MERGE_RESOLUTION|>--- conflicted
+++ resolved
@@ -76,18 +76,15 @@
       - name: Test split ${{ matrix.split }}
         env:
           MP_API_KEY: ${{ secrets.MP_API_KEY }}
-<<<<<<< HEAD
+
         # regenerate durations file with `pytest --store-durations --durations-path tests/.pytest-split-durations`
         # Note the use of `--splitting-algorithm least_duration`.
         # This helps prevent a test split having no tests to run, and then the GH action failing, see:
         # https://github.com/jerry-git/pytest-split/issues/95
         # However this `splitting-algorithm` means that tests cannot depend sensitively on the order they're executed in.
-        run: pytest --splits 3 --group ${{ matrix.split }} --durations-path tests/.pytest-split-durations --splitting-algorithm least_duration --ignore=tests/ase --cov=atomate2 --cov-report=xml
-=======
         run: |
           micromamba activate a2
-          pytest --ignore=tests/ase --cov=atomate2 --cov-report=xml
->>>>>>> 481a9c9a
+          pytest --splits 3 --group ${{ matrix.split }} --durations-path tests/.pytest-split-durations --splitting-algorithm least_duration --ignore=tests/ase --cov=atomate2 --cov-report=xml
 
       - uses: codecov/codecov-action@v1
         if: matrix.python-version == '3.10' && github.repository == 'materialsproject/atomate2'
