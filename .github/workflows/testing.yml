--- conflicted
+++ resolved
@@ -42,30 +42,12 @@
         with:
           python-version: ${{ matrix.python-version }}
 
-<<<<<<< HEAD
-=======
-      - name: Install enumlib
-        run: |
-          cd ..
-          git clone --recursive https://github.com/msg-byu/enumlib.git
-          cd enumlib/symlib/src
-          export F90=gfortran
-          make
-          cd ../../src
-          make enum.x
-          sudo mv enum.x /usr/local/bin/
-          cd ..
-          sudo cp aux_src/makeStr.py /usr/local/bin/
-        continue-on-error: true # This is not critical to succeed.
-
->>>>>>> df7c7699
       - name: Install dependencies
         run: |
           python -m pip install --upgrade pip
           mkdir -p ~/.abinit/pseudos
           cp -r tests/test_data/abinit/pseudos/ONCVPSP-PBE-SR-PDv0.4 ~/.abinit/pseudos
           # ase needed to get FrechetCellFilter used by ML force fields
-<<<<<<< HEAD
           pip install --no-cache-dir git+https://gitlab.com/ase/ase
           pip install --no-cache-dir .[strict,tests,abinit]
           pip install --no-cache-dir torch-runstats
@@ -74,12 +56,6 @@
       - name: Install pymatgen from master if triggered by pymatgen repo dispatch
         if: github.event_name == 'repository_dispatch' && github.event.action == 'pymatgen-ci-trigger'
         run: pip install --upgrade 'git+https://github.com/materialsproject/pymatgen@${{ github.event.client_payload.pymatgen_ref }}'
-=======
-          pip install git+https://gitlab.com/ase/ase
-          pip install .[strict,tests,abinit]
-          pip install torch-runstats
-          pip install --no-deps nequip==0.5.6
->>>>>>> df7c7699
 
       - name: Test
         env:
