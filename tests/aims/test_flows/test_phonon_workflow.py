--- conflicted
+++ resolved
@@ -184,9 +184,6 @@
     assert output.heat_capacities[0] == 0.0
     assert np.round(output.heat_capacities[-1], 2) == 23.06
     assert output.phonopy_settings.schema_json() == json.dumps(phonopy_settings_schema)
-<<<<<<< HEAD
-    assert np.round(output.phonon_bandstructure.bands[-1, 0], 2) == 14.41
-=======
     assert np.round(output.phonon_bandstructure.bands[-1, 0], 2) == 14.41
 
 
@@ -337,5 +334,4 @@
     assert np.round(output.phonon_bandstructure.bands[-1, 0], 2) == 15.02
 
     if aims_sd is not None:
-        SETTINGS["AIMS_SPECIES_DIR"] = aims_sd
->>>>>>> 4b713097
+        SETTINGS["AIMS_SPECIES_DIR"] = aims_sd