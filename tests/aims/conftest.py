--- conflicted
+++ resolved
@@ -45,7 +45,7 @@
     )
 
 
-<<<<<<< HEAD
+
 @pytest.fixture()
 def nacl():
     return Structure(
@@ -62,9 +62,6 @@
 
 
 @pytest.fixture()
-=======
-@pytest.fixture
->>>>>>> 1ebc9a77
 def o2():
     return Molecule(species=["O", "O"], coords=[[0, 0, 0.622978], [0, 0, -0.622978]])
 
