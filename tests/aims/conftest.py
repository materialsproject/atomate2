from __future__ import annotations

import logging
import os
from pathlib import Path
from typing import TYPE_CHECKING, Literal

import pytest
from pymatgen.core import Lattice, Molecule, Structure
from pymatgen.io.aims.sets.base import AimsInputGenerator

import atomate2.aims.jobs.base
import atomate2.aims.run
from atomate2.common.files import gunzip_files

if TYPE_CHECKING:
    from collections.abc import Sequence


_REF_PATHS = {}
_FAKE_RUN_AIMS_KWARGS = {}
_VFILES = "control.in"


logger = logging.getLogger(__name__)


def pytest_addoption(parser):
    parser.addoption(
        "--generate-test-data",
        action="store_true",
        help="Runs FHI-aims to create test data;"
        " runs tests against the created outputs",
    )


<<<<<<< HEAD
@pytest.fixture()
def mg2mn4o8():
    return Structure(
        lattice=Lattice(
            [
                [5.06882343, 0.00012488, -2.66110167],
                [-1.39704234, 4.87249911, -2.66110203],
                [0.00986091, 0.01308528, 6.17649359],
            ]
        ),
        species=[
            "Mg",
            "Mg",
            "Mn",
            "Mn",
            "Mn",
            "Mn",
            "O",
            "O",
            "O",
            "O",
            "O",
            "O",
            "O",
            "O",
        ],
        coords=[
            [0.37489726, 0.62510274, 0.75000002],
            [0.62510274, 0.37489726, 0.24999998],
            [-0.00000000, -0.00000000, 0.50000000],
            [-0.00000000, 0.50000000, 0.00000000],
            [0.50000000, -0.00000000, 0.50000000],
            [-0.00000000, -0.00000000, 0.00000000],
            [0.75402309, 0.77826750, 0.50805882],
            [0.77020285, 0.24594779, 0.99191316],
            [0.22173254, 0.24597689, 0.99194116],
            [0.24597691, 0.22173250, 0.49194118],
            [0.24594765, 0.77020288, 0.49191313],
            [0.22979715, 0.75405221, 0.00808684],
            [0.75405235, 0.22979712, 0.50808687],
            [0.77826746, 0.75402311, 0.00805884],
        ],
        site_properties={"magmom": [0, 0, 5, 5, 5, 5, 0, 0, 0, 0, 0, 0, 0, 0]},
    )


@pytest.fixture()
=======
@pytest.fixture
>>>>>>> f1894c1d
def si():
    return Structure(
        lattice=Lattice(
            [[0.0, 2.715, 2.715], [2.715, 0.0, 2.715], [2.715, 2.715, 0.0]]
        ),
        species=["Si", "Si"],
        coords=[[0, 0, 0], [0.25, 0.25, 0.25]],
    )


@pytest.fixture
def nacl():
    return Structure(
        lattice=Lattice(
            [
                [3.422015, 0.0, 1.975702],
                [1.140671, 3.226306, 1.975702],
                [0.0, 0.0, 3.951402],
            ]
        ),
        species=["Na", "Cl"],
        coords=[[0, 0, 0], [0.5, 0.5, 0.5]],
    )


@pytest.fixture
def o2():
    return Molecule(species=["O", "O"], coords=[[0, 0, 0.622978], [0, 0, -0.622978]])


@pytest.fixture(scope="session")
def species_dir():
    return Path(__file__).resolve().parent / "species_dir"


@pytest.fixture(scope="session")
def ref_path():
    from pathlib import Path

    module_dir = Path(__file__).resolve().parents[1]
    test_dir = module_dir / "test_data/aims/"
    return test_dir.resolve()


@pytest.fixture
def should_mock_aims(request):
    try:
        return not request.config.getoption("--generate-test-data")
    except ValueError:
        return True


@pytest.fixture
def mock_aims(monkeypatch, ref_path, should_mock_aims):
    """
    This fixture allows one to mock (fake) running FHI-aims.

    To use the fixture successfully, the following steps must be followed:
    1. "mock_aims" should be included as an argument to any test that would like to use
       its functionally.
    2. For each job in your workflow, you should prepare a reference directory
       containing two folders "inputs" (containing the reference input files expected
       to be produced by write_aims_input_set) and "outputs" (containing the expected
       output files to be produced by run_aims). These files should reside in a
       subdirectory of "tests/test_data/aims".
    3. Create a dictionary mapping each job name to its reference directory. Note that
       you should supply the reference directory relative to the "tests/test_data/aims"
       folder. For example, if your calculation has one job named "static" and the
       reference files are present in "tests/test_data/aims/Si_static", the dictionary
       would look like: ``{"static": "Si_static"}``.
    4. Optional (does not work yet): create a dictionary mapping each job name to
       custom keyword arguments that will be supplied to fake_run_aims.
       This way you can configure which control.in settings are expected for each job.
       For example, if your calculation has one job named "static" and you wish to
       validate that "xc" is set correctly in the control.in, your dictionary would
       look like
       ``{"static": {"input_settings": {"relativistic": "atomic_zora scalar"}}``.
    5. Inside the test function, call `mock_aims(ref_paths, fake_aims_kwargs)`, where
       ref_paths is the dictionary created in step 3 and fake_aims_kwargs is the
       dictionary created in step 4.
    6. Run your aims job after calling `mock_aims`.

    For examples, see the tests in tests/aims/jobs/core.py.
    """

    def mock_run_aims(*args, **kwargs):
        from jobflow import CURRENT_JOB

        name = CURRENT_JOB.job.name
        ref_dir = ref_path / _REF_PATHS[name]
        fake_run_aims(ref_dir, **_FAKE_RUN_AIMS_KWARGS.get(name, {}))

    get_input_set_orig = AimsInputGenerator.get_input_set

    def generate_test_data(*args, **kwargs):
        """A monkey patch for atomate2.aims.run.run_aims

        Runs the actual executable and copies inputs and outputs to the
        test data directory
        """
        import shutil

        from jobflow import CURRENT_JOB

        input_files = ["control.in", "geometry.in", "parameters.json"]
        name = CURRENT_JOB.job.name
        ref_dir = ref_path / _REF_PATHS[name]
        # running aims
        atomate2.aims.run.run_aims()
        # copy output files
        output_files = [f for f in Path.cwd().glob("*") if f.name not in input_files]
        shutil.rmtree(ref_dir, ignore_errors=True)
        os.makedirs(ref_dir / "inputs")
        os.makedirs(ref_dir / "outputs")
        for f in input_files:
            shutil.copy(Path.cwd() / f, ref_dir / "inputs")
        for f in output_files:
            shutil.copy(f, ref_dir / "outputs")

    def mock_get_input_set(self, *args, **kwargs):
        return get_input_set_orig(self, *args, **kwargs)

    if should_mock_aims:
        monkeypatch.setattr(atomate2.aims.run, "run_aims", mock_run_aims)
        monkeypatch.setattr(atomate2.aims.jobs.base, "run_aims", mock_run_aims)
        monkeypatch.setattr(AimsInputGenerator, "get_input_set", mock_get_input_set)
    else:
        monkeypatch.setattr(atomate2.aims.jobs.base, "run_aims", generate_test_data)

    def _run(ref_paths, fake_run_aims_kwargs=None):
        if fake_run_aims_kwargs is None:
            fake_run_aims_kwargs = {}

        _REF_PATHS.update(ref_paths)
        _FAKE_RUN_AIMS_KWARGS.update(fake_run_aims_kwargs)

    yield _run

    monkeypatch.undo()
    _REF_PATHS.clear()
    _FAKE_RUN_AIMS_KWARGS.clear()


def fake_run_aims(
    ref_path: str | Path,
    input_settings: Sequence[str] = (),
    check_inputs: Sequence[Literal["control.in"]] = _VFILES,
    clear_inputs: bool = False,
):
    """
    Emulate running aims and validate aims input files.

    Parameters
    ----------
    ref_path
        Path to reference directory with aims input files in the folder named 'inputs'
        and output files in the folder named 'outputs'.
    input_settings
        A list of input settings to check.
    check_inputs
        A list of aims input files to check. Supported options are "aims.inp"
    clear_inputs
        Whether to clear input files before copying in the reference aims outputs.
    """
    logger.info("Running fake aims.")

    ref_path = Path(ref_path)

    logger.info("Verified inputs successfully")

    if clear_inputs:
        clear_aims_inputs()

    copy_aims_outputs(ref_path)
    gunzip_files(
        include_files=list(Path.cwd().glob("*")),
        allow_missing=True,
    )

    # pretend to run aims by copying pre-generated outputs from reference dir
    logger.info("Generated fake aims outputs")


def clear_aims_inputs():
    for aims_file in ("control.in", "geometry.in", "parameters.json"):
        if Path(aims_file).exists():
            Path(aims_file).unlink()
    logger.info("Cleared aims inputs")


def copy_aims_outputs(ref_path: str | Path):
    import shutil

    output_path = ref_path / "outputs"
    for output_file in output_path.iterdir():
        if output_file.is_file():
            shutil.copy(output_file, ".")<|MERGE_RESOLUTION|>--- conflicted
+++ resolved
@@ -34,7 +34,6 @@
     )
 
 
-<<<<<<< HEAD
 @pytest.fixture()
 def mg2mn4o8():
     return Structure(
@@ -80,11 +79,6 @@
         site_properties={"magmom": [0, 0, 5, 5, 5, 5, 0, 0, 0, 0, 0, 0, 0, 0]},
     )
 
-
-@pytest.fixture()
-=======
-@pytest.fixture
->>>>>>> f1894c1d
 def si():
     return Structure(
         lattice=Lattice(
