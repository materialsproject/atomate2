--- conflicted
+++ resolved
@@ -43,10 +43,7 @@
     "Eewald": -16901.4696647211094387 * Ha_to_eV,
     "nSlices": 1,
     "t_s": 165.87,
-<<<<<<< HEAD
-=======
     "iter_type": None
->>>>>>> 1046228a
 }
 
 example_latmin_known = {
@@ -80,10 +77,7 @@
     "Eewald": -214.7213057123609019 * Ha_to_eV,
     "nSlices": 7,
     "t_s": 314.16,
-<<<<<<< HEAD
-=======
     "iter_type": "LatticeMinimize",
->>>>>>> 1046228a
 }
 
 example_ionmin_known = {
@@ -117,22 +111,19 @@
     "Eewald": 38803.1912795634780196 * Ha_to_eV,
     "nSlices": 1,
     "t_s": 2028.57,
-<<<<<<< HEAD
-=======
     "iter_type": "IonicMinimize",
->>>>>>> 1046228a
 }
 
-
-@pytest.mark.parametrize(
-    "filename,known",
-    [
-        (ex_files_dir / Path("example_sp.out"), example_sp_known),
-        (ex_files_dir / Path("example_latmin.out"), example_latmin_known),
-        (ex_files_dir / Path("example_ionmin.out"), example_ionmin_known),
-    ],
-)
-def test_JDFTXOutfile_fromfile(filename: PathLike, known: dict):
+@pytest.mark.parametrize("filename,known", 
+                         [(ex_files_dir / Path("example_sp.out"), example_sp_known),
+                          (ex_files_dir / Path("example_latmin.out"), example_latmin_known),
+                          (ex_files_dir / Path("example_ionmin.out"), example_ionmin_known),
+                           ]
+                                             )
+def test_JDFTXOutfile_fromfile(
+    filename: PathLike,
+    known: dict
+    ):
     # filename = ex_files_dir / Path("jdftx.out")
     jout = JDFTXOutfile.from_file(filename)
     assert jout.Nspin == known["Nspin"]
