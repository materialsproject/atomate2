from __future__ import annotations

import logging
from hashlib import md5
from pathlib import Path
from typing import TYPE_CHECKING, Literal

import pytest

if TYPE_CHECKING:
    from collections.abc import Sequence

logger = logging.getLogger("atomate2")

_VFILES = "cp2k.inp"
_REF_PATHS = {}
_FAKE_RUN_CP2K_KWARGS = {}


@pytest.fixture(autouse=True)
def patch_settings(monkeypatch, test_dir):
    settings = {
        "PMG_CP2K_DATA_DIR": Path(test_dir / "cp2k/data"),
        "PMG_DEFAULT_CP2K_FUNCTIONAL": "PBE",
        "PMG_DEFAULT_CP2K_BASIS_TYPE": "DZVP-MOLOPT",
        "PMG_DEFAULT_CP2K_AUX_BASIS_TYPE": "pFIT",
    }
    monkeypatch.setattr("pymatgen.io.cp2k.sets.SETTINGS", settings)


@pytest.fixture(scope="session")
def basis_and_potential():
    return {
        "basis_and_potential": {
            "Si": {
                "basis": "DZVP-MOLOPT-SR-GTH",
                "potential": "GTH-PBE-q4",
                "aux_basis": "pFIT3",
            }
        }
    }


@pytest.fixture(scope="session")
def cp2k_test_dir(test_dir):
    return test_dir / "cp2k"


@pytest.fixture(scope="session")
def cp2k_test_inputs(test_dir):
    return Path(test_dir / "cp2k").glob("*/inputs")


@pytest.fixture(scope="session")
def cp2k_test_outputs(test_dir):
    return Path(test_dir / "cp2k").glob("*/outputs")


@pytest.fixture
<<<<<<< HEAD
=======
def cp2k_output_path(test_dir):
    """Get path to test CP2K output file."""
    return f"{test_dir}/cp2k/Si_static_test/outputs/cp2k.out.gz"


@pytest.fixture
>>>>>>> 5f0bc759
def mock_cp2k(monkeypatch, cp2k_test_dir):
    """
    This fixture allows one to mock (fake) running CP2K.

    It works by monkeypatching (replacing) calls to run_cp2k and
    Cp2kInputSet.write_inputs with versions that will work when the cp2k executables or
    POTCAR files are not present.

    The primary idea is that instead of running CP2K to generate the output files,
    reference files will be copied into the directory instead. As we do not want to
    test whether CP2K is giving the correct output rather that the calculation inputs
    are generated correctly and that the outputs are parsed properly, this should be
    sufficient for our needs.

    To use the fixture successfully, the following steps must be followed:
    1. "mock_cp2k" should be included as an argument to any test that would like to use
       its functionally.
    2. For each job in your workflow, you should prepare a reference directory
       containing two folders "inputs" (containing the reference input files expected
       to be produced by write_cp2k_input_set) and "outputs" (containing the expected
       output files to be produced by run_cp2k). These files should reside in a
       subdirectory of "tests/test_data/cp2k".
    3. Create a dictionary mapping each job name to its reference directory. Note that
       you should supply the reference directory relative to the "tests/test_data/cp2k"
       folder. For example, if your calculation has one job named "static" and the
       reference files are present in "tests/test_data/cp2k/Si_static", the dictionary
       would look like: ``{"static": "Si_static"}``.
    4. Optional: create a dictionary mapping each job name to custom keyword arguments
       that will be supplied to fake_run_cp2k. This way you can configure which incar
       settings are expected for each job. For example, if your calculation has one job
       named "static" and you wish to validate that "NSW" is set correctly in the INCAR,
       your dictionary would look like ``{"static": {"incar_settings": {"NSW": 0}}``.
    5. Inside the test function, call `mock_cp2k(ref_paths, fake_cp2k_kwargs)`, where
       ref_paths is the dictionary created in step 3 and fake_cp2k_kwargs is the
       dictionary created in step 4.
    6. Run your cp2k job after calling `mock_cp2k`.

    For examples, see the tests in tests/cp2k/jobs/core.py.
    """
    import atomate2.cp2k.jobs.base
    import atomate2.cp2k.run
    from atomate2.cp2k.sets.base import Cp2kInputGenerator

    def mock_run_cp2k(*args, **kwargs):
        from jobflow import CURRENT_JOB

        name = CURRENT_JOB.job.name
        ref_path = cp2k_test_dir / _REF_PATHS[name]
        fake_run_cp2k(ref_path, **_FAKE_RUN_CP2K_KWARGS.get(name, {}))

    get_input_set_orig = Cp2kInputGenerator.get_input_set

    def mock_get_input_set(self, *args, **kwargs):
        return get_input_set_orig(self, *args, **kwargs)

    monkeypatch.setattr(atomate2.cp2k.run, "run_cp2k", mock_run_cp2k)
    monkeypatch.setattr(atomate2.cp2k.jobs.base, "run_cp2k", mock_run_cp2k)
    monkeypatch.setattr(Cp2kInputGenerator, "get_input_set", mock_get_input_set)

    def _run(ref_paths, fake_run_cp2k_kwargs=None):
        if fake_run_cp2k_kwargs is None:
            fake_run_cp2k_kwargs = {}

        _REF_PATHS.update(ref_paths)
        _FAKE_RUN_CP2K_KWARGS.update(fake_run_cp2k_kwargs)

    yield _run

    monkeypatch.undo()
    _REF_PATHS.clear()
    _FAKE_RUN_CP2K_KWARGS.clear()


def fake_run_cp2k(
    ref_path: str | Path,
    input_settings: Sequence[str] = (),
    check_inputs: Sequence[Literal["cp2k.inp"]] = _VFILES,
    clear_inputs: bool = True,
) -> None:
    """
    Emulate running CP2K and validate CP2K input files.

    Parameters
    ----------
    ref_path
        Path to reference directory with CP2K input files in the folder named 'inputs'
        and output files in the folder named 'outputs'.
    input_settings
        A list of input settings to check.
    check_inputs
        A list of cp2k input files to check. Supported options are "cp2k.inp"
    clear_inputs
        Whether to clear input files before copying in the reference CP2K outputs.
    """
    logger.info("Running fake CP2K.")

    ref_path = Path(ref_path)

    if "incar" in check_inputs:
        check_input(ref_path, input_settings)

    logger.info("Verified inputs successfully")

    if clear_inputs:
        clear_cp2k_inputs()

    copy_cp2k_outputs(ref_path)

    # pretend to run cp2k by copying pre-generated outputs from reference dir
    logger.info("Generated fake cp2k outputs")


@pytest.fixture
def check_input():
    from pymatgen.io.cp2k.inputs import Cp2kInput

    def _check_input(ref_path, user_input: Cp2kInput):
        ref_input = Cp2kInput.from_file(ref_path / "inputs" / "cp2k.inp")
        user_input.verbosity(verbosity=False)
        ref_input.verbosity(verbosity=False)
        user_string = " ".join(user_input.get_str().lower().split())
        user_hash = md5(user_string.encode("utf-8")).hexdigest()

        ref_string = " ".join(ref_input.get_str().lower().split())
        ref_hash = md5(ref_string.encode("utf-8")).hexdigest()

        if ref_hash != user_hash:
            raise ValueError("Cp2k Inputs do not match!")

    return _check_input


def clear_cp2k_inputs():
    for cp2k_file in ("cp2k.inp", "cp2k.out"):
        if Path(cp2k_file).exists():
            Path(cp2k_file).unlink()
    logger.info("Cleared cp2k inputs")


def copy_cp2k_outputs(ref_path: str | Path):
    import shutil

    output_path = ref_path / "outputs"
    for output_file in output_path.iterdir():
        if output_file.is_file():
            shutil.copy(output_file, ".")<|MERGE_RESOLUTION|>--- conflicted
+++ resolved
@@ -57,15 +57,12 @@
 
 
 @pytest.fixture
-<<<<<<< HEAD
-=======
 def cp2k_output_path(test_dir):
     """Get path to test CP2K output file."""
     return f"{test_dir}/cp2k/Si_static_test/outputs/cp2k.out.gz"
 
 
 @pytest.fixture
->>>>>>> 5f0bc759
 def mock_cp2k(monkeypatch, cp2k_test_dir):
     """
     This fixture allows one to mock (fake) running CP2K.
