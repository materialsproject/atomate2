--- conflicted
+++ resolved
@@ -194,13 +194,9 @@
 
 @pytest.mark.parametrize("dispersion", [False, True])
 @mace_paths
-<<<<<<< HEAD
-def test_mace_static_maker(si_structure: Structure, model):
-=======
 def test_mace_static_maker(si_structure: Structure, dispersion: bool, model):
     from ase.calculators.mixing import SumCalculator
 
->>>>>>> 34dcf1c9
     # generate job
     # NOTE the test model is not trained on Si, so the energy is not accurate
     maker = ForceFieldStaticMaker(
@@ -594,7 +590,6 @@
                     -1.48095100627188e-08,
                     1.4890859212357554e-08,
                     -1.3900343986961161e-08,
-<<<<<<< HEAD
                 ],
                 [
                     -2.537854015827179e-08,
@@ -604,17 +599,6 @@
                 [-1.6423359738837462e-07, 3.684544935822487e-08, 9.218013019562932e-08],
                 [3.1315721571445465e-08, -5.173503936362067e-08, 6.400246377324947e-08],
                 [
-=======
-                ],
-                [
-                    -2.537854015827179e-08,
-                    -4.167171141489234e-08,
-                    -6.322088808019544e-08,
-                ],
-                [-1.6423359738837462e-07, 3.684544935822487e-08, 9.218013019562932e-08],
-                [3.1315721571445465e-08, -5.173503936362067e-08, 6.400246377324947e-08],
-                [
->>>>>>> 34dcf1c9
                     8.026836439967155e-08,
                     -2.9673151047404644e-08,
                     -5.139869330150759e-08,
