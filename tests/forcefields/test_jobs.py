<<<<<<< HEAD
import torch
=======
import pytest
>>>>>>> 4e4a4c4a
from jobflow import run_locally
from pytest import approx, importorskip

from atomate2.forcefields.jobs import (
    CHGNetRelaxMaker,
    CHGNetStaticMaker,
    GAPRelaxMaker,
    GAPStaticMaker,
    M3GNetRelaxMaker,
    M3GNetStaticMaker,
    MACERelaxMaker,
    MACEStaticMaker,
)
from atomate2.forcefields.schemas import ForceFieldTaskDocument


@pytest.fixture()
def revert_torch_default_dtype():
    import torch

    default_dtype = torch.get_default_dtype()
    yield
    torch.set_default_dtype(default_dtype)


def test_chgnet_static_maker(si_structure):
    # FIXME - brittle due to inability to adjust dtypes in CHGNetStaticMaker
    torch.set_default_dtype(torch.float32)

    task_doc_kwargs = {"ionic_step_data": ("structure", "energy")}

    # generate job
    job = CHGNetStaticMaker(task_document_kwargs=task_doc_kwargs).make(si_structure)

    # run the flow or job and ensure that it finished running successfully
    responses = run_locally(job, ensure_success=True)

    # validate job outputs
    output1 = responses[job.uuid][1].output
    assert isinstance(output1, ForceFieldTaskDocument)
    assert output1.output.energy == approx(-10.6275062, rel=1e-4)
    assert output1.output.ionic_steps[-1].magmoms is None
    assert output1.output.n_steps == 1


def test_chgnet_relax_maker(si_structure):
    # FIXME - brittle due to inability to adjust dtypes in CHGNetRelaxMaker
    torch.set_default_dtype(torch.float32)

    # translate one atom to ensure a small number of relaxation steps are taken
    si_structure.translate_sites(0, [0, 0, 0.1])

    # generate job
    job = CHGNetRelaxMaker(steps=25).make(si_structure)

    # run the flow or job and ensure that it finished running successfully
    responses = run_locally(job, ensure_success=True)

    # validate job outputs
    output1 = responses[job.uuid][1].output
    assert isinstance(output1, ForceFieldTaskDocument)
    assert output1.output.energy == approx(-10.6274, rel=1e-4)
    assert output1.output.ionic_steps[-1].magmoms[0] == approx(0.00303572, rel=1e-4)
    assert output1.output.n_steps >= 12


def test_m3gnet_static_maker(si_structure):
    # FIXME - brittle due to inability to adjust dtypes in M3GNetStaticMaker
    torch.set_default_dtype(torch.float32)

    task_doc_kwargs = {"ionic_step_data": ("structure", "energy")}

    # generate job
    job = M3GNetStaticMaker(task_document_kwargs=task_doc_kwargs).make(si_structure)

    # run the flow or job and ensure that it finished running successfully
    responses = run_locally(job, ensure_success=True)

    # validate job outputs
    output1 = responses[job.uuid][1].output
    assert isinstance(output1, ForceFieldTaskDocument)
    assert output1.output.energy == approx(-10.8, abs=0.2)
    assert output1.output.n_steps == 1


def test_m3gnet_relax_maker(si_structure):
    # FIXME - brittle due to inability to adjust dtypes in M3GNetRelaxMaker
    torch.set_default_dtype(torch.float32)

    # translate one atom to ensure a small number of relaxation steps are taken
    si_structure.translate_sites(0, [0, 0, 0.1])

    # generate job
    job = M3GNetRelaxMaker(steps=25).make(si_structure)

    # run the flow or job and ensure that it finished running successfully
    responses = run_locally(job, ensure_success=True)

    # validate job outputs
    output1 = responses[job.uuid][1].output
    assert isinstance(output1, ForceFieldTaskDocument)
    assert output1.output.energy == approx(-10.8, abs=0.2)
    assert output1.output.n_steps == 14


<<<<<<< HEAD
def test_mace_static_maker(si_structure, test_dir):
=======
def test_mace_static_maker(si_structure, test_dir, revert_torch_default_dtype):
>>>>>>> 4e4a4c4a
    task_doc_kwargs = {"ionic_step_data": ("structure", "energy")}

    # generate job
    # NOTE the test model is not trained on Si, so the energy is not accurate
    job = MACEStaticMaker(
        potential_param_file_name=test_dir / "forcefields" / "mace" / "MACE.model",
<<<<<<< HEAD
        potential_device="cpu",
        potential_kwargs={"default_dtype": "float64"},
=======
        optimizer_kwargs={"optimizer": "BFGSLineSearch"},
        potential_kwargs={"default_dtype": "float64", "device": "cpu"},
>>>>>>> 4e4a4c4a
        task_document_kwargs=task_doc_kwargs,
    ).make(si_structure)

    # run the flow or job and ensure that it finished running successfully
    responses = run_locally(job, ensure_success=True)

    # validation the outputs of the job
    output1 = responses[job.uuid][1].output
    assert isinstance(output1, ForceFieldTaskDocument)
    assert output1.output.energy == approx(-0.068231, rel=1e-4)
    assert output1.output.n_steps == 1


<<<<<<< HEAD
def test_mace_relax_maker(si_structure, test_dir):
=======
def test_mace_relax_maker(si_structure, test_dir, revert_torch_default_dtype):
>>>>>>> 4e4a4c4a
    # translate one atom to ensure a small number of relaxation steps are taken
    si_structure.translate_sites(0, [0, 0, 0.1])

    # generate job
    # NOTE the test model is not trained on Si, so the energy is not accurate
    job = MACERelaxMaker(
        potential_param_file_name=test_dir / "forcefields" / "mace" / "MACE.model",
<<<<<<< HEAD
        potential_device="cpu",
        potential_kwargs={"default_dtype": "float64"},
=======
        potential_kwargs={"default_dtype": "float64", "device": "cpu"},
>>>>>>> 4e4a4c4a
        steps=25,
    ).make(si_structure)

    # run the flow or job and ensure that it finished running successfully
    responses = run_locally(job, ensure_success=True)

    # validating the outputs of the job
    output1 = responses[job.uuid][1].output
    assert isinstance(output1, ForceFieldTaskDocument)
    assert output1.output.energy == approx(-0.051099, rel=1e-4)
    assert output1.output.n_steps == 10


def test_gap_static_maker(si_structure, test_dir):
    importorskip("quippy")

    task_doc_kwargs = {"ionic_step_data": ("structure", "energy")}

    # generate job
    # Test files have been provided by Yuanbin Liu (University of Oxford)
    job = GAPStaticMaker(
        potential_args_str="IP GAP",
        potential_param_file_name=test_dir / "forcefields" / "gap" / "gap_file.xml",
        task_document_kwargs=task_doc_kwargs,
    ).make(si_structure)

    # run the flow or job and ensure that it finished running successfully
    responses = run_locally(job, ensure_success=True)

    # validation the outputs of the job
    output1 = responses[job.uuid][1].output
    assert isinstance(output1, ForceFieldTaskDocument)
    assert output1.output.energy == approx(-10.8523, rel=1e-4)
    assert output1.output.n_steps == 1


def test_gap_relax_maker(si_structure, test_dir):
    importorskip("quippy")

    # translate one atom to ensure a small number of relaxation steps are taken
    si_structure.translate_sites(0, [0, 0, 0.1])

    # generate job
    # Test files have been provided by Yuanbin Liu (University of Oxford)
    job = GAPRelaxMaker(
        potential_param_file_name=test_dir / "forcefields" / "gap" / "gap_file.xml",
        steps=25,
    ).make(si_structure)

    # run the flow or job and ensure that it finished running successfully
    responses = run_locally(job, ensure_success=True)

    # validating the outputs of the job
    output1 = responses[job.uuid][1].output
    assert isinstance(output1, ForceFieldTaskDocument)
    assert output1.output.energy == approx(-10.8523, rel=1e-4)
    assert output1.output.n_steps == 17<|MERGE_RESOLUTION|>--- conflicted
+++ resolved
@@ -1,8 +1,5 @@
-<<<<<<< HEAD
+import pytest
 import torch
-=======
-import pytest
->>>>>>> 4e4a4c4a
 from jobflow import run_locally
 from pytest import approx, importorskip
 
@@ -108,24 +105,14 @@
     assert output1.output.n_steps == 14
 
 
-<<<<<<< HEAD
-def test_mace_static_maker(si_structure, test_dir):
-=======
 def test_mace_static_maker(si_structure, test_dir, revert_torch_default_dtype):
->>>>>>> 4e4a4c4a
     task_doc_kwargs = {"ionic_step_data": ("structure", "energy")}
 
     # generate job
     # NOTE the test model is not trained on Si, so the energy is not accurate
     job = MACEStaticMaker(
         potential_param_file_name=test_dir / "forcefields" / "mace" / "MACE.model",
-<<<<<<< HEAD
-        potential_device="cpu",
-        potential_kwargs={"default_dtype": "float64"},
-=======
-        optimizer_kwargs={"optimizer": "BFGSLineSearch"},
         potential_kwargs={"default_dtype": "float64", "device": "cpu"},
->>>>>>> 4e4a4c4a
         task_document_kwargs=task_doc_kwargs,
     ).make(si_structure)
 
@@ -139,11 +126,7 @@
     assert output1.output.n_steps == 1
 
 
-<<<<<<< HEAD
-def test_mace_relax_maker(si_structure, test_dir):
-=======
 def test_mace_relax_maker(si_structure, test_dir, revert_torch_default_dtype):
->>>>>>> 4e4a4c4a
     # translate one atom to ensure a small number of relaxation steps are taken
     si_structure.translate_sites(0, [0, 0, 0.1])
 
@@ -151,12 +134,8 @@
     # NOTE the test model is not trained on Si, so the energy is not accurate
     job = MACERelaxMaker(
         potential_param_file_name=test_dir / "forcefields" / "mace" / "MACE.model",
-<<<<<<< HEAD
-        potential_device="cpu",
-        potential_kwargs={"default_dtype": "float64"},
-=======
+        optimizer_kwargs={"optimizer": "BFGSLineSearch"},
         potential_kwargs={"default_dtype": "float64", "device": "cpu"},
->>>>>>> 4e4a4c4a
         steps=25,
     ).make(si_structure)
 
@@ -166,8 +145,8 @@
     # validating the outputs of the job
     output1 = responses[job.uuid][1].output
     assert isinstance(output1, ForceFieldTaskDocument)
-    assert output1.output.energy == approx(-0.051099, rel=1e-4)
-    assert output1.output.n_steps == 10
+    assert output1.output.energy == approx(-0.051912, rel=1e-4)
+    assert output1.output.n_steps == 4
 
 
 def test_gap_static_maker(si_structure, test_dir):
