--- conflicted
+++ resolved
@@ -238,14 +238,9 @@
         steps=25,
         optimizer_kwargs={"optimizer": "BFGSLineSearch"},
         relax_cell=relax_cell,
-<<<<<<< HEAD
-        fix_symmetry=fix_symmetry,
-        model_path=test_dir / "forcefields" / "nequip" / "nequip_ff_sr_ti_o3.pth",
-=======
         calculator_kwargs={
             "model_path": test_dir / "forcefields" / "nequip" / "nequip_ff_sr_ti_o3.pth"
         },
->>>>>>> 1e5ee50d
     ).make(sr_ti_o3_structure)
     # run the flow or job and ensure that it finished running successfully
     responses = run_locally(job, ensure_success=True)
