"""Tests for forcefield MD flows."""

import sys
from pathlib import Path

import numpy as np
import pytest
from ase import units
from ase.io import Trajectory
from ase.md.verlet import VelocityVerlet
from jobflow import run_locally
from monty.serialization import loadfn
from pymatgen.analysis.structure_matcher import StructureMatcher
from pymatgen.core import Structure

from atomate2.forcefields import MLFF
from atomate2.forcefields.md import (
    CHGNetMDMaker,
    ForceFieldMDMaker,
    GAPMDMaker,
    M3GNetMDMaker,
    MACEMDMaker,
    NEPMDMaker,
    NequipMDMaker,
)

name_to_maker = {
    MLFF.CHGNet: CHGNetMDMaker,
    MLFF.M3GNet: M3GNetMDMaker,
    MLFF.MACE: MACEMDMaker,
    MLFF.GAP: GAPMDMaker,
    MLFF.NEP: NEPMDMaker,
    MLFF.Nequip: NequipMDMaker,
}


def test_maker_initialization():
    # test that makers can be initialized from str or value enum

    from atomate2.forcefields import MLFF

    for mlff in MLFF.__members__:
        assert ForceFieldMDMaker(force_field_name=MLFF(mlff)) == ForceFieldMDMaker(
            force_field_name=mlff
        )
        assert ForceFieldMDMaker(force_field_name=str(MLFF(mlff))) == ForceFieldMDMaker(
            force_field_name=mlff
        )


<<<<<<< HEAD
@pytest.mark.parametrize(
    "ff_name",
    ["CHGNet", "M3GNet", "MACE", "GAP", "NEP", "Nequip", "DeepMD"],
)
=======
@pytest.mark.parametrize("ff_name", MLFF)
>>>>>>> 6b53ebda
def test_ml_ff_md_maker(
    ff_name, si_structure, sr_ti_o3_structure, al2_au_structure, test_dir, clean_dir
):
    if ff_name == MLFF.Forcefield:
        return  # nothing to test here, MLFF.Forcefield is just a generic placeholder
    if ff_name == MLFF.GAP and sys.version_info >= (3, 12):
        pytest.skip(
            "GAP model not compatible with Python 3.12, waiting on https://github.com/libAtoms/QUIP/issues/645"
        )
    if ff_name == MLFF.M3GNet:
        pytest.skip("M3GNet requires DGL which is PyTorch 2.4 incompatible")

    n_steps = 5

    ref_energies_per_atom = {
<<<<<<< HEAD
        "CHGNet": -5.280157089233398,
        "M3GNet": -5.387282371520996,
        "MACE": -5.311369895935059,
        "GAP": -5.391255755606209,
        "NEP": -3.966232215741286,
        "Nequip": -8.84670181274414,
        "DeepMD": -744.6197365326168,
=======
        MLFF.CHGNet: -5.280157089233398,
        MLFF.M3GNet: -5.387282371520996,
        MLFF.MACE: -5.311369895935059,
        MLFF.GAP: -5.391255755606209,
        MLFF.NEP: -3.966232215741286,
        MLFF.Nequip: -8.84670181274414,
        MLFF.SevenNet: -5.394115447998047,
>>>>>>> 6b53ebda
    }

    # ASE can slightly change tolerances on structure positions
    matcher = StructureMatcher()

    calculator_kwargs = {}
    unit_cell_structure = si_structure.copy()
    if ff_name == MLFF.GAP:
        calculator_kwargs = {
            "args_str": "IP GAP",
            "param_filename": str(test_dir / "forcefields" / "gap" / "gap_file.xml"),
        }
    elif ff_name == MLFF.NEP:
        # NOTE: The test NEP model is specifically trained on 16 elemental metals
        # thus a new Al2Au structure is added.
        # The NEP model used for the tests is licensed under a
        # [CC BY 4.0](https://creativecommons.org/licenses/by/4.0/legalcode)
        # and downloaded from https://doi.org/10.5281/zenodo.10081677
        # Also cite the original work if you use this specific model : https://arxiv.org/abs/2311.04732
        calculator_kwargs = {
            "model_filename": test_dir / "forcefields" / "nep" / "nep.txt"
        }
        unit_cell_structure = al2_au_structure.copy()
    elif ff_name == MLFF.Nequip:
        calculator_kwargs = {
            "model_path": test_dir / "forcefields" / "nequip" / "nequip_ff_sr_ti_o3.pth"
        }
        unit_cell_structure = sr_ti_o3_structure.copy()
    elif ff_name == "DeepMD":
        calculator_kwargs = {"model": test_dir / "forcefields" / "deepmd" / "graph.pb"}
        unit_cell_structure = sr_ti_o3_structure.copy()

    structure = unit_cell_structure.to_conventional() * (2, 2, 2)

    job = ForceFieldMDMaker(
        force_field_name=ff_name,
        n_steps=n_steps,
        traj_file="md_traj.json.gz",
        traj_file_fmt="pmg",
        store_trajectory="partial",
        ionic_step_data=("energy", "forces", "stress", "mol_or_struct"),
        calculator_kwargs=calculator_kwargs,
    ).make(structure)
    response = run_locally(job, ensure_success=True)
    task_doc = response[next(iter(response))][1].output

    # Check that energies are reasonably close to reference values
    assert task_doc.output.energy / len(structure) == pytest.approx(
        ref_energies_per_atom[ff_name], abs=0.1
    )

    # Check that we have the right number of MD steps
    # ASE logs the initial structure energy, and doesn't count this as an MD step
    assert matcher.fit(task_doc.output.ionic_steps[0].structure, structure)
    assert len(task_doc.output.ionic_steps) == n_steps + 1

    # Check that the ionic steps have the expected physical properties
    assert all(
        key in step.model_dump()
        for key in ("energy", "forces", "stress", "mol_or_struct", "structure")
        for step in task_doc.output.ionic_steps
    )

    # Check that the trajectory has expected physical properties
    assert task_doc.included_objects == ["trajectory"]
    assert len(task_doc.objects["trajectory"]) == n_steps + 1
    assert task_doc.objects == task_doc.forcefield_objects  # test legacy alias
    assert all(
        key in step
        for key in ("energy", "forces", "stress", "velocities", "temperature")
        for step in task_doc.objects["trajectory"].frame_properties
    )
<<<<<<< HEAD

    # Skip the following test for DeepMD, since it doesn't have concrete implementations
    if ff_name != "DeepMD":
        with pytest.warns(FutureWarning):
            name_to_maker[ff_name]()
=======
    if ff_maker := name_to_maker.get(ff_name):
        with pytest.warns(FutureWarning):
            ff_maker()
>>>>>>> 6b53ebda


@pytest.mark.parametrize("traj_file", ["trajectory.json.gz", "atoms.traj"])
def test_traj_file(traj_file, si_structure, clean_dir, ff_name="CHGNet"):
    n_steps = 5

    # Check that traj file written to disk is consistent with trajectory
    # stored to the task document

    if ".json.gz" in traj_file:
        traj_file_fmt = "pmg"
        traj_file_loader = loadfn
    else:
        traj_file_fmt = "ase"
        traj_file_loader = Trajectory

    structure = si_structure.to_conventional() * (2, 2, 2)
    job = ForceFieldMDMaker(
        force_field_name=ff_name,
        n_steps=n_steps,
        traj_file=traj_file,
        traj_file_fmt=traj_file_fmt,
    ).make(structure)
    response = run_locally(job, ensure_success=True)
    task_doc = response[next(iter(response))][1].output

    traj_from_file = traj_file_loader(traj_file)

    assert len(traj_from_file) == n_steps + 1

    if traj_file_fmt == "pmg":
        assert all(
            np.all(
                traj_from_file.frame_properties[idx][key]
                == task_doc.objects["trajectory"].frame_properties[idx].get(key)
            )
            for key in ("energy", "temperature", "forces", "velocities")
            for idx in range(n_steps + 1)
        )
    elif traj_file_fmt == "ase":
        traj_as_dict = [
            {
                "energy": traj_from_file[idx].get_potential_energy(),
                "temperature": traj_from_file[idx].get_temperature(),
                "forces": traj_from_file[idx].get_forces(),
                "velocities": traj_from_file[idx].get_velocities(),
            }
            for idx in range(1, n_steps + 1)
        ]
        assert all(
            np.all(
                traj_as_dict[idx - 1][key]
                == task_doc.objects["trajectory"].frame_properties[idx].get(key)
            )
            for key in ("energy", "temperature", "forces", "velocities")
            for idx in range(1, n_steps + 1)
        )


def test_nve_and_dynamics_obj(si_structure: Structure, test_dir: Path):
    # This test serves two purposes:
    # 1. Test the NVE calculator
    # 2. Test specifying the `dynamics` kwarg of the `MDMaker` as a str
    #    vs. as an ase.md.md.MolecularDynamics object

    output = {}
    for key in ("from_str", "from_dyn"):
        if key == "from_str":
            dyn = "velocityverlet"
        elif key == "from_dyn":
            dyn = VelocityVerlet

        job = ForceFieldMDMaker(
            force_field_name="CHGNet",
            ensemble="nve",
            dynamics=dyn,
            n_steps=50,
            traj_file=None,
            ionic_step_data=("energy", "forces", "stress", "structure"),
        ).make(si_structure)

        response = run_locally(job, ensure_success=True)
        output[key] = response[job.uuid][1].output

    # check that energy and volume are constants
    ref_toten = -10.6
    assert output["from_str"].output.energy == pytest.approx(ref_toten, abs=0.1)
    assert output["from_str"].output.structure.volume == pytest.approx(
        output["from_str"].input.structure.volume
    )

    assert all(
        step.energy == pytest.approx(ref_toten, abs=0.1)
        for step in output["from_str"].output.ionic_steps
    )
    # ensure that output is consistent if molecular dynamics object is specified
    # as str or as MolecularDynamics object
    for attr in ("energy", "forces", "stress", "structure"):
        vals = {
            key: getattr(output[key].output, attr) for key in ("from_str", "from_dyn")
        }

        if isinstance(vals["from_str"], float):
            assert vals["from_str"] == pytest.approx(vals["from_dyn"])
        elif isinstance(vals["from_str"], Structure):
            assert vals["from_str"] == vals["from_dyn"]
        else:
            assert all(
                vals["from_str"][i][j] == pytest.approx(vals["from_dyn"][i][j])
                for i in range(len(vals["from_str"]))
                for j in range(len(vals["from_str"][i]))
            )


@pytest.mark.parametrize("ff_name", ["CHGNet"])
def test_temp_schedule(ff_name, si_structure, clean_dir):
    n_steps = 50
    temp_schedule = [300, 3000]

    structure = si_structure.to_conventional() * (2, 2, 2)

    job = ForceFieldMDMaker(
        force_field_name=ff_name,
        n_steps=n_steps,
        traj_file=None,
        dynamics="nose-hoover",
        temperature=temp_schedule,
        ase_md_kwargs={"ttime": 50.0 * units.fs, "pfactor": None},
    ).make(structure)
    response = run_locally(job, ensure_success=True)
    task_doc = response[next(iter(response))][1].output

    temp_history = [
        step["temperature"] for step in task_doc.objects["trajectory"].frame_properties
    ]

    assert temp_history[-1] > temp_schedule[0]


@pytest.mark.parametrize("ff_name", ["CHGNet"])
def test_press_schedule(ff_name, si_structure, clean_dir):
    n_steps = 20
    press_schedule = [0, 10]  # kBar

    structure = si_structure.to_conventional() * (3, 3, 3)

    job = ForceFieldMDMaker(
        force_field_name=ff_name,
        ensemble="npt",
        n_steps=n_steps,
        traj_file="md_traj.json.gz",
        traj_file_fmt="pmg",
        dynamics="nose-hoover",
        pressure=press_schedule,
        ase_md_kwargs={
            "ttime": 50.0 * units.fs,
            "pfactor": (75.0 * units.fs) ** 2 * units.GPa,
        },
    ).make(structure)
    run_locally(job, ensure_success=True)

    traj_from_file = loadfn("md_traj.json.gz")

    stress_history = [
        sum(traj_from_file.frame_properties[idx]["stress"][:3]) / 3.0
        for idx in range(len(traj_from_file))
    ]

    assert stress_history[-1] < stress_history[0]<|MERGE_RESOLUTION|>--- conflicted
+++ resolved
@@ -48,14 +48,8 @@
         )
 
 
-<<<<<<< HEAD
-@pytest.mark.parametrize(
-    "ff_name",
-    ["CHGNet", "M3GNet", "MACE", "GAP", "NEP", "Nequip", "DeepMD"],
-)
-=======
+
 @pytest.mark.parametrize("ff_name", MLFF)
->>>>>>> 6b53ebda
 def test_ml_ff_md_maker(
     ff_name, si_structure, sr_ti_o3_structure, al2_au_structure, test_dir, clean_dir
 ):
@@ -71,15 +65,7 @@
     n_steps = 5
 
     ref_energies_per_atom = {
-<<<<<<< HEAD
-        "CHGNet": -5.280157089233398,
-        "M3GNet": -5.387282371520996,
-        "MACE": -5.311369895935059,
-        "GAP": -5.391255755606209,
-        "NEP": -3.966232215741286,
-        "Nequip": -8.84670181274414,
-        "DeepMD": -744.6197365326168,
-=======
+
         MLFF.CHGNet: -5.280157089233398,
         MLFF.M3GNet: -5.387282371520996,
         MLFF.MACE: -5.311369895935059,
@@ -87,7 +73,6 @@
         MLFF.NEP: -3.966232215741286,
         MLFF.Nequip: -8.84670181274414,
         MLFF.SevenNet: -5.394115447998047,
->>>>>>> 6b53ebda
     }
 
     # ASE can slightly change tolerances on structure positions
@@ -160,17 +145,10 @@
         for key in ("energy", "forces", "stress", "velocities", "temperature")
         for step in task_doc.objects["trajectory"].frame_properties
     )
-<<<<<<< HEAD
-
-    # Skip the following test for DeepMD, since it doesn't have concrete implementations
-    if ff_name != "DeepMD":
-        with pytest.warns(FutureWarning):
-            name_to_maker[ff_name]()
-=======
+
     if ff_maker := name_to_maker.get(ff_name):
         with pytest.warns(FutureWarning):
             ff_maker()
->>>>>>> 6b53ebda
 
 
 @pytest.mark.parametrize("traj_file", ["trajectory.json.gz", "atoms.traj"])
