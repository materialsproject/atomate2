--- conflicted
+++ resolved
@@ -45,12 +45,8 @@
     assert output.output.energy == pytest.approx(-0.0179726955438795)
     assert output.structure.volume == pytest.approx(24.334)
     assert isinstance(output, AseStructureTaskDoc)
-<<<<<<< HEAD
 
-    output.structure.properties = {}
-=======
     output.structure.properties = fcc_ne_structure.properties
->>>>>>> 4b713097
     assert output.structure == fcc_ne_structure
 
 
