--- conflicted
+++ resolved
@@ -234,20 +234,11 @@
     ]
     assert_allclose(qha_doc.temperatures[5], 10.0)
     assert_allclose(qha_doc.heat_capacities[10][9], 2.5144627, atol=1e-3)
-
-<<<<<<< HEAD
     assert_allclose(qha_doc.entropies[10][2], 0.1449301, atol=1e-3)
     assert_allclose(qha_doc.bulk_modulus_temperature[30], 75.0604563982221, atol=1e-3)
     assert_allclose(qha_doc.bulk_modulus, 0.48559238394681514, atol=1e-3)
     assert_allclose(qha_doc.gibbs_temperature[10], -14.814345401430508, atol=1e-3)
-    assert_allclose(qha_doc.gruneisen_temperature[5], 3.001253318775402, atol=1e-3)
-=======
-    assert_allclose(qha_doc.entropies[10][2], 0.1449301)
-    assert_allclose(qha_doc.bulk_modulus_temperature[30], 75.0604563982221, atol=1e-8)
-    assert_allclose(qha_doc.bulk_modulus, 0.48559238394681514, atol=1e-8)
-    assert_allclose(qha_doc.gibbs_temperature[10], -14.814345401430508, atol=1e-8)
     assert_allclose(qha_doc.gruneisen_temperature[5], 3.001253318775402, atol=1e-2)
->>>>>>> 80c4a79c
     assert_allclose(
         qha_doc.heat_capacity_p_numerical[3], 0.024082049058881838, atol=1e-3
     )
