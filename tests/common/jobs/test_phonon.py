--- conflicted
+++ resolved
@@ -20,7 +20,6 @@
     assert_allclose(responses[job.uuid][1].output, [[6, -2, 0], [0, 6, 0], [-3, -2, 5]])
 
 
-<<<<<<< HEAD
 def test_supercell_orthorhombic(clean_dir, si_structure: Structure):
     job1 = get_supercell_size(
         si_structure,
@@ -51,7 +50,8 @@
     assert_allclose(
         responses[job2.uuid][1].output, [[2, -1, 0], [0, 3, 0], [-1, -1, 2]]
     )
-=======
+
+    
 def test_phonon_maker_initialization_with_all_mlff(
     si_structure: Structure, test_dir: Path
 ):
@@ -105,5 +105,4 @@
         except Exception as exc:
             raise RuntimeError(
                 f"Failed to initialize PhononMaker with {mlff=} makers"
-            ) from exc
->>>>>>> fad93965
+            ) from exc