[build-system]
requires = ["setuptools >= 42", "versioningit ~= 1.0", "wheel"]
build-backend = "setuptools.build_meta"

[project]
name = "atomate2"
description = "atomate2 is a library of materials science workflows"
readme = "README.md"
keywords = ["automated", "dft", "high-throughput", "vasp", "workflow"]
license = { text = "modified BSD" }
authors = [{ name = "Alex Ganose", email = "alexganose@gmail.com" }]
dynamic = ["version"]
classifiers = [
    "Development Status :: 5 - Production/Stable",
    "Intended Audience :: Information Technology",
    "Intended Audience :: Science/Research",
    "Intended Audience :: System Administrators",
    "Operating System :: OS Independent",
    "Programming Language :: Python :: 3",
    "Programming Language :: Python :: 3.10",
    "Programming Language :: Python :: 3.11",
    "Programming Language :: Python :: 3.9",
    "Topic :: Other/Nonlisted Topic",
    "Topic :: Scientific/Engineering",
]
requires-python = ">=3.9"
dependencies = [
    "PyYAML",
    "click",
    "custodian>=2024.2.15",
    "emmet-core>=0.78.0rc4",
    "jobflow>=0.1.11",
    "monty>=2024.2.2",
    "numpy",
    "pydantic-settings>=2.0.3",
    "pydantic>=2.0.1,<2.5.2",
    "pymatgen>=v2024.2.8",
]

[project.optional-dependencies]
amset = ["amset>=0.4.15", "pydash"]
cclib = ["cclib"]
mp = ["mp-api>=0.37.5"]
phonons = ["phonopy>=1.10.8", "seekpath"]
lobster = ["ijson>=3.2.2", "lobsterpy>=0.3.7"]
defects = ["dscribe>=1.2.0", "pymatgen-analysis-defects>=2022.11.30"]
forcefields = [
    "ase>=3.22.1",
    "chgnet>=0.2.2",
    "mace-torch>=0.3.3",
    "matgl>=0.9.0",
    "quippy-ase>=0.9.14",
]
docs = [
    "FireWorks==2.0.3",
    "autodoc_pydantic==2.0.1",
    "furo==2024.1.29",
    "ipython==8.22.1",
    "jsonschema[format]",
    "myst_parser==2.0.0",
    "numpydoc==1.6.0",
    "sphinx-copybutton==0.5.2",
    "sphinx==7.2.6",
    "sphinx_design==0.5.0",
]
dev = ["pre-commit>=2.12.1"]
tests = ["FireWorks==2.0.3", "pytest-cov==4.1.0", "pytest==8.0.2"]
strict = [
    "PyYAML==6.0.1",
    # must use >= for ase to not uninstall main branch install in CI
    # last known working commit: https://gitlab.com/ase/ase@2bab58f4e
    "ase>=3.22.1",
    "cclib==1.8",
    "chgnet==0.3.4",
    "click==8.1.7",
    "custodian==2024.2.15",
    "dscribe==2.1.0",
    "emmet-core==0.78.0rc4",
    "ijson==3.2.3",
    "jobflow==0.1.17",
    "lobsterpy==0.3.8",
    "mace-torch>=0.3.3",
    "matgl==1.0.0",
    "monty==2024.2.2",
<<<<<<< HEAD
    "pymatgen==2024.2.8",
    "mp-api==0.40.1",
=======
    "mp-api==0.40.2",
>>>>>>> 5055030a
    "numpy",
    "phonopy==2.21.2",
    "pydantic-settings==2.2.1",
    "pydantic==2.6.2",
    "pymatgen-analysis-defects==2024.2.24",
<<<<<<< HEAD
    "pymatgen==2024.2.8",
=======
    "pymatgen==2024.2.23",
>>>>>>> 5055030a
    "quippy-ase==0.9.14",
    "seekpath==2.1.0",
    "typing-extensions==4.10.0",
]

[project.scripts]
atm = "atomate2.cli:cli"

[project.urls]
homepage = "https://materialsproject.github.io/atomate2/"
repository = "https://github.com/materialsproject/atomate2"
documentation = "https://materialsproject.github.io/atomate2/"
changelog = "https://github.com/materialsproject/atomate2/blob/main/CHANGELOG.md"

[tool.setuptools.package-data]
atomate2 = ["py.typed"]
"atomate2.vasp.sets" = ["*.yaml"]
"atomate2.cp2k.sets" = ["*.yaml"]
"atomate2.cp2k.schemas.calc_types" = ["*.yaml"]

[tool.versioningit.vcs]
method = "git"
default-tag = "0.0.1"

[tool.mypy]
ignore_missing_imports = true
no_strict_optional = true

[tool.pytest.ini_options]
addopts = "-p no:warnings --import-mode=importlib"
filterwarnings = [
    "ignore:.*POTCAR.*:UserWarning",
    "ignore:.*input structure.*:UserWarning",
    "ignore:.*is not gzipped.*:UserWarning",
    "ignore:.*magmom.*:UserWarning",
    "ignore::DeprecationWarning",
]

[tool.coverage.run]
include = ["src/*"]
parallel = true
branch = true

[tool.coverage.paths]
source = ["src/"]

[tool.coverage.report]
skip_covered = true
show_missing = true
exclude_lines = [
    '^\s*@overload( |$)',
    '^\s*assert False(,|$)',
    'if typing.TYPE_CHECKING:',
]

[tool.ruff]
target-version = "py39"
lint.select = ["ALL"]
lint.ignore = [
    "ANN002",
    "ANN003",
    "ANN101",  # missing self type annotation
    "ANN102",
    "ANN401",
    "ARG002",  # unused method argument
    "BLE001",
    "C408",    # Unnecessary (dict/list/tuple) call - remove call
    "C901",    # function too complex
    "COM812",  # trailing comma missing
    "DTZ",     # datetime-tz-now
    "EM",      # exception message must not use f-string literal
    "ERA001",  # found commented out code
    "FBT001",
    "FBT002",
    "FIX002",
    "G004",    # logging uses fstring
    "PD011",   # pandas-use-of-dot-values
    "PERF203", # try-except-in-loop
    "PLR",     # pylint-refactor
    "PT004",   # pytest-missing-fixture-name-underscore
    "PT006",   # pytest-parametrize-names-wrong-type
    "PT013",   # pytest-incorrect-pytest-import
    "PTH",     # prefer Pathlib to os.path
    "RUF013",  # implicit-optional
    "S324",    # use of insecure hash function
    "SLF",     # private member accessed outside class
    "TD",      # TODOs
    "TRY003",  # long message outside exception class
    "S507",    # paramiko auto trust
]
lint.pydocstyle.convention = "numpy"
lint.isort.known-first-party = ["atomate2"]
lint.isort.split-on-trailing-comma = false

[tool.ruff.lint.per-file-ignores]
"__init__.py" = ["F401"]
"**/tests/*" = ["ANN", "ARG001", "D", "INP001", "S101"]
# flake8-type-checking (TCH): things inside TYPE_CHECKING aren't available
#     at runtime and so can't be used by pydantic models
# flake8-future-annotations (FA): pipe operator for type unions only work in pydantic models in python 3.10+
"**/schemas/*" = ["FA", "TCH", "UP007"]
"**/schemas.py" = ["FA", "TCH", "UP007"]
"**/settings.py" = ["FA", "TCH", "UP007"]
"docs/*" = ["INP001"]<|MERGE_RESOLUTION|>--- conflicted
+++ resolved
@@ -82,22 +82,13 @@
     "mace-torch>=0.3.3",
     "matgl==1.0.0",
     "monty==2024.2.2",
-<<<<<<< HEAD
-    "pymatgen==2024.2.8",
-    "mp-api==0.40.1",
-=======
     "mp-api==0.40.2",
->>>>>>> 5055030a
     "numpy",
     "phonopy==2.21.2",
     "pydantic-settings==2.2.1",
     "pydantic==2.6.2",
     "pymatgen-analysis-defects==2024.2.24",
-<<<<<<< HEAD
-    "pymatgen==2024.2.8",
-=======
     "pymatgen==2024.2.23",
->>>>>>> 5055030a
     "quippy-ase==0.9.14",
     "seekpath==2.1.0",
     "typing-extensions==4.10.0",
