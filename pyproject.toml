--- conflicted
+++ resolved
@@ -27,13 +27,8 @@
 dependencies = [
     "PyYAML",
     "click",
-<<<<<<< HEAD
-    "custodian>=2024.2.15",
-    "emmet-core>=0.78.1",
-=======
     "custodian>=2024.4.18",
-    "emmet-core>=0.78.0rc4",
->>>>>>> 29a5731e
+    "emmet-core==0.82.2",
     "jobflow>=0.1.11",
     "monty>=2024.2.2",
     "numpy",
