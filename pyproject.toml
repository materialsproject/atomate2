[build-system]
requires = ["setuptools >= 42", "versioningit ~= 1.0", "wheel"]
build-backend = "setuptools.build_meta"

[project]
name = "atomate2"
description = "atomate2 is a library of materials science workflows"
readme = "README.md"
keywords = ["automated", "dft", "high-throughput", "vasp", "workflow"]
license = { text = "modified BSD" }
authors = [{ name = "Alex Ganose", email = "alexganose@gmail.com" }]
dynamic = ["version"]
classifiers = [
    "Development Status :: 5 - Production/Stable",
    "Intended Audience :: Information Technology",
    "Intended Audience :: Science/Research",
    "Intended Audience :: System Administrators",
    "Operating System :: OS Independent",
    "Programming Language :: Python :: 3",
    "Programming Language :: Python :: 3.10",
    "Programming Language :: Python :: 3.11",
    "Programming Language :: Python :: 3.9",
    "Topic :: Other/Nonlisted Topic",
    "Topic :: Scientific/Engineering",
]
requires-python = ">=3.9"
dependencies = [
    "PyYAML",
    "click",
    "custodian>=2024.4.18",
    "emmet-core==0.82.2",
    "jobflow>=0.1.11",
    "monty>=2024.2.2",
    "numpy",
    "pydantic-settings>=2.0.3",
    "pydantic>=2.0.1",
    "pymatgen>=2024.4.13",
]

[project.optional-dependencies]
abinit = ["abipy>=0.9.3"]
amset = ["amset>=0.4.15", "pydash"]
cclib = ["cclib"]
mp = ["mp-api>=0.37.5"]
phonons = ["phonopy>=1.10.8", "seekpath"]
lobster = ["ijson>=3.2.2", "lobsterpy>=0.4.0"]
defects = [
    "dscribe>=1.2.0",
    "pymatgen-analysis-defects>=2024.5.11",
    "python-ulid",
]
forcefields = [
    "ase>=3.22.1",
    "chgnet>=0.2.2",
    "mace-torch>=0.3.3",
    "matgl>=1.1.1",
    "quippy-ase>=0.9.14",
<<<<<<< HEAD
    "torch-runstats>=0.2.0", # transitive dependency for NequIP
    "torch<=2.2.1",          # incompatibility with dgl if newer versions are used
=======
    "torch<=2.2.1",       # incompatibility with dgl if newer versions are used
>>>>>>> 313f8098
]
docs = [
    "FireWorks==2.0.3",
    "autodoc_pydantic==2.1.0",
    "furo==2024.1.29",
    "ipython==8.23.0",
    "jsonschema[format]",
    "myst_parser==2.0.0",
    "numpydoc==1.7.0",
    "sphinx-copybutton==0.5.2",
    "sphinx==7.2.6",
    "sphinx_design==0.5.0",
]
dev = ["pre-commit>=2.12.1"]
tests = [
    "FireWorks==2.0.3",
    "pytest-cov==5.0.0",
    "pytest-mock==3.14.0",
    "pytest==8.0.2",
]
strict = [
    "PyYAML==6.0.1",
    # must use >= for ase to not uninstall main branch install in CI
    # last known working commit: https://gitlab.com/ase/ase@2bab58f4e
    "ase>=3.22.1",
    "cclib==1.8.1",
    "chgnet==0.3.5",
    "click==8.1.7",
    "custodian==2024.4.18",
    "dscribe==2.1.0",
    "emmet-core==0.82.2",
    "ijson==3.2.3",
    "jobflow==0.1.17",
    "lobsterpy==0.4.0",
    "mace-torch>=0.3.3",
    "matgl==1.1.1",
    "monty==2024.3.31",
    "mp-api==0.41.2",
    "numpy",
    "phonopy==2.22.1",
    "pydantic-settings==2.2.1",
    "pydantic==2.7.1",
    "pymatgen-analysis-defects==2024.5.11",
    "pymatgen==2024.5.1",
    "python-ulid==2.5.0",
    "quippy-ase==0.9.14",
    "seekpath==2.1.0",
<<<<<<< HEAD
    "torch-runstats>=0.2.0",                # transitive dependency for NequIP
    "torch==2.2.1",                         # incompatibility with dgl if newer versions are used
=======
    "torch==2.2.1",
>>>>>>> 313f8098
    "typing-extensions==4.11.0",
]

[project.scripts]
atm = "atomate2.cli:cli"

[project.urls]
homepage = "https://materialsproject.github.io/atomate2/"
repository = "https://github.com/materialsproject/atomate2"
documentation = "https://materialsproject.github.io/atomate2/"
changelog = "https://github.com/materialsproject/atomate2/blob/main/CHANGELOG.md"

[tool.setuptools.package-data]
atomate2 = ["py.typed"]
"atomate2.vasp.sets" = ["*.yaml"]
"atomate2.cp2k.sets" = ["*.yaml"]
"atomate2.cp2k.schemas.calc_types" = ["*.yaml"]

[tool.versioningit.vcs]
method = "git"
default-tag = "0.0.1"

[tool.mypy]
ignore_missing_imports = true
no_strict_optional = true

[tool.pytest.ini_options]
addopts = "-p no:warnings --import-mode=importlib --cov-config=pyproject.toml"
filterwarnings = [
    "ignore:.*POTCAR.*:UserWarning",
    "ignore:.*input structure.*:UserWarning",
    "ignore:.*is not gzipped.*:UserWarning",
    "ignore:.*magmom.*:UserWarning",
    "ignore::DeprecationWarning",
]

[tool.coverage.run]
include = ["src/*"]
parallel = true
branch = true

[tool.coverage.paths]
source = ["src/"]

[tool.coverage.report]
skip_covered = true
show_missing = true
exclude_lines = [
    '^\s*@overload( |$)',
    '^\s*assert False(,|$)',
    'if typing.TYPE_CHECKING:',
]

[tool.ruff]
target-version = "py39"

[tool.ruff.lint]
select = ["ALL"]
ignore = [
    "ANN002",
    "ANN003",
    "ANN101",  # missing self type annotation
    "ANN102",
    "ANN401",
    "ARG002",  # unused method argument
    "BLE001",
    "C408",    # Unnecessary (dict/list/tuple) call - remove call
    "C901",    # function too complex
    "COM812",  # trailing comma missing
    "DTZ",     # datetime-tz-now
    "EM",      # exception message must not use f-string literal
    "ERA001",  # found commented out code
    "FBT001",
    "FBT002",
    "FIX002",
    "G004",    # logging uses fstring
    "ISC001",
    "PD011",   # pandas-use-of-dot-values
    "PERF203", # try-except-in-loop
    "PLR",     # pylint-refactor
    "PT004",   # pytest-missing-fixture-name-underscore
    "PT006",   # pytest-parametrize-names-wrong-type
    "PT013",   # pytest-incorrect-pytest-import
    "PTH",     # prefer Pathlib to os.path
    "RUF013",  # implicit-optional
    "S324",    # use of insecure hash function
    "S507",    # paramiko auto trust
    "SLF",     # private member accessed outside class
    "TD",      # TODOs
    "TRY003",  # long message outside exception class
]
pydocstyle.convention = "numpy"
isort.known-first-party = ["atomate2"]
isort.split-on-trailing-comma = false

[tool.ruff.format]
docstring-code-format = true

[tool.ruff.lint.per-file-ignores]
"__init__.py" = ["F401"]
"**/tests/*" = ["ANN", "ARG001", "D", "INP001", "S101"]
# flake8-type-checking (TCH): things inside TYPE_CHECKING aren't available
#     at runtime and so can't be used by pydantic models
# flake8-future-annotations (FA): pipe operator for type unions only work in pydantic models in python 3.10+
"**/schemas/*" = ["FA", "TCH", "UP007"]
"**/schemas.py" = ["FA", "TCH", "UP007"]
"**/settings.py" = ["FA", "TCH", "UP007"]
"docs/*" = ["INP001"]<|MERGE_RESOLUTION|>--- conflicted
+++ resolved
@@ -55,12 +55,8 @@
     "mace-torch>=0.3.3",
     "matgl>=1.1.1",
     "quippy-ase>=0.9.14",
-<<<<<<< HEAD
     "torch-runstats>=0.2.0", # transitive dependency for NequIP
     "torch<=2.2.1",          # incompatibility with dgl if newer versions are used
-=======
-    "torch<=2.2.1",       # incompatibility with dgl if newer versions are used
->>>>>>> 313f8098
 ]
 docs = [
     "FireWorks==2.0.3",
@@ -108,12 +104,8 @@
     "python-ulid==2.5.0",
     "quippy-ase==0.9.14",
     "seekpath==2.1.0",
-<<<<<<< HEAD
     "torch-runstats>=0.2.0",                # transitive dependency for NequIP
     "torch==2.2.1",                         # incompatibility with dgl if newer versions are used
-=======
-    "torch==2.2.1",
->>>>>>> 313f8098
     "typing-extensions==4.11.0",
 ]
 
