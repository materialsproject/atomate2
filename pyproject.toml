--- conflicted
+++ resolved
@@ -107,15 +107,9 @@
     "mace-torch==0.3.14",
     "matgl==1.3.0",
     "quippy-ase==0.9.14; python_version < '3.12'",
-<<<<<<< HEAD
-    "sevenn==0.9.3.post1",
-    "torch==2.4.1",
-    "torchdata==0.9.0",
-=======
     "sevenn==0.10.4",
     "torch==2.2.0",
-    "torchdata==0.7.1",                            # TODO: remove when issue fixed
->>>>>>> eaeeff64
+    "torchdata==0.11.0",                            # TODO: remove when issue fixed
 ]
 strict = [
     "atomate2[strict-forcefields, docs, cclib, phonons, lobster, openmm, mp, defects, ase, ase-ext]",
