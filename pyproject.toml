[build-system]
requires = ["setuptools >= 42", "versioningit ~= 1.0", "wheel"]
build-backend = "setuptools.build_meta"

[project]
name = "atomate2"
description = "atomate2 is a library of materials science workflows"
readme = "README.md"
keywords = ["automated", "dft", "high-throughput", "vasp", "workflow"]
license = { text = "modified BSD" }
authors = [{ name = "Alex Ganose", email = "alexganose@gmail.com" }]
dynamic = ["version"]
classifiers = [
    "Development Status :: 5 - Production/Stable",
    "Intended Audience :: Information Technology",
    "Intended Audience :: Science/Research",
    "Intended Audience :: System Administrators",
    "Operating System :: OS Independent",
    "Programming Language :: Python :: 3",
    "Programming Language :: Python :: 3.10",
    "Programming Language :: Python :: 3.11",
    "Programming Language :: Python :: 3.12",
    "Topic :: Other/Nonlisted Topic",
    "Topic :: Scientific/Engineering",
]
requires-python = ">=3.10"
dependencies = [
    "PyYAML",
    "click",
    "custodian>=2024.4.18",
    "emmet-core>=0.82.2",
    "jobflow>=0.1.11",
    "monty>=2024.7.30",
    "numpy",
    "pydantic-settings>=2.0.3",
    "pydantic>=2.0.1",
<<<<<<< HEAD
    "pymatgen>=2024.8.8",
=======
    "pymatgen>=2024.10.3",
>>>>>>> 4b713097
]

[project.optional-dependencies]
abinit = ["abipy>=0.9.3"]
amset = ["amset>=0.4.15", "pydash"]
cclib = ["cclib"]
mp = ["mp-api>=0.37.5"]
phonons = ["phonopy>=1.10.8", "seekpath"]
lobster = ["ijson>=3.2.2", "lobsterpy>=0.4.0"]
defects = [
    "dscribe>=1.2.0",
    "pymatgen-analysis-defects>=2024.5.11",
    "python-ulid",
]
forcefields = [
    "ase>=3.23.0",
    "calorine<=2.2.1",
    "chgnet>=0.2.2",
    "mace-torch>=0.3.3",
    "matgl>=1.1.3",
    # quippy-ase support for py3.12 tracked in https://github.com/libAtoms/QUIP/issues/645
    "quippy-ase>=0.9.14; python_version < '3.12'",
    "sevenn>=0.9.3",
    "torchdata<=0.7.1",                            # TODO: remove when issue fixed
]
ase = ["ase>=3.23.0"]
# tblite py3.12 support tracked in https://github.com/tblite/tblite/issues/198
ase-ext = ["tblite>=0.3.0; python_version < '3.12'"]
openmm = [
    "mdanalysis>=2.7.0",
    "openmm-mdanalysis-reporter>=0.1.0",
    "openmm>=8.1.0",
]
docs = [
    "FireWorks==2.0.3",
    "autodoc_pydantic==2.1.0",
    "furo==2024.8.6",
    "ipython==8.27.0",
    "jsonschema[format]",
    "myst_parser==4.0.0",
    "numpydoc==1.8.0",
    "sphinx-copybutton==0.5.2",
    "sphinx==7.4.7",
    "sphinx_design==0.6.0",
]
dev = ["pre-commit>=2.12.1"]
tests = [
    "FireWorks==2.0.3",
    "nbmake==1.5.4",
    "pytest-cov==5.0.0",
    "pytest-mock==3.14.0",
    "pytest-split==0.9.0",
    "pytest==8.3.3",
]
strict = [
    "PyYAML==6.0.2",
    "ase==3.23.0",
    "cclib==1.8.1",
    "click==8.1.7",
    "custodian==2024.6.24",
    "dscribe==2.1.1",
    "emmet-core==0.84.2",
    "ijson==3.3.0",
    "jobflow==0.1.18",
    "lobsterpy==0.4.9",
    "mdanalysis==2.7.0",
    "monty==2024.7.30",
    "mp-api==0.42.2",
    "numpy",
    "openmm-mdanalysis-reporter==0.1.0",
    "openmm==8.1.1",
    "phonopy==2.27.0",
    "pydantic-settings==2.5.2",
    "pydantic==2.9.2",
    "pymatgen-analysis-defects==2024.7.19",
<<<<<<< HEAD
    "pymatgen>=2024.8.8",
=======
    "pymatgen==2024.10.3",
>>>>>>> 4b713097
    "python-ulid==2.7.0",
    "seekpath==2.1.0",
    "tblite==0.3.0; python_version < '3.12'",
    "typing-extensions==4.12.2",
]
strict-forcefields = [
    "calorine==2.2.1",
    "chgnet==0.3.8",
    "mace-torch>=0.3.3",
    "matgl==1.1.3",
    "quippy-ase==0.9.14; python_version < '3.12'",
    "sevenn==0.9.3.post1",
    "torch==2.2.1",
    "torchdata==0.7.1",                            # TODO: remove when issue fixed
]

[project.scripts]
atm = "atomate2.cli:cli"

[project.urls]
homepage = "https://materialsproject.github.io/atomate2/"
repository = "https://github.com/materialsproject/atomate2"
documentation = "https://materialsproject.github.io/atomate2/"
changelog = "https://github.com/materialsproject/atomate2/blob/main/CHANGELOG.md"

[tool.setuptools.package-data]
atomate2 = ["py.typed"]
"atomate2.vasp.sets" = ["*.yaml"]
"atomate2.cp2k.sets" = ["*.yaml"]
"atomate2.cp2k.schemas.calc_types" = ["*.yaml"]

[tool.versioningit.vcs]
method = "git"
default-tag = "0.0.1"

[tool.mypy]
ignore_missing_imports = true
no_strict_optional = true

[tool.pytest.ini_options]
addopts = "-p no:warnings --import-mode=importlib --cov-config=pyproject.toml"
filterwarnings = [
    "ignore:.*POTCAR.*:UserWarning",
    "ignore:.*input structure.*:UserWarning",
    "ignore:.*is not gzipped.*:UserWarning",
    "ignore:.*magmom.*:UserWarning",
    "ignore::DeprecationWarning",
]

[tool.coverage.run]
include = ["src/*"]
parallel = true
branch = true

[tool.coverage.paths]
source = ["src/"]

[tool.coverage.report]
skip_covered = true
show_missing = true
exclude_lines = [
    '^\s*@overload( |$)',
    '^\s*assert False(,|$)',
    'if typing.TYPE_CHECKING:',
]

[tool.ruff]
target-version = "py310"
output-format = "concise"

[tool.ruff.lint]
select = ["ALL"]
ignore = [
    "ANN002",  # Missing type annotation for *arg
    "ANN003",  # Missing type annotation for **kwargs
    "ANN401",  # typing.Any disallowed
    "ARG002",  # unused method argument
    "C408",    # Unnecessary (dict/list/tuple) call - remove call
    "C901",    # function too complex
    "COM812",  # trailing comma missing
    "EM",      # exception message must not use f-string literal
    "ERA001",  # found commented out code
    "FBT001",
    "FBT002",
    "FIX002",
    "G004",    # logging uses f-string
    "ISC001",
    "PD011",   # pandas-use-of-dot-values
    "PERF203", # try-except-in-loop
    "PLR0911", # too many returns
    "PLR0912", # too many branches
    "PLR0913", # too many arguments
    "PLR0915", # too many local statements
    "PLR2004",
    "PT004",   # pytest-missing-fixture-name-underscore
    "PT006",   # pytest-parametrize-names-wrong-type
    "PT013",   # pytest-incorrect-pytest-import
    "PTH",     # prefer Pathlib to os.path
    "RUF013",  # implicit-optional
    "S324",    # use of insecure hash function
    "S507",    # paramiko auto trust
    "S603",    # use of insecure subprocess
    "TD",      # todos
    "TRY003",  # long message outside exception class
]
pydocstyle.convention = "numpy"
isort.known-first-party = ["atomate2"]
isort.split-on-trailing-comma = false

[tool.ruff.format]
docstring-code-format = true

[tool.ruff.lint.per-file-ignores]
"__init__.py" = ["F401"]
"**/tests/*" = ["ANN", "ARG001", "D", "INP001", "PLR2004", "S101"]
# flake8-type-checking (TCH): things inside TYPE_CHECKING aren't available
#     at runtime and so can't be used by pydantic models
# flake8-future-annotations (FA): pipe operator for type unions only work in pydantic models in python 3.10+
"**/schemas/*" = ["FA", "TCH", "UP007"]
"**/schemas.py" = ["FA", "TCH", "UP007"]
"**/settings.py" = ["FA", "TCH", "UP007"]
"docs/*" = ["INP001"]<|MERGE_RESOLUTION|>--- conflicted
+++ resolved
@@ -34,11 +34,7 @@
     "numpy",
     "pydantic-settings>=2.0.3",
     "pydantic>=2.0.1",
-<<<<<<< HEAD
-    "pymatgen>=2024.8.8",
-=======
     "pymatgen>=2024.10.3",
->>>>>>> 4b713097
 ]
 
 [project.optional-dependencies]
@@ -114,11 +110,7 @@
     "pydantic-settings==2.5.2",
     "pydantic==2.9.2",
     "pymatgen-analysis-defects==2024.7.19",
-<<<<<<< HEAD
-    "pymatgen>=2024.8.8",
-=======
     "pymatgen==2024.10.3",
->>>>>>> 4b713097
     "python-ulid==2.7.0",
     "seekpath==2.1.0",
     "tblite==0.3.0; python_version < '3.12'",
