[build-system]
requires = ["setuptools >= 42", "versioningit ~= 1.0", "wheel"]
build-backend = "setuptools.build_meta"

[project]
name = "atomate2"
description = "atomate2 is a library of materials science workflows"
readme = "README.md"
keywords = ["automated", "dft", "high-throughput", "vasp", "workflow"]
license = { text = "modified BSD" }
authors = [{ name = "Alex Ganose", email = "alexganose@gmail.com" }]
dynamic = ["version"]
classifiers = [
    "Development Status :: 5 - Production/Stable",
    "Intended Audience :: Information Technology",
    "Intended Audience :: Science/Research",
    "Intended Audience :: System Administrators",
    "Operating System :: OS Independent",
    "Programming Language :: Python :: 3",
    "Programming Language :: Python :: 3.10",
    "Programming Language :: Python :: 3.11",
    "Programming Language :: Python :: 3.9",
    "Topic :: Other/Nonlisted Topic",
    "Topic :: Scientific/Engineering",
]
requires-python = ">=3.9"
dependencies = [
    "PyYAML",
    "click",
    "custodian>=2024.4.18",
    "emmet-core==0.82.2",
    "jobflow>=0.1.11",
    "monty>=2024.7.30",
    "numpy",
    "pydantic-settings>=2.0.3",
    "pydantic>=2.0.1",
    "pymatgen>=2024.6.4",
]

[project.optional-dependencies]
abinit = ["abipy>=0.9.3"]
amset = ["amset>=0.4.15", "pydash"]
cclib = ["cclib"]
mp = ["mp-api>=0.37.5"]
phonons = ["phonopy>=1.10.8", "seekpath"]
lobster = ["ijson>=3.2.2", "lobsterpy>=0.4.0"]
defects = [
    "dscribe>=1.2.0",
    "pymatgen-analysis-defects>=2024.5.11",
    "python-ulid",
]
forcefields = [
    "ase>=3.23.0",
    "calorine<=2.2.1",
    "chgnet>=0.2.2",
    "mace-torch>=0.3.3",
    "torchdata<=0.7.1", # TODO: remove when issue fixed
    "matgl>=1.1.3",
    "quippy-ase>=0.9.14",
    "sevenn>=0.9.3",
]
ase = [
    "ase>=3.23.0",
]
ase-ext = [
    "tblite>=0.3.0"
]
docs = [
    "FireWorks==2.0.3",
    "autodoc_pydantic==2.1.0",
    "furo==2024.8.6",
    "ipython==8.27.0",
    "jsonschema[format]",
    "myst_parser==4.0.0",
    "numpydoc==1.8.0",
    "sphinx-copybutton==0.5.2",
    "sphinx==7.4.7",
    "sphinx_design==0.6.0",
]
dev = ["pre-commit>=2.12.1"]
tests = [
    "FireWorks==2.0.3",
    "nbmake==1.5.4",
    "pytest-cov==5.0.0",
    "pytest-mock==3.14.0",
<<<<<<< HEAD
    "pytest-split>=0.9.0",
    "pytest==8.3.2",
=======
    "pytest==8.3.3",
>>>>>>> 1ddf2dd1
]
strict = [
    "PyYAML==6.0.2",
    "ase==3.23.0",
    "cclib==1.8.1",
    "click==8.1.7",
    "custodian==2024.6.24",
    "dscribe==2.1.1",
    "emmet-core==0.82.2",
    "ijson==3.3.0",
    "jobflow==0.1.18",
    "lobsterpy==0.4.5",
    "monty==2024.7.30",
    "mp-api==0.42.2",
    "numpy",
    "phonopy==2.27.0",
    "pydantic-settings==2.5.2",
    "pydantic==2.9.1",
    "pymatgen-analysis-defects==2024.7.19",
    "pymatgen==2024.6.10",
    "python-ulid==2.7.0",
    "seekpath==2.1.0",
    "tblite==0.3.0",
    "typing-extensions==4.12.2",
]
strict-forcefields = [
    "calorine==2.2.1",
    "chgnet==0.3.8",
    "mace-torch>=0.3.3",
    "torchdata==0.7.1", # TODO: remove when issue fixed
    "matgl==1.1.3",
    "quippy-ase==0.9.14",
    "sevenn==0.9.3",
    "torch==2.2.1",
]

[project.scripts]
atm = "atomate2.cli:cli"

[project.urls]
homepage = "https://materialsproject.github.io/atomate2/"
repository = "https://github.com/materialsproject/atomate2"
documentation = "https://materialsproject.github.io/atomate2/"
changelog = "https://github.com/materialsproject/atomate2/blob/main/CHANGELOG.md"

[tool.setuptools.package-data]
atomate2 = ["py.typed"]
"atomate2.vasp.sets" = ["*.yaml"]
"atomate2.cp2k.sets" = ["*.yaml"]
"atomate2.cp2k.schemas.calc_types" = ["*.yaml"]

[tool.versioningit.vcs]
method = "git"
default-tag = "0.0.1"

[tool.mypy]
ignore_missing_imports = true
no_strict_optional = true

[tool.pytest.ini_options]
addopts = "-p no:warnings --import-mode=importlib --cov-config=pyproject.toml"
filterwarnings = [
    "ignore:.*POTCAR.*:UserWarning",
    "ignore:.*input structure.*:UserWarning",
    "ignore:.*is not gzipped.*:UserWarning",
    "ignore:.*magmom.*:UserWarning",
    "ignore::DeprecationWarning",
]

[tool.coverage.run]
include = ["src/*"]
parallel = true
branch = true

[tool.coverage.paths]
source = ["src/"]

[tool.coverage.report]
skip_covered = true
show_missing = true
exclude_lines = [
    '^\s*@overload( |$)',
    '^\s*assert False(,|$)',
    'if typing.TYPE_CHECKING:',
]

[tool.ruff]
target-version = "py39"

[tool.ruff.lint]
select = ["ALL"]
ignore = [
    "ANN002",  # Missing type annotation for *arg
    "ANN003",  # Missing type annotation for **kwargs
    "ANN401",  # typing.Any disallowed
    "ARG002",  # unused method argument
    "C408",    # Unnecessary (dict/list/tuple) call - remove call
    "C901",    # function too complex
    "COM812",  # trailing comma missing
    "EM",      # exception message must not use f-string literal
    "ERA001",  # found commented out code
    "FBT001",
    "FBT002",
    "FIX002",
    "G004",    # logging uses f-string
    "ISC001",
    "PD011",   # pandas-use-of-dot-values
    "PERF203", # try-except-in-loop
    "PLR0911", # too many returns
    "PLR0912", # too many branches
    "PLR0913", # too many arguments
    "PLR0915", # too many local statements
    "PLR2004",
    "PT004",   # pytest-missing-fixture-name-underscore
    "PT006",   # pytest-parametrize-names-wrong-type
    "PT013",   # pytest-incorrect-pytest-import
    "PTH",     # prefer Pathlib to os.path
    "RUF013",  # implicit-optional
    "S324",    # use of insecure hash function
    "S507",    # paramiko auto trust
    "S603",    # use of insecure subprocess
    "TD",      # todos
    "TRY003",  # long message outside exception class
]
pydocstyle.convention = "numpy"
isort.known-first-party = ["atomate2"]
isort.split-on-trailing-comma = false

[tool.ruff.format]
docstring-code-format = true

[tool.ruff.lint.per-file-ignores]
"__init__.py" = ["F401"]
"**/tests/*" = ["ANN", "ARG001", "D", "INP001", "PLR2004", "S101"]
# flake8-type-checking (TCH): things inside TYPE_CHECKING aren't available
#     at runtime and so can't be used by pydantic models
# flake8-future-annotations (FA): pipe operator for type unions only work in pydantic models in python 3.10+
"**/schemas/*" = ["FA", "TCH", "UP007"]
"**/schemas.py" = ["FA", "TCH", "UP007"]
"**/settings.py" = ["FA", "TCH", "UP007"]
"docs/*" = ["INP001"]<|MERGE_RESOLUTION|>--- conflicted
+++ resolved
@@ -83,12 +83,8 @@
     "nbmake==1.5.4",
     "pytest-cov==5.0.0",
     "pytest-mock==3.14.0",
-<<<<<<< HEAD
     "pytest-split>=0.9.0",
-    "pytest==8.3.2",
-=======
     "pytest==8.3.3",
->>>>>>> 1ddf2dd1
 ]
 strict = [
     "PyYAML==6.0.2",
