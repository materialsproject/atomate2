[build-system]
requires = ["setuptools >= 42", "versioningit ~= 1.0", "wheel"]
build-backend = "setuptools.build_meta"

[project]
name = "atomate2"
description = "atomate2 is a library of materials science workflows"
readme = "README.md"
keywords = ["automated", "dft", "high-throughput", "vasp", "workflow"]
license = { text = "modified BSD" }
authors = [{ name = "Alex Ganose", email = "alexganose@gmail.com" }]
dynamic = ["version"]
classifiers = [
    "Development Status :: 5 - Production/Stable",
    "Intended Audience :: Information Technology",
    "Intended Audience :: Science/Research",
    "Intended Audience :: System Administrators",
    "Operating System :: OS Independent",
    "Programming Language :: Python :: 3",
    "Programming Language :: Python :: 3.10",
    "Programming Language :: Python :: 3.11",
    "Programming Language :: Python :: 3.9",
    "Topic :: Other/Nonlisted Topic",
    "Topic :: Scientific/Engineering",
]
requires-python = ">=3.9"
dependencies = [
    "PyYAML",
    "click",
<<<<<<< HEAD
    "custodian>=2023.3.10",
    "emmet-core>=0.77.0",
=======
    "custodian>=2024.2.15",
    "emmet-core>=0.78.0rc4",
>>>>>>> dda9330c
    "jobflow>=0.1.11",
    "monty>=2024.2.2",
    "numpy",
    "pydantic-settings>=2.0.3",
    "pydantic>=2.0.1",
    "pymatgen>=2023.12.18",
]

[project.optional-dependencies]
amset = ["amset>=0.4.15", "pydash"]
cclib = ["cclib"]
mp = ["mp-api>=0.37.5"]
phonons = ["phonopy>=1.10.8", "seekpath"]
lobster = ["ijson>=3.2.2", "lobsterpy>=0.3.7"]
defects = ["dscribe>=1.2.0", "pymatgen-analysis-defects>=2022.11.30"]
forcefields = [
    "ase>=3.22.1",
    "chgnet>=0.2.2",
    "mace-torch>=0.3.3",
    "matgl>=0.9.0",
    "quippy-ase>=0.9.14",
]
docs = [
    "FireWorks==2.0.3",
    "autodoc_pydantic==2.0.1",
    "furo==2024.1.29",
    "ipython==8.22.1",
    "jsonschema[format]",
    "myst_parser==2.0.0",
    "numpydoc==1.6.0",
    "sphinx-copybutton==0.5.2",
    "sphinx==7.2.6",
    "sphinx_design==0.5.0",
]
dev = ["pre-commit>=2.12.1"]
tests = ["FireWorks==2.0.3", "pytest-cov==4.1.0", "pytest==8.0.2"]
strict = [
    "PyYAML==6.0.1",
    # must use >= for ase to not uninstall main branch install in CI
    # last known working commit: https://gitlab.com/ase/ase@2bab58f4e
    "ase>=3.22.1",
    "cclib==1.8",
    "chgnet==0.3.4",
    "click==8.1.7",
    "custodian==2024.2.15",
    "dscribe==2.1.0",
    "emmet-core==0.78.0rc4",
    "ijson==3.2.3",
    "jobflow==0.1.17",
    "lobsterpy==0.3.6",
    "mace-torch>=0.3.3",
    "matgl==1.0.0",
    "monty==2024.2.2",
    "mp-api==0.40.1",
    "numpy",
    "phonopy==2.21.2",
    "pydantic-settings==2.2.1",
    "pydantic==2.6.2",
    "pymatgen-analysis-defects==2024.2.24",
    "pymatgen==2023.12.18",
    "quippy-ase==0.9.14",
    "seekpath==2.1.0",
    "typing-extensions==4.10.0",
]

[project.scripts]
atm = "atomate2.cli:cli"

[project.urls]
homepage = "https://materialsproject.github.io/atomate2/"
repository = "https://github.com/materialsproject/atomate2"
documentation = "https://materialsproject.github.io/atomate2/"
changelog = "https://github.com/materialsproject/atomate2/blob/main/CHANGELOG.md"

[tool.setuptools.package-data]
atomate2 = ["py.typed"]
"atomate2.vasp.sets" = ["*.yaml"]
"atomate2.cp2k.sets" = ["*.yaml"]
"atomate2.cp2k.schemas.calc_types" = ["*.yaml"]

[tool.versioningit.vcs]
method = "git"
default-tag = "0.0.1"

[tool.mypy]
ignore_missing_imports = true
no_strict_optional = true

[tool.pytest.ini_options]
addopts = "-p no:warnings --import-mode=importlib"
filterwarnings = [
    "ignore:.*POTCAR.*:UserWarning",
    "ignore:.*input structure.*:UserWarning",
    "ignore:.*is not gzipped.*:UserWarning",
    "ignore:.*magmom.*:UserWarning",
    "ignore::DeprecationWarning",
]

[tool.coverage.run]
include = ["src/*"]
parallel = true
branch = true

[tool.coverage.paths]
source = ["src/"]

[tool.coverage.report]
skip_covered = true
show_missing = true
exclude_lines = [
    '^\s*@overload( |$)',
    '^\s*assert False(,|$)',
    'if typing.TYPE_CHECKING:',
]

[tool.ruff]
target-version = "py39"
lint.select = ["ALL"]
lint.ignore = [
    "ANN002",
    "ANN003",
    "ANN101",  # missing self type annotation
    "ANN102",
    "ANN401",
    "ARG002",  # unused method argument
    "BLE001",
    "C408",    # Unnecessary (dict/list/tuple) call - remove call
    "C901",    # function too complex
    "COM812",  # trailing comma missing
    "DTZ",     # datetime-tz-now
    "EM",      # exception message must not use f-string literal
    "ERA001",  # found commented out code
    "FBT001",
    "FBT002",
    "FIX002",
    "G004",    # logging uses fstring
    "PD011",   # pandas-use-of-dot-values
    "PERF203", # try-except-in-loop
    "PLR",     # pylint-refactor
    "PT004",   # pytest-missing-fixture-name-underscore
    "PT006",   # pytest-parametrize-names-wrong-type
    "PT013",   # pytest-incorrect-pytest-import
    "PTH",     # prefer Pathlib to os.path
    "RUF013",  # implicit-optional
    "S324",    # use of insecure hash function
    "SLF",     # private member accessed outside class
    "TD",      # TODOs
    "TRY003",  # long message outside exception class
    "S507",    # paramiko auto trust
]
lint.pydocstyle.convention = "numpy"
lint.isort.known-first-party = ["atomate2"]
lint.isort.split-on-trailing-comma = false

[tool.ruff.lint.per-file-ignores]
"__init__.py" = ["F401"]
"**/tests/*" = ["ANN", "ARG001", "D", "INP001", "S101"]
# flake8-type-checking (TCH): things inside TYPE_CHECKING aren't available
#     at runtime and so can't be used by pydantic models
# flake8-future-annotations (FA): pipe operator for type unions only work in pydantic models in python 3.10+
"**/schemas/*" = ["FA", "TCH", "UP007"]
"**/schemas.py" = ["FA", "TCH", "UP007"]
"**/settings.py" = ["FA", "TCH", "UP007"]
"docs/*" = ["INP001"]<|MERGE_RESOLUTION|>--- conflicted
+++ resolved
@@ -27,13 +27,8 @@
 dependencies = [
     "PyYAML",
     "click",
-<<<<<<< HEAD
-    "custodian>=2023.3.10",
-    "emmet-core>=0.77.0",
-=======
     "custodian>=2024.2.15",
     "emmet-core>=0.78.0rc4",
->>>>>>> dda9330c
     "jobflow>=0.1.11",
     "monty>=2024.2.2",
     "numpy",
