--- conflicted
+++ resolved
@@ -42,7 +42,7 @@
 cclib = ["cclib"]
 mp = ["mp-api>=0.37.5"]
 phonons = ["phonopy>=1.10.8", "seekpath"]
-lobster = ["ijson>=3.2.2", "lobsterpy>=0.3.7"]
+lobster = ["ijson>=3.2.2", "lobsterpy>=0.3.8"]
 defects = ["dscribe>=1.2.0", "pymatgen-analysis-defects>=2022.11.30"]
 forcefields = [
     "ase>=3.22.1",
@@ -78,24 +78,17 @@
     "emmet-core==0.78.0rc4",
     "ijson==3.2.3",
     "jobflow==0.1.17",
-    "lobsterpy==0.3.6",
+    "lobsterpy==0.3.8",
     "mace-torch>=0.3.3",
     "matgl==1.0.0",
     "monty==2024.2.2",
     "mp-api==0.40.1",
     "numpy",
     "phonopy==2.21.2",
-<<<<<<< HEAD
-    "pydantic-settings==2.2.0",
-    "pydantic==2.6.1",
-    "pymatgen-analysis-defects==2024.2.9",
-    "pymatgen==2024.2.23",
-=======
     "pydantic-settings==2.2.1",
     "pydantic==2.6.2",
     "pymatgen-analysis-defects==2024.2.24",
-    "pymatgen==2023.12.18",
->>>>>>> e9fe5c27
+    "pymatgen==2024.2.23",
     "quippy-ase==0.9.14",
     "seekpath==2.1.0",
     "typing-extensions==4.10.0",
