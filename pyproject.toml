[build-system]
requires = ["setuptools >= 42", "versioningit ~= 1.0", "wheel"]
build-backend = "setuptools.build_meta"

[project]
name = "atomate2"
description = "atomate2 is a library of materials science workflows"
readme = "README.md"
keywords = ["automated", "dft", "high-throughput", "vasp", "workflow"]
license = { text = "modified BSD" }
authors = [{ name = "Alex Ganose", email = "alexganose@gmail.com" }]
dynamic = ["version"]
classifiers = [
    "Development Status :: 5 - Production/Stable",
    "Intended Audience :: Information Technology",
    "Intended Audience :: Science/Research",
    "Intended Audience :: System Administrators",
    "Operating System :: OS Independent",
    "Programming Language :: Python :: 3",
    "Programming Language :: Python :: 3.10",
    "Programming Language :: Python :: 3.11",
    "Programming Language :: Python :: 3.9",
    "Topic :: Other/Nonlisted Topic",
    "Topic :: Scientific/Engineering",
]
requires-python = ">=3.9"
dependencies = [
    "PyYAML",
    "click",
    "custodian>=2024.4.18",
    "emmet-core==0.82.2",
    "jobflow>=0.1.11",
    "monty>=2024.2.2",
    "numpy",
    "pydantic-settings>=2.0.3",
    "pydantic>=2.0.1",
    "pymatgen>=2024.4.13",
]

[project.optional-dependencies]
abinit = ["abipy>=0.9.3"]
amset = ["amset>=0.4.15", "pydash"]
cclib = ["cclib"]
mp = ["mp-api>=0.37.5"]
phonons = ["phonopy>=1.10.8", "seekpath"]
lobster = ["ijson>=3.2.2", "lobsterpy>=0.4.0"]
defects = [
    "dscribe>=1.2.0",
    "pymatgen-analysis-defects>=2024.5.11",
    "python-ulid",
]
forcefields = [
    "ase>=3.22.1",
    "calorine<=2.2.1",
    "chgnet>=0.2.2",
    "mace-torch>=0.3.3",
    "matgl>=1.1.1",
    "quippy-ase>=0.9.14",
    "torch<=2.2.1",       # incompatibility with dgl if newer versions are used
]
docs = [
    "FireWorks==2.0.3",
    "autodoc_pydantic==2.1.0",
    "furo==2024.5.6",
    "ipython==8.26.0",
    "jsonschema[format]",
    "myst_parser==3.0.1",
    "numpydoc==1.7.0",
    "sphinx-copybutton==0.5.2",
    "sphinx==7.4.6",
    "sphinx_design==0.6.0",
]
dev = ["pre-commit>=2.12.1"]
tests = [
    "FireWorks==2.0.3",
    "pytest-cov==5.0.0",
    "pytest-mock==3.14.0",
<<<<<<< HEAD
    "pytest==8.2.2",
=======
    "pytest==8.0.2",
    "nbmake==1.5.3"
>>>>>>> e945136b
]
strict = [
    "PyYAML==6.0.1",
    # must use >= for ase to not uninstall main branch install in CI
    # last known working commit: https://gitlab.com/ase/ase@2bab58f4e
    "ase>=3.22.1",
    "calorine==2.2.1",
    "cclib==1.8.1",
    "chgnet==0.3.8",
    "click==8.1.7",
    "custodian==2024.6.24",
    "dscribe==2.1.1",
    "emmet-core==0.82.2",
    "ijson==3.3.0",
    "jobflow==0.1.17",
    "lobsterpy==0.4.5",
    "mace-torch>=0.3.3",
    "matgl==1.1.2",
    "monty==2024.5.24",
    "mp-api==0.41.2",
    "numpy",
    "phonopy==2.26.5",
    "pydantic-settings==2.3.4",
    "pydantic==2.8.2",
    "pymatgen-analysis-defects==2024.5.11",
    "pymatgen==2024.6.10",
    "python-ulid==2.7.0",
    "quippy-ase==0.9.14",
    "seekpath==2.1.0",
    "torch==2.2.1",
    "typing-extensions==4.12.2",
]

[project.scripts]
atm = "atomate2.cli:cli"

[project.urls]
homepage = "https://materialsproject.github.io/atomate2/"
repository = "https://github.com/materialsproject/atomate2"
documentation = "https://materialsproject.github.io/atomate2/"
changelog = "https://github.com/materialsproject/atomate2/blob/main/CHANGELOG.md"

[tool.setuptools.package-data]
atomate2 = ["py.typed"]
"atomate2.vasp.sets" = ["*.yaml"]
"atomate2.cp2k.sets" = ["*.yaml"]
"atomate2.cp2k.schemas.calc_types" = ["*.yaml"]

[tool.versioningit.vcs]
method = "git"
default-tag = "0.0.1"

[tool.mypy]
ignore_missing_imports = true
no_strict_optional = true

[tool.pytest.ini_options]
addopts = "-p no:warnings --import-mode=importlib --cov-config=pyproject.toml"
filterwarnings = [
    "ignore:.*POTCAR.*:UserWarning",
    "ignore:.*input structure.*:UserWarning",
    "ignore:.*is not gzipped.*:UserWarning",
    "ignore:.*magmom.*:UserWarning",
    "ignore::DeprecationWarning",
]

[tool.coverage.run]
include = ["src/*"]
parallel = true
branch = true

[tool.coverage.paths]
source = ["src/"]

[tool.coverage.report]
skip_covered = true
show_missing = true
exclude_lines = [
    '^\s*@overload( |$)',
    '^\s*assert False(,|$)',
    'if typing.TYPE_CHECKING:',
]

[tool.ruff]
target-version = "py39"

[tool.ruff.lint]
select = ["ALL"]
ignore = [
    "ANN002",
    "ANN003",
    "ANN101", # missing self type annotation
    "ANN102", # missing cls annotation
    "ANN401",
    "ARG002", # unused method argument
    # "BLE001",
    "C408",    # Unnecessary (dict/list/tuple) call - remove call
    "C901",    # function too complex
    "COM812",  # trailing comma missing
    "EM",      # exception message must not use f-string literal
    "ERA001",  # found commented out code
    "FBT001",
    "FBT002",
    "FIX002",
    "G004",    # logging uses fstring
    "ISC001",
    "PD011",   # pandas-use-of-dot-values
    "PERF203", # try-except-in-loop
    "PLR0911", # too many returns
    "PLR0912", # too many branches
    "PLR0913", # too many arguments
    "PLR0915", # too many local statements
    "PLR2004",
    "PT004",   # pytest-missing-fixture-name-underscore
    "PT006",   # pytest-parametrize-names-wrong-type
    "PT013",   # pytest-incorrect-pytest-import
    "PTH",     # prefer Pathlib to os.path
    "RUF013",  # implicit-optional
    "S324",    # use of insecure hash function
    "S603",    # use of insecure subprocess
    "S507",    # paramiko auto trust
    "TD",      # TODOs
    "TRY003",  # long message outside exception class
]
pydocstyle.convention = "numpy"
isort.known-first-party = ["atomate2"]
isort.split-on-trailing-comma = false

[tool.ruff.format]
docstring-code-format = true

[tool.ruff.lint.per-file-ignores]
"__init__.py" = ["F401"]
"**/tests/*" = ["ANN", "ARG001", "D", "INP001", "PLR2004", "S101"]
# flake8-type-checking (TCH): things inside TYPE_CHECKING aren't available
#     at runtime and so can't be used by pydantic models
# flake8-future-annotations (FA): pipe operator for type unions only work in pydantic models in python 3.10+
"**/schemas/*" = ["FA", "TCH", "UP007"]
"**/schemas.py" = ["FA", "TCH", "UP007"]
"**/settings.py" = ["FA", "TCH", "UP007"]
"docs/*" = ["INP001"]<|MERGE_RESOLUTION|>--- conflicted
+++ resolved
@@ -75,12 +75,8 @@
     "FireWorks==2.0.3",
     "pytest-cov==5.0.0",
     "pytest-mock==3.14.0",
-<<<<<<< HEAD
     "pytest==8.2.2",
-=======
-    "pytest==8.0.2",
     "nbmake==1.5.3"
->>>>>>> e945136b
 ]
 strict = [
     "PyYAML==6.0.1",
