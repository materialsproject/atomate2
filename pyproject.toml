[build-system]
requires = ["setuptools >= 42, < 81", "versioningit >= 1,< 4", "wheel"]
build-backend = "setuptools.build_meta"

[project]
name = "atomate2"
description = "atomate2 is a library of materials science workflows"
readme = "README.md"
keywords = ["automated", "dft", "high-throughput", "vasp", "workflow"]
license = { text = "modified BSD" }
authors = [{ name = "Alex Ganose", email = "alexganose@gmail.com" }]
dynamic = ["version"]
classifiers = [
    "Development Status :: 5 - Production/Stable",
    "Intended Audience :: Information Technology",
    "Intended Audience :: Science/Research",
    "Intended Audience :: System Administrators",
    "Operating System :: OS Independent",
    "Programming Language :: Python :: 3",
    "Programming Language :: Python :: 3.10",
    "Programming Language :: Python :: 3.11",
    "Programming Language :: Python :: 3.12",
    "Topic :: Other/Nonlisted Topic",
    "Topic :: Scientific/Engineering",
]
requires-python = ">=3.10"
dependencies = [
    "PyYAML",
    "click",
    "custodian>=2024.4.18",
    "emmet-core>=v0.84.10rc2",
    "jobflow>=0.1.11",
    "monty>=2024.12.10",
    "numpy",
    "pydantic-settings>=2.0.3",
    "pydantic>=2.0.1",
    "pymatgen>=2024.11.13",
    "pymongo<=4.10.1",
]

[project.optional-dependencies]
abinit = ["abipy>=0.9.3"]
amset = ["amset>=0.4.15", "pydash"]
cclib = ["cclib>=1.8.1"]
mp = ["mp-api>=0.37.5"]
phonons = ["phonopy>=1.10.8", "seekpath>=2.0.0"]
lobster = ["ijson>=3.2.2", "lobsterpy>=0.4.0"]
defects = [
    "dscribe>=1.2.0",
    "pymatgen-analysis-defects>=2024.5.11",
    "python-ulid>=2.7",
]
forcefields = [
<<<<<<< HEAD
    "ase>=3.23.0",
    "calorine>=3.0",
    "chgnet>=0.2.2",
    "mace-torch>=0.3.3",
    "matgl>=1.1.3",
=======
    "ase>=3.26.0",
    "calorine>=3.0",
    "chgnet>=0.2.2",
    "mace-torch>=0.3.3",
    "matgl>=1.2.1",
>>>>>>> a401cd26
    "torchdata<=0.7.1",
    # quippy-ase support for py3.12 tracked in https://github.com/libAtoms/QUIP/issues/645
    "quippy-ase>=0.9.14; python_version < '3.12'",
    "sevenn>=0.9.3",
    "torchdata<=0.7.1",                            # TODO: remove when issue fixed
]
<<<<<<< HEAD
strict-forcefields = [
    "calorine==3.0",
    "chgnet==0.4.0",
    "mace-torch==0.3.6",
    "matgl==1.1.3",
    "quippy-ase==0.9.14; python_version < '3.12'",
    "sevenn==0.10.0",
    "torch==2.5.0",
    "torchdata==0.7.1",                            # TODO: remove when issue fixed
]
ase = ["ase>=3.23.0"]
# tblite py3.12 support tracked in https://github.com/tblite/tblite/issues/198
ase-ext = ["tblite>=0.3.0; python_version < '3.12'"]
=======
approxneb = ["pymatgen-analysis-diffusion>=2024.7.15"]
ase = ["ase>=3.26.0"]
ase-ext = ["tblite>=0.3.0; platform_system=='Linux'"]
>>>>>>> a401cd26
openmm = [
    "mdanalysis>=2.8.0",
    "openmm-mdanalysis-reporter>=0.1.0",
    "openmm>=8.1.0",
]
fireworks = ["FireWorks==2.0.4"]
docs = [
    "FireWorks==2.0.4",
    "autodoc_pydantic==2.2.0",
    "furo==2025.7.19",
    "ipython==8.37.0",
    "jsonschema[format]",
    "myst_parser==4.0.1",
    "numpydoc==1.9.0",
    "sphinx-copybutton==0.5.2",
    "sphinx==8.1.3",
    "sphinx_design==0.6.1",
    "jupyterlab==4.4.6",
]
dev = ["pre-commit>=2.12.1"]
tests = [
    "FireWorks==2.0.4",
    "nbmake==1.5.5",
    "pytest-cov==6.2.1",
    "pytest-mock==3.14.1",
    "pytest-split==0.10.0",
    "pytest-xdist==3.8.0",
    "pytest==8.4.1",
]
strict = [
<<<<<<< HEAD
    "atomate2[forcefields, docs, cclib, phonons, lobster, openmm, mp, defects, ase, ase-ext]",
=======
    "PyYAML==6.0.2",
    "ase==3.26.0",
    "cclib==1.8.1",
    "click==8.2.1",
    "custodian==2025.8.13",
    "dscribe==2.1.1",
    "emmet-core==v0.84.10rc2",
    "ijson==3.4.0",
    "jobflow==0.2.0",
    "lobsterpy==0.5.7",
    "monty==2025.3.3",
    "mp-api==0.45.8",
    "numpy",
    "phonopy==2.30.1",
    "pydantic-settings==2.10.1",
    "pydantic==2.11.7",
    "pymatgen-analysis-defects==2025.1.18",
    "pymatgen==2025.6.14",
    "pymongo==4.10.1",
    "python-ulid==3.1.0",
    "seekpath==2.1.0",
    "typing-extensions==4.14.1",
]
strict-openff = [
    "mdanalysis==2.9.0",
    "monty==2025.3.3",
    "openmm-mdanalysis-reporter==0.1.0",
    "openmm==8.1.1",
    "pymatgen==2025.6.14", # EXERCISE CAUTION WHEN UPDATING - open ff is extremely sensitive to pymatgen version
]
strict-forcefields = [
    "calorine==3.1",
    "chgnet==0.3.8",
    "mace-torch==0.3.14",
    "matgl==1.3.0",
    "quippy-ase==0.9.14; python_version < '3.12'",
    "sevenn==0.10.4",
    "torch==2.2.0",
    "torchdata==0.7.1",                            # TODO: remove when issue fixed
>>>>>>> a401cd26
]

[project.scripts]
atm = "atomate2.cli:cli"

[project.urls]
homepage = "https://materialsproject.github.io/atomate2/"
repository = "https://github.com/materialsproject/atomate2"
documentation = "https://materialsproject.github.io/atomate2/"
changelog = "https://github.com/materialsproject/atomate2/blob/main/CHANGELOG.md"

[tool.setuptools.package-data]
atomate2 = ["py.typed"]
"atomate2.vasp.sets" = ["*.yaml"]
"atomate2.cp2k.sets" = ["*.yaml"]
"atomate2.cp2k.schemas.calc_types" = ["*.yaml"]

[tool.versioningit.vcs]
method = "git"
default-tag = "0.0.1"

[tool.mypy]
ignore_missing_imports = true
no_strict_optional = true

[tool.pytest.ini_options]
addopts = "-p no:warnings --import-mode=importlib --cov-config=pyproject.toml"
filterwarnings = [
    "ignore:.*POTCAR.*:UserWarning",
    "ignore:.*input structure.*:UserWarning",
    "ignore:.*is not gzipped.*:UserWarning",
    "ignore:.*magmom.*:UserWarning",
    "ignore::DeprecationWarning",
]

[tool.coverage.run]
include = ["src/*"]
parallel = true
branch = true

[tool.coverage.paths]
source = ["src/"]

[tool.coverage.report]
skip_covered = true
show_missing = true
exclude_lines = [
    '^\s*@overload( |$)',
    '^\s*assert False(,|$)',
    'if typing.TYPE_CHECKING:',
    'if TYPE_CHECKING:',
]

[tool.ruff]
target-version = "py310"
output-format = "concise"

[tool.ruff.lint]
select = ["ALL"]
ignore = [
    "ANN002",  # Missing type annotation for *arg
    "ANN003",  # Missing type annotation for **kwargs
    "ANN401",  # typing.Any disallowed
    "ARG002",  # unused method argument
    "C408",    # Unnecessary (dict/list/tuple) call - remove call
    "C901",    # function too complex
    "COM812",  # trailing comma missing
    "EM",      # exception message must not use f-string literal
    "ERA001",  # found commented out code
    "FBT001",
    "FBT002",
    "FIX002",
    "G004",    # logging uses f-string
    "ISC001",
    "PD011",   # pandas-use-of-dot-values
    "PERF203", # try-except-in-loop
    "PLC0415", # imports not at top level are OK
    "PLR0911", # too many returns
    "PLR0912", # too many branches
    "PLR0913", # too many arguments
    "PLR0915", # too many local statements
    "PLR2004",
    "PT006",   # pytest-parametrize-names-wrong-type
    "PT013",   # pytest-incorrect-pytest-import
    "PTH",     # prefer Pathlib to os.path
    "RUF013",  # implicit-optional
    "S324",    # use of insecure hash function
    "S507",    # paramiko auto trust
    "S603",    # use of insecure subprocess
    "TD",      # todos
    "TRY003",  # long message outside exception class
]
pydocstyle.convention = "numpy"
isort.known-first-party = ["atomate2"]
isort.split-on-trailing-comma = false

[tool.ruff.format]
docstring-code-format = true

[tool.ruff.lint.per-file-ignores]
"__init__.py" = ["F401"]
"**/tests/*" = ["ANN", "ARG001", "D", "INP001", "PLR2004", "S101"]
# flake8-type-checking (TCH): things inside TYPE_CHECKING aren't available
#     at runtime and so can't be used by pydantic models
# flake8-future-annotations (FA): pipe operator for type unions only work in pydantic models in python 3.10+
"**/schemas/*" = ["FA", "TCH", "UP007"]
"**/schemas.py" = ["FA", "TCH", "UP007"]
"**/settings.py" = ["FA", "TCH", "UP007"]
"docs/*" = ["INP001"]<|MERGE_RESOLUTION|>--- conflicted
+++ resolved
@@ -51,44 +51,20 @@
     "python-ulid>=2.7",
 ]
 forcefields = [
-<<<<<<< HEAD
-    "ase>=3.23.0",
-    "calorine>=3.0",
-    "chgnet>=0.2.2",
-    "mace-torch>=0.3.3",
-    "matgl>=1.1.3",
-=======
     "ase>=3.26.0",
     "calorine>=3.0",
     "chgnet>=0.2.2",
     "mace-torch>=0.3.3",
     "matgl>=1.2.1",
->>>>>>> a401cd26
     "torchdata<=0.7.1",
     # quippy-ase support for py3.12 tracked in https://github.com/libAtoms/QUIP/issues/645
     "quippy-ase>=0.9.14; python_version < '3.12'",
     "sevenn>=0.9.3",
     "torchdata<=0.7.1",                            # TODO: remove when issue fixed
 ]
-<<<<<<< HEAD
-strict-forcefields = [
-    "calorine==3.0",
-    "chgnet==0.4.0",
-    "mace-torch==0.3.6",
-    "matgl==1.1.3",
-    "quippy-ase==0.9.14; python_version < '3.12'",
-    "sevenn==0.10.0",
-    "torch==2.5.0",
-    "torchdata==0.7.1",                            # TODO: remove when issue fixed
-]
-ase = ["ase>=3.23.0"]
-# tblite py3.12 support tracked in https://github.com/tblite/tblite/issues/198
-ase-ext = ["tblite>=0.3.0; python_version < '3.12'"]
-=======
 approxneb = ["pymatgen-analysis-diffusion>=2024.7.15"]
 ase = ["ase>=3.26.0"]
 ase-ext = ["tblite>=0.3.0; platform_system=='Linux'"]
->>>>>>> a401cd26
 openmm = [
     "mdanalysis>=2.8.0",
     "openmm-mdanalysis-reporter>=0.1.0",
@@ -118,33 +94,6 @@
     "pytest-xdist==3.8.0",
     "pytest==8.4.1",
 ]
-strict = [
-<<<<<<< HEAD
-    "atomate2[forcefields, docs, cclib, phonons, lobster, openmm, mp, defects, ase, ase-ext]",
-=======
-    "PyYAML==6.0.2",
-    "ase==3.26.0",
-    "cclib==1.8.1",
-    "click==8.2.1",
-    "custodian==2025.8.13",
-    "dscribe==2.1.1",
-    "emmet-core==v0.84.10rc2",
-    "ijson==3.4.0",
-    "jobflow==0.2.0",
-    "lobsterpy==0.5.7",
-    "monty==2025.3.3",
-    "mp-api==0.45.8",
-    "numpy",
-    "phonopy==2.30.1",
-    "pydantic-settings==2.10.1",
-    "pydantic==2.11.7",
-    "pymatgen-analysis-defects==2025.1.18",
-    "pymatgen==2025.6.14",
-    "pymongo==4.10.1",
-    "python-ulid==3.1.0",
-    "seekpath==2.1.0",
-    "typing-extensions==4.14.1",
-]
 strict-openff = [
     "mdanalysis==2.9.0",
     "monty==2025.3.3",
@@ -161,7 +110,9 @@
     "sevenn==0.10.4",
     "torch==2.2.0",
     "torchdata==0.7.1",                            # TODO: remove when issue fixed
->>>>>>> a401cd26
+]
+strict = [
+    "atomate2[strict-forcefields, docs, cclib, phonons, lobster, openmm, mp, defects, ase, ase-ext]",
 ]
 
 [project.scripts]
