[build-system]
requires = ["setuptools >= 42, < 81", "versioningit >= 1,< 4", "wheel"]
build-backend = "setuptools.build_meta"

[project]
name = "atomate2"
description = "atomate2 is a library of materials science workflows"
readme = "README.md"
keywords = ["automated", "dft", "high-throughput", "vasp", "workflow"]
license = { text = "modified BSD" }
authors = [{ name = "Alex Ganose", email = "alexganose@gmail.com" }]
dynamic = ["version"]
classifiers = [
    "Development Status :: 5 - Production/Stable",
    "Intended Audience :: Information Technology",
    "Intended Audience :: Science/Research",
    "Intended Audience :: System Administrators",
    "Operating System :: OS Independent",
    "Programming Language :: Python :: 3",
    "Programming Language :: Python :: 3.10",
    "Programming Language :: Python :: 3.11",
    "Programming Language :: Python :: 3.12",
    "Topic :: Other/Nonlisted Topic",
    "Topic :: Scientific/Engineering",
]
requires-python = ">=3.10"
dependencies = [
    "PyYAML",
    "click",
    "custodian>=2024.4.18",
    "emmet-core>=v0.84.10rc2",
    "jobflow>=0.1.11",
    "monty>=2024.12.10",
    "numpy",
    "pydantic-settings>=2.0.3",
    "pydantic>=2.0.1",
    "pymatgen>=2024.11.13",
    "pymongo<=4.10.1",
]

[project.optional-dependencies]
abinit = ["abipy>=0.9.3"]
amset = ["amset>=0.4.15", "pydash"]
cclib = ["cclib"]
mp = ["mp-api>=0.37.5"]
phonons = ["phonopy>=1.10.8", "seekpath>=2.0.0"]
lobster = ["ijson>=3.2.2", "lobsterpy>=0.4.0"]
defects = [
    "dscribe>=1.2.0",
    "pymatgen-analysis-defects>=2024.5.11",
    "python-ulid>=2.7",
]
forcefields = [
    "ase>=3.26.0",
    "calorine>=3.0",
    "chgnet>=0.2.2",
    "mace-torch>=0.3.3",
    "matgl>=1.2.1",
    "torchdata<=0.7.1",
    # quippy-ase support for py3.12 tracked in https://github.com/libAtoms/QUIP/issues/645
    "quippy-ase>=0.9.14; python_version < '3.12'",
    "sevenn>=0.9.3",
    "torchdata<=0.7.1",                            # TODO: remove when issue fixed
]
approxneb = ["pymatgen-analysis-diffusion>=2024.7.15"]
ase = ["ase>=3.26.0"]
ase-ext = ["tblite>=0.3.0; platform_system=='Linux'"]
openmm = [
    "mdanalysis>=2.8.0",
    "openmm-mdanalysis-reporter>=0.1.0",
    "openmm>=8.1.0",
]
fireworks = ["FireWorks==2.0.4"]
docs = [
    "FireWorks==2.0.4",
    "autodoc_pydantic==2.2.0",
    "furo==2025.7.19",
    "ipython==8.37.0",
    "jsonschema[format]",
    "myst_parser==4.0.1",
    "numpydoc==1.9.0",
    "sphinx-copybutton==0.5.2",
    "sphinx==8.1.3",
    "sphinx_design==0.6.1",
    "jupyterlab==4.4.6",
]
dev = ["pre-commit>=2.12.1"]
tests = [
    "FireWorks==2.0.4",
    "nbmake==1.5.5",
    "pytest-cov==6.2.1",
    "pytest-mock==3.14.1",
    "pytest-split==0.10.0",
    "pytest==8.4.1",
]
strict = [
    "PyYAML==6.0.2",
    "ase==3.26.0",
    "cclib==1.8.1",
    "click==8.2.1",
    "custodian==2025.8.13",
    "dscribe==2.1.1",
    "emmet-core==v0.84.10rc2",
    "ijson==3.4.0",
    "jobflow==0.2.0",
    "lobsterpy==0.5.7",
    "monty==2025.3.3",
    "mp-api==0.45.7",
    "numpy",
    "phonopy==2.30.1",
    "pydantic-settings==2.10.1",
    "pydantic==2.11.7",
    "pymatgen-analysis-defects==2025.1.18",
<<<<<<< HEAD
    "pymatgen==2025.5.28",
=======
    "pymatgen==2025.6.14",
>>>>>>> b412cfe0
    "pymongo==4.10.1",
    "python-ulid==3.0.0",
    "seekpath==2.1.0",
    "typing-extensions==4.14.1",
]
strict-openff = [
    "mdanalysis==2.9.0",
    "monty==2025.3.3",
    "openmm-mdanalysis-reporter==0.1.0",
    "openmm==8.1.1",
    "pymatgen==2025.6.14", # EXERCISE CAUTION WHEN UPDATING - open ff is extremely sensitive to pymatgen version
]
strict-forcefields = [
    "calorine==3.1",
    "chgnet==0.3.8",
    "mace-torch==0.3.14",
    "matgl==1.3.0",
    "quippy-ase==0.9.14; python_version < '3.12'",
    "sevenn==0.10.3",
    "torch==2.2.0",
    "torchdata==0.7.1",                            # TODO: remove when issue fixed
]

[project.scripts]
atm = "atomate2.cli:cli"

[project.urls]
homepage = "https://materialsproject.github.io/atomate2/"
repository = "https://github.com/materialsproject/atomate2"
documentation = "https://materialsproject.github.io/atomate2/"
changelog = "https://github.com/materialsproject/atomate2/blob/main/CHANGELOG.md"

[tool.setuptools.package-data]
atomate2 = ["py.typed"]
"atomate2.vasp.sets" = ["*.yaml"]
"atomate2.cp2k.sets" = ["*.yaml"]
"atomate2.cp2k.schemas.calc_types" = ["*.yaml"]

[tool.versioningit.vcs]
method = "git"
default-tag = "0.0.1"

[tool.mypy]
ignore_missing_imports = true
no_strict_optional = true

[tool.pytest.ini_options]
addopts = "-p no:warnings --import-mode=importlib --cov-config=pyproject.toml"
filterwarnings = [
    "ignore:.*POTCAR.*:UserWarning",
    "ignore:.*input structure.*:UserWarning",
    "ignore:.*is not gzipped.*:UserWarning",
    "ignore:.*magmom.*:UserWarning",
    "ignore::DeprecationWarning",
]

[tool.coverage.run]
include = ["src/*"]
parallel = true
branch = true

[tool.coverage.paths]
source = ["src/"]

[tool.coverage.report]
skip_covered = true
show_missing = true
exclude_lines = [
    '^\s*@overload( |$)',
    '^\s*assert False(,|$)',
    'if typing.TYPE_CHECKING:',
    'if TYPE_CHECKING:',
]

[tool.ruff]
target-version = "py310"
output-format = "concise"

[tool.ruff.lint]
select = ["ALL"]
ignore = [
    "ANN002",  # Missing type annotation for *arg
    "ANN003",  # Missing type annotation for **kwargs
    "ANN401",  # typing.Any disallowed
    "ARG002",  # unused method argument
    "C408",    # Unnecessary (dict/list/tuple) call - remove call
    "C901",    # function too complex
    "COM812",  # trailing comma missing
    "EM",      # exception message must not use f-string literal
    "ERA001",  # found commented out code
    "FBT001",
    "FBT002",
    "FIX002",
    "G004",    # logging uses f-string
    "ISC001",
    "PD011",   # pandas-use-of-dot-values
    "PERF203", # try-except-in-loop
    "PLR0911", # too many returns
    "PLR0912", # too many branches
    "PLR0913", # too many arguments
    "PLR0915", # too many local statements
    "PLR2004",
    "PT006",   # pytest-parametrize-names-wrong-type
    "PT013",   # pytest-incorrect-pytest-import
    "PTH",     # prefer Pathlib to os.path
    "RUF013",  # implicit-optional
    "S324",    # use of insecure hash function
    "S507",    # paramiko auto trust
    "S603",    # use of insecure subprocess
    "TD",      # todos
    "TRY003",  # long message outside exception class
]
pydocstyle.convention = "numpy"
isort.known-first-party = ["atomate2"]
isort.split-on-trailing-comma = false

[tool.ruff.format]
docstring-code-format = true

[tool.ruff.lint.per-file-ignores]
"__init__.py" = ["F401"]
"**/tests/*" = ["ANN", "ARG001", "D", "INP001", "PLR2004", "S101"]
# flake8-type-checking (TCH): things inside TYPE_CHECKING aren't available
#     at runtime and so can't be used by pydantic models
# flake8-future-annotations (FA): pipe operator for type unions only work in pydantic models in python 3.10+
"**/schemas/*" = ["FA", "TCH", "UP007"]
"**/schemas.py" = ["FA", "TCH", "UP007"]
"**/settings.py" = ["FA", "TCH", "UP007"]
"docs/*" = ["INP001"]<|MERGE_RESOLUTION|>--- conflicted
+++ resolved
@@ -111,11 +111,7 @@
     "pydantic-settings==2.10.1",
     "pydantic==2.11.7",
     "pymatgen-analysis-defects==2025.1.18",
-<<<<<<< HEAD
-    "pymatgen==2025.5.28",
-=======
     "pymatgen==2025.6.14",
->>>>>>> b412cfe0
     "pymongo==4.10.1",
     "python-ulid==3.0.0",
     "seekpath==2.1.0",
