[build-system]
requires = ["setuptools >= 42, < 81", "versioningit >= 1,< 4", "wheel"]
build-backend = "setuptools.build_meta"

[project]
name = "atomate2"
description = "atomate2 is a library of materials science workflows"
readme = "README.md"
keywords = ["automated", "dft", "high-throughput", "vasp", "workflow"]
license = { text = "modified BSD" }
authors = [{ name = "Alex Ganose", email = "alexganose@gmail.com" }]
dynamic = ["version"]
classifiers = [
    "Development Status :: 5 - Production/Stable",
    "Intended Audience :: Information Technology",
    "Intended Audience :: Science/Research",
    "Intended Audience :: System Administrators",
    "Operating System :: OS Independent",
    "Programming Language :: Python :: 3",
    "Programming Language :: Python :: 3.10",
    "Programming Language :: Python :: 3.11",
    "Programming Language :: Python :: 3.12",
    "Topic :: Other/Nonlisted Topic",
    "Topic :: Scientific/Engineering",
]
requires-python = ">=3.10"
dependencies = [
    "PyYAML",
    "click",
    "custodian>=2024.4.18",
    "emmet-core>=0.86.1",
    "jobflow>=0.1.11",
    "monty>=2024.12.10",
    "numpy",
    "pydantic-settings>=2.0.3",
    "pydantic>=2.0.1",
    "pymatgen>=2024.11.13",
    "pymongo<=4.10.1",
]

[project.optional-dependencies]
abinit = ["abipy>=0.9.3"]
aims = ["pymatgen-io-aims>=0.0.5", "pymatgen>=2025.10.7"]
amset = ["amset>=0.4.15", "pydash"]
cclib = ["cclib>=1.8.1"]
mp = ["mp-api>=0.37.5"]
phonons = ["phonopy>=2.43.6", "seekpath>=2.0.0"]
lobster = ["ijson>=3.2.2", "lobsterpy>=0.4.0"]
defects = [
    "dscribe>=1.2.0",
    "pymatgen-analysis-defects>=2024.5.11",
    "python-ulid>=2.7",
]
forcefields = [
    "ase>=3.26.0",
    "calorine>=3.0",
    "chgnet>=0.2.2",
    "mace-torch>=0.3.3",
    "matgl>=1.2.1",
    "torchdata<=0.7.1", # TODO: remove when issue fixed
    # quippy-ase support for py3.12 tracked in https://github.com/libAtoms/QUIP/issues/645
    "quippy-ase>=0.9.14; python_version < '3.12'",
    "sevenn>=0.9.3",
<<<<<<< HEAD
    "torchdata<=0.7.1",                            # TODO: remove when issue fixed
    "deepmd-kit>=2.1.4",
=======
>>>>>>> 0030d685
]
approxneb = ["pymatgen-analysis-diffusion>=2024.7.15"]
ase = ["ase>=3.26.0"]
ase-ext = ["tblite>=0.3.0; platform_system=='Linux'"]
openmm = [
    "mdanalysis>=2.8.0",
    "openmm-mdanalysis-reporter>=0.1.0",
    "openmm>=8.1.0",
]
fireworks = ["fireworks==2.0.6"]
docs = [
    "fireworks==2.0.6",
    "autodoc_pydantic==2.2.0",
    "furo==2025.9.25",
    "ipython==8.37.0",
    "jsonschema[format]",
    "myst_parser==4.0.1",
    "numpydoc==1.9.0",
    "sphinx-copybutton==0.5.2",
    "sphinx==8.1.3",
    "sphinx_design==0.6.1",
    "jupyterlab==4.5.0",
]
dev = ["pre-commit>=2.12.1"]
tests = [
    "fireworks==2.0.6",
    "nbmake==1.5.5",
    "pytest-cov==7.0.0",
    "pytest-mock==3.15.1",
    "pytest-split==0.10.0",
    "pytest-xdist==3.8.0",
    "pytest==8.4.2",
]
strict-openff = [
    "mdanalysis==2.9.0",
    "monty==2025.3.3",
    "openmm-mdanalysis-reporter==0.1.0",
    "openmm==8.4.0.post2",
    "pymatgen==2025.10.7", # EXERCISE CAUTION WHEN UPDATING - open ff is extremely sensitive to pymatgen version
]
strict-forcefields = [
    "calorine==3.2; python_version >= '3.12'",
    "calorine==3.1; python_version < '3.12'",
    "chgnet==0.3.8",
    "mace-torch==0.3.14",
    "matgl==2.0.4",
    "quippy-ase==0.9.14; python_version < '3.12'",
    "sevenn==0.10.4",
    "torch==2.2.0",
    "torchdata==0.7.1",                            # TODO: remove when issue fixed
    "deepmd-kit==2.2.11",
    "tensorflow-cpu==2.16.2",
]
strict = [
    "atomate2[strict-forcefields, docs, cclib, phonons, lobster, openmm, mp, defects, ase, ase-ext]",
    "numpy<2.0",
]

[project.scripts]
atm = "atomate2.cli:cli"

[project.urls]
homepage = "https://materialsproject.github.io/atomate2/"
repository = "https://github.com/materialsproject/atomate2"
documentation = "https://materialsproject.github.io/atomate2/"
changelog = "https://github.com/materialsproject/atomate2/blob/main/CHANGELOG.md"

[tool.setuptools.package-data]
atomate2 = ["py.typed"]
"atomate2.vasp.sets" = ["*.yaml"]
"atomate2.cp2k.sets" = ["*.yaml"]
"atomate2.cp2k.schemas.calc_types" = ["*.yaml"]

[tool.versioningit.vcs]
method = "git"
default-tag = "0.0.1"

[tool.mypy]
ignore_missing_imports = true
no_strict_optional = true

[tool.pytest.ini_options]
addopts = "-p no:warnings --import-mode=importlib --cov-config=pyproject.toml"
filterwarnings = [
    "ignore:.*POTCAR.*:UserWarning",
    "ignore:.*input structure.*:UserWarning",
    "ignore:.*is not gzipped.*:UserWarning",
    "ignore:.*magmom.*:UserWarning",
    "ignore::DeprecationWarning",
]

[tool.coverage.run]
include = ["src/*"]
parallel = true
branch = true

[tool.coverage.paths]
source = ["src/"]

[tool.coverage.report]
skip_covered = true
show_missing = true
exclude_lines = [
    '^\s*@overload( |$)',
    '^\s*assert False(,|$)',
    'if typing.TYPE_CHECKING:',
    'if TYPE_CHECKING:',
]

[tool.ruff]
target-version = "py310"
output-format = "concise"

[tool.ruff.lint]
select = ["ALL"]
ignore = [
    "ANN002",  # Missing type annotation for *arg
    "ANN003",  # Missing type annotation for **kwargs
    "ANN401",  # typing.Any disallowed
    "ARG002",  # unused method argument
    "C408",    # Unnecessary (dict/list/tuple) call - remove call
    "C901",    # function too complex
    "COM812",  # trailing comma missing
    "EM",      # exception message must not use f-string literal
    "ERA001",  # found commented out code
    "FBT001",
    "FBT002",
    "FIX002",
    "G004",    # logging uses f-string
    "ISC001",
    "PD011",   # pandas-use-of-dot-values
    "PERF203", # try-except-in-loop
    "PLC0415", # imports not at top level are OK
    "PLR0911", # too many returns
    "PLR0912", # too many branches
    "PLR0913", # too many arguments
    "PLR0915", # too many local statements
    "PLR2004",
    "PT006",   # pytest-parametrize-names-wrong-type
    "PT013",   # pytest-incorrect-pytest-import
    "PTH",     # prefer Pathlib to os.path
    "RUF013",  # implicit-optional
    "S324",    # use of insecure hash function
    "S507",    # paramiko auto trust
    "S603",    # use of insecure subprocess
    "TD",      # todos
    "TRY003",  # long message outside exception class
]
pydocstyle.convention = "numpy"
isort.known-first-party = ["atomate2"]
isort.split-on-trailing-comma = false

[tool.ruff.format]
docstring-code-format = true

[tool.ruff.lint.per-file-ignores]
"__init__.py" = ["F401"]
"**/tests/*" = ["ANN", "ARG001", "D", "INP001", "PLR2004", "S101"]
# flake8-type-checking (TCH): things inside TYPE_CHECKING aren't available
#     at runtime and so can't be used by pydantic models
# flake8-future-annotations (FA): pipe operator for type unions only work in pydantic models in python 3.10+
"**/schemas/*" = ["FA", "TCH", "UP007"]
"**/schemas.py" = ["FA", "TCH", "UP007"]
"**/settings.py" = ["FA", "TCH", "UP007"]
"docs/*" = ["INP001"]<|MERGE_RESOLUTION|>--- conflicted
+++ resolved
@@ -61,11 +61,7 @@
     # quippy-ase support for py3.12 tracked in https://github.com/libAtoms/QUIP/issues/645
     "quippy-ase>=0.9.14; python_version < '3.12'",
     "sevenn>=0.9.3",
-<<<<<<< HEAD
-    "torchdata<=0.7.1",                            # TODO: remove when issue fixed
     "deepmd-kit>=2.1.4",
-=======
->>>>>>> 0030d685
 ]
 approxneb = ["pymatgen-analysis-diffusion>=2024.7.15"]
 ase = ["ase>=3.26.0"]
