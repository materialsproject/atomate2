--- conflicted
+++ resolved
@@ -28,7 +28,7 @@
     "PyYAML",
     "click",
     "custodian>=2024.4.18",
-    "emmet-core>=0.84.9rc",
+    "emmet-core>=0.84.9",
     "jobflow>=0.1.11",
     "monty>=2024.12.10",
     "numpy",
@@ -122,11 +122,7 @@
     "monty==2025.3.3",
     "openmm-mdanalysis-reporter==0.1.0",
     "openmm==8.1.1",
-<<<<<<< HEAD
-    "pymatgen==2024.11.13", # TODO: open ff is extremely sensitive to pymatgen version
-=======
     "pymatgen==2025.6.14", # EXERCISE CAUTION WHEN UPDATING - open ff is extremely sensitive to pymatgen version
->>>>>>> eb2cd1de
 ]
 strict-forcefields = [
     "calorine==3.1",
