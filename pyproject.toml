--- conflicted
+++ resolved
@@ -35,11 +35,7 @@
     "pydantic-settings>=2.0.3",
     "pydantic>=2.0.1",
     "pymatgen>=2024.11.13",
-<<<<<<< HEAD
-    "pymongo<=4.10.1",  # TODO: remove pending `mongomock` (required by maggma) update to include `sort` kwarg required by pymongo>=4.11
-=======
     "pymongo<=4.10.1",
->>>>>>> a82c1b4b
 ]
 
 [project.optional-dependencies]
@@ -118,11 +114,7 @@
     "pydantic==2.9.2",
     "pymatgen-analysis-defects==2024.10.22",
     "pymatgen==2024.11.13",
-<<<<<<< HEAD
-    "pymongo==4.10.1", # TODO: remove pending `mongomock` (required by maggma) update to include `sort` kwarg required by pymongo>=4.11
-=======
     "pymongo==4.10.1",
->>>>>>> a82c1b4b
     "python-ulid==3.0.0",
     "seekpath==2.1.0",
     "tblite==0.3.0; python_version < '3.12'",
