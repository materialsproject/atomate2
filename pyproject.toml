[build-system]
requires = ["setuptools >= 42", "versioningit ~= 1.0", "wheel"]
build-backend = "setuptools.build_meta"

[project]
name = "atomate2"
description = "atomate2 is a library of materials science workflows"
readme = "README.md"
keywords = ["automated", "dft", "high-throughput", "vasp", "workflow"]
license = { text = "modified BSD" }
authors = [{ name = "Alex Ganose", email = "alexganose@gmail.com" }]
dynamic = ["version"]
classifiers = [
    "Development Status :: 5 - Production/Stable",
    "Intended Audience :: Information Technology",
    "Intended Audience :: Science/Research",
    "Intended Audience :: System Administrators",
    "Operating System :: OS Independent",
    "Programming Language :: Python :: 3",
    "Programming Language :: Python :: 3.10",
    "Programming Language :: Python :: 3.11",
    "Programming Language :: Python :: 3.9",
    "Topic :: Other/Nonlisted Topic",
    "Topic :: Scientific/Engineering",
]
requires-python = ">=3.9"
dependencies = [
    "PyYAML",
    "click",
<<<<<<< HEAD
    "custodian>=2024.4.18",
    "emmet-core>=0.70.5",
=======
    "custodian>=2024.2.15",
    "emmet-core>=0.78.0rc4",
>>>>>>> ae3d0d6b
    "jobflow>=0.1.11",
    "monty>=2024.2.2",
    "numpy",
    "pydantic-settings>=2.0.3",
    "pydantic>=2.0.1",
    "pymatgen>=2024.4.13",
]

[project.optional-dependencies]
abinit = ["abipy>=0.9.3"]
amset = ["amset>=0.4.15", "pydash"]
cclib = ["cclib"]
mp = ["mp-api>=0.37.5"]
phonons = ["phonopy>=1.10.8", "seekpath"]
lobster = ["ijson>=3.2.2", "lobsterpy>=0.3.8"]
defects = [
    "dscribe>=1.2.0",
    "pymatgen-analysis-defects>=2024.5.11",
    "python-ulid",
]
forcefields = [
    "ase>=3.22.1",
    "chgnet>=0.2.2",
    "mace-torch>=0.3.3",
    "matgl>=1.1.1",
    "quippy-ase>=0.9.14",
    "torch<=2.2.1",       # incompatibility with dgl if newer versions are used
]
docs = [
    "FireWorks==2.0.3",
    "autodoc_pydantic==2.1.0",
    "furo==2024.1.29",
    "ipython==8.23.0",
    "jsonschema[format]",
    "myst_parser==2.0.0",
    "numpydoc==1.7.0",
    "sphinx-copybutton==0.5.2",
    "sphinx==7.2.6",
    "sphinx_design==0.5.0",
]
dev = ["pre-commit>=2.12.1"]
tests = [
    "FireWorks==2.0.3",
    "pytest-cov==5.0.0",
    "pytest-mock==3.14.0",
    "pytest==8.0.2",
]
strict = [
    "PyYAML==6.0.1",
    # must use >= for ase to not uninstall main branch install in CI
    # last known working commit: https://gitlab.com/ase/ase@2bab58f4e
    "ase>=3.22.1",
    "cclib==1.8.1",
    "chgnet==0.3.5",
    "click==8.1.7",
<<<<<<< HEAD
    "custodian==2024.4.18",
=======
    "custodian==2024.3.12",
>>>>>>> ae3d0d6b
    "dscribe==2.1.0",
    "emmet-core==0.82.2",
    "ijson==3.2.3",
    "jobflow==0.1.17",
    "lobsterpy==0.4.0",
    "mace-torch>=0.3.3",
    "matgl==1.1.1",
    "monty==2024.3.31",
    "mp-api==0.41.2",
    "numpy",
<<<<<<< HEAD
    "phonopy==2.21.0",
    "pydantic-settings==2.1.0",
    "pydantic==2.4.2",
    "pymatgen-analysis-defects==2023.12.14",
    "pymatgen==2024.4.13",
=======
    "phonopy==2.22.1",
    "pydantic-settings==2.2.1",
    "pydantic==2.7.1",
    "pymatgen-analysis-defects==2024.5.11",
    "pymatgen==2024.5.1",
    "python-ulid==2.5.0",
>>>>>>> ae3d0d6b
    "quippy-ase==0.9.14",
    "seekpath==2.1.0",
    "torch==2.2.1",
    "typing-extensions==4.11.0",
]

[project.scripts]
atm = "atomate2.cli:cli"

[project.urls]
homepage = "https://materialsproject.github.io/atomate2/"
repository = "https://github.com/materialsproject/atomate2"
documentation = "https://materialsproject.github.io/atomate2/"
changelog = "https://github.com/materialsproject/atomate2/blob/main/CHANGELOG.md"

[tool.setuptools.package-data]
atomate2 = ["py.typed"]
"atomate2.vasp.sets" = ["*.yaml"]
"atomate2.cp2k.sets" = ["*.yaml"]
"atomate2.cp2k.schemas.calc_types" = ["*.yaml"]

[tool.versioningit.vcs]
method = "git"
default-tag = "0.0.1"

[tool.mypy]
ignore_missing_imports = true
no_strict_optional = true

[tool.pytest.ini_options]
addopts = "-p no:warnings --import-mode=importlib"
filterwarnings = [
    "ignore:.*POTCAR.*:UserWarning",
    "ignore:.*input structure.*:UserWarning",
    "ignore:.*is not gzipped.*:UserWarning",
    "ignore:.*magmom.*:UserWarning",
    "ignore::DeprecationWarning",
]

[tool.coverage.run]
include = ["src/*"]
parallel = true
branch = true

[tool.coverage.paths]
source = ["src/"]

[tool.coverage.report]
skip_covered = true
show_missing = true
exclude_lines = [
    '^\s*@overload( |$)',
    '^\s*assert False(,|$)',
    'if typing.TYPE_CHECKING:',
]

[tool.ruff]
target-version = "py39"
lint.select = ["ALL"]
lint.ignore = [
    "ANN002",
    "ANN003",
    "ANN101",  # missing self type annotation
    "ANN102",
    "ANN401",
    "ARG002",  # unused method argument
    "BLE001",
    "C408",    # Unnecessary (dict/list/tuple) call - remove call
    "C901",    # function too complex
    "COM812",  # trailing comma missing
    "DTZ",     # datetime-tz-now
    "EM",      # exception message must not use f-string literal
    "ERA001",  # found commented out code
    "FBT001",
    "FBT002",
    "FIX002",
    "G004",    # logging uses fstring
    "ISC001",
    "PD011",   # pandas-use-of-dot-values
    "PERF203", # try-except-in-loop
    "PLR",     # pylint-refactor
    "PT004",   # pytest-missing-fixture-name-underscore
    "PT006",   # pytest-parametrize-names-wrong-type
    "PT013",   # pytest-incorrect-pytest-import
    "PTH",     # prefer Pathlib to os.path
    "RUF013",  # implicit-optional
    "S324",    # use of insecure hash function
    "S507",    # paramiko auto trust
    "SLF",     # private member accessed outside class
    "TD",      # TODOs
    "TRY003",  # long message outside exception class
]
lint.pydocstyle.convention = "numpy"
lint.isort.known-first-party = ["atomate2"]
lint.isort.split-on-trailing-comma = false

[tool.ruff.format]
docstring-code-format = true

[tool.ruff.lint.per-file-ignores]
"__init__.py" = ["F401"]
"**/tests/*" = ["ANN", "ARG001", "D", "INP001", "S101"]
# flake8-type-checking (TCH): things inside TYPE_CHECKING aren't available
#     at runtime and so can't be used by pydantic models
# flake8-future-annotations (FA): pipe operator for type unions only work in pydantic models in python 3.10+
"**/schemas/*" = ["FA", "TCH", "UP007"]
"**/schemas.py" = ["FA", "TCH", "UP007"]
"**/settings.py" = ["FA", "TCH", "UP007"]
"docs/*" = ["INP001"]<|MERGE_RESOLUTION|>--- conflicted
+++ resolved
@@ -27,13 +27,8 @@
 dependencies = [
     "PyYAML",
     "click",
-<<<<<<< HEAD
     "custodian>=2024.4.18",
-    "emmet-core>=0.70.5",
-=======
-    "custodian>=2024.2.15",
     "emmet-core>=0.78.0rc4",
->>>>>>> ae3d0d6b
     "jobflow>=0.1.11",
     "monty>=2024.2.2",
     "numpy",
@@ -89,11 +84,7 @@
     "cclib==1.8.1",
     "chgnet==0.3.5",
     "click==8.1.7",
-<<<<<<< HEAD
     "custodian==2024.4.18",
-=======
-    "custodian==2024.3.12",
->>>>>>> ae3d0d6b
     "dscribe==2.1.0",
     "emmet-core==0.82.2",
     "ijson==3.2.3",
@@ -104,20 +95,12 @@
     "monty==2024.3.31",
     "mp-api==0.41.2",
     "numpy",
-<<<<<<< HEAD
-    "phonopy==2.21.0",
-    "pydantic-settings==2.1.0",
-    "pydantic==2.4.2",
-    "pymatgen-analysis-defects==2023.12.14",
-    "pymatgen==2024.4.13",
-=======
     "phonopy==2.22.1",
     "pydantic-settings==2.2.1",
     "pydantic==2.7.1",
     "pymatgen-analysis-defects==2024.5.11",
     "pymatgen==2024.5.1",
     "python-ulid==2.5.0",
->>>>>>> ae3d0d6b
     "quippy-ase==0.9.14",
     "seekpath==2.1.0",
     "torch==2.2.1",
