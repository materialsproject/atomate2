[build-system]
requires = ["setuptools >= 42", "versioningit ~= 1.0", "wheel"]
build-backend = "setuptools.build_meta"

[project]
name = "atomate2"
description = "atomate2 is a library of materials science workflows"
readme = "README.md"
keywords = ["high-throughput", "automated", "workflow", "dft", "vasp"]
license = { text = "modified BSD" }
authors = [{ name = "Alex Ganose", email = "alexganose@gmail.com" }]
dynamic = ["version"]
classifiers = [
    "Programming Language :: Python :: 3",
    "Programming Language :: Python :: 3.8",
    "Programming Language :: Python :: 3.9",
    "Programming Language :: Python :: 3.10",
    "Development Status :: 5 - Production/Stable",
    "Intended Audience :: Science/Research",
    "Intended Audience :: System Administrators",
    "Intended Audience :: Information Technology",
    "Operating System :: OS Independent",
    "Topic :: Other/Nonlisted Topic",
    "Topic :: Scientific/Engineering",
]
requires-python = '>="3.8"'
dependencies =[
    "pymatgen>=2022.8.23",
    "custodian>=2022.5.26",
    "pydantic",
    "monty",
    "jobflow>=0.1.5",
    "PyYAML",
    "numpy",
    "click",
]

[project.optional-dependencies]
abinit = ["abipy @ git+https://github.com/abinit/abipy.git@develop"]
amset = ["amset>=0.4.15", "pydash"]
cclib = ["cclib"]
mp = ["mp-api>=0.27.5"]
phonons = ["phonopy>=1.10.8", "seekpath"]
docs = [
    "numpydoc==1.4.0",
    "ipython==8.5.0",
    "FireWorks==2.0.3",
    "autodoc_pydantic==1.7.2",
    "jupyter-book==0.13.1",
]
dev = ["pre-commit>=2.12.1"]
tests = [
<<<<<<< HEAD
    "pytest==7.1.3",
    "pytest-cov==4.0.0",
=======
    "pytest==7.1.2",
    "pytest-cov==3.0.0",
>>>>>>> d11fec89
    "pytest-mock==3.6.1",
    "FireWorks==2.0.3",
]
strict = [
    "pydantic==1.10.2",
    "pymatgen==2022.9.21",
    "custodian==2022.5.26",
    "monty==2022.9.9",
    "jobflow==0.1.9",
    "click==8.1.3",
    "PyYAML==6.0",
    "cclib==1.7.2",
    "phonopy==2.16.2",
    "seekpath==2.0.1",
    "numpy",
    "mp-api==0.27.5"
]

[project.scripts]
atm = "atomate2.cli:cli"

[project.urls]
homepage = "https://materialsproject.github.io/atomate2/"
repository = "https://github.com/hackingmaterials/atomate2"
documentation = "https://materialsproject.github.io/atomate2/"
changelog = "https://github.com/hackingmaterials/atomate2/blob/main/CHANGELOG.md"

[tool.setuptools.package-data]
atomate2 = ["py.typed"]
"atomate2.vasp.sets" = ["*.yaml"]
"atomate2.vasp.schemas.calc_types" = ["*.yaml"]

[tool.versioningit.vcs]
method = "git"
default-tag = "0.0.1"

[tool.isort]
profile = "black"

[tool.flake8]
max-line-length = 88
max-doc-length = 88
select = "C, E, F, W, B, B950"
extend-ignore = "E203, W503, E501, F401, RST21"
min-python-version = "3.8.0"
docstring-convention = "numpy"
rst-roles = "class, func, ref, obj"

[tool.mypy]
ignore_missing_imports = true
no_strict_optional = true

[tool.pytest.ini_options]
filterwarnings = [
    "ignore:.*POTCAR.*:UserWarning",
    "ignore:.*magmom.*:UserWarning",
    "ignore:.*is not gzipped.*:UserWarning",
    "ignore:.*input structure.*:UserWarning",
    "ignore::DeprecationWarning",
]

[tool.coverage.run]
include = ["src/*"]
parallel = true
branch = true

[tool.coverage.paths]
source = ["src/"]

[tool.coverage.report]
skip_covered = true
show_missing = true
exclude_lines = [
    '^\s*assert False(,|$)',
    'if typing.TYPE_CHECKING:',
    '^\s*@overload( |$)',
]

[tool.autoflake]
in-place = true
remove-all-unused-imports = true
remove-unused-variables = true
ignore-init-module-imports = true
expand-star-imports = true<|MERGE_RESOLUTION|>--- conflicted
+++ resolved
@@ -50,13 +50,8 @@
 ]
 dev = ["pre-commit>=2.12.1"]
 tests = [
-<<<<<<< HEAD
-    "pytest==7.1.3",
-    "pytest-cov==4.0.0",
-=======
     "pytest==7.1.2",
     "pytest-cov==3.0.0",
->>>>>>> d11fec89
     "pytest-mock==3.6.1",
     "FireWorks==2.0.3",
 ]
