[build-system]
requires = ["setuptools >= 42, < 81", "versioningit >= 1,< 4", "wheel"]
build-backend = "setuptools.build_meta"

[project]
name = "atomate2"
description = "atomate2 is a library of materials science workflows"
readme = "README.md"
keywords = ["automated", "dft", "high-throughput", "vasp", "workflow"]
license = { text = "modified BSD" }
authors = [{ name = "Alex Ganose", email = "alexganose@gmail.com" }]
dynamic = ["version"]
classifiers = [
    "Development Status :: 5 - Production/Stable",
    "Intended Audience :: Information Technology",
    "Intended Audience :: Science/Research",
    "Intended Audience :: System Administrators",
    "Operating System :: OS Independent",
    "Programming Language :: Python :: 3",
    "Programming Language :: Python :: 3.10",
    "Programming Language :: Python :: 3.11",
    "Programming Language :: Python :: 3.12",
    "Topic :: Other/Nonlisted Topic",
    "Topic :: Scientific/Engineering",
]
requires-python = ">=3.10"
dependencies = [
    "PyYAML",
    "click",
    "custodian>=2024.4.18",
    "emmet-core>=v0.84.10",
    "jobflow>=0.1.11",
    "monty>=2024.12.10",
    "numpy",
    "pydantic-settings>=2.0.3",
    "pydantic>=2.0.1",
    "pymatgen>=2024.11.13,<2025.10.7",
    "pymongo<=4.10.1",
]

[project.optional-dependencies]
abinit = ["abipy>=0.9.3"]
amset = ["amset>=0.4.15", "pydash"]
cclib = ["cclib>=1.8.1"]
mp = ["mp-api>=0.37.5"]
phonons = ["phonopy>=1.10.8", "seekpath>=2.0.0"]
lobster = ["ijson>=3.2.2", "lobsterpy>=0.4.0"]
defects = [
    "dscribe>=1.2.0",
    "pymatgen-analysis-defects>=2024.5.11",
    "python-ulid>=2.7",
]
forcefields = [
    "ase>=3.26.0",
    "calorine>=3.0",
    "chgnet>=0.2.2",
    "mace-torch>=0.3.3",
    "matgl>=1.2.1",
    "torchdata<=0.7.1",
    # quippy-ase support for py3.12 tracked in https://github.com/libAtoms/QUIP/issues/645
    "quippy-ase>=0.9.14; python_version < '3.12'",
    "sevenn>=0.9.3",
    "torchdata<=0.7.1",                            # TODO: remove when issue fixed
]
approxneb = ["pymatgen-analysis-diffusion>=2024.7.15"]
ase = ["ase>=3.26.0"]
ase-ext = ["tblite>=0.3.0; platform_system=='Linux'"]
openmm = [
    "mdanalysis>=2.8.0",
    "openmm-mdanalysis-reporter>=0.1.0",
    "openmm>=8.1.0",
]
fireworks = ["fireworks==2.0.6"]
docs = [
    "fireworks==2.0.6",
    "autodoc_pydantic==2.2.0",
    "furo==2025.9.25",
    "ipython==8.37.0",
    "jsonschema[format]",
    "myst_parser==4.0.1",
    "numpydoc==1.9.0",
    "sphinx-copybutton==0.5.2",
    "sphinx==8.1.3",
    "sphinx_design==0.6.1",
    "jupyterlab==4.4.7",
]
dev = ["pre-commit>=2.12.1"]
tests = [
    "fireworks==2.0.6",
    "nbmake==1.5.5",
    "pytest-cov==7.0.0",
    "pytest-mock==3.15.1",
    "pytest-split==0.10.0",
    "pytest-xdist==3.8.0",
    "pytest==8.4.2",
]
strict-openff = [
    "mdanalysis==2.9.0",
    "monty==2025.3.3",
    "openmm-mdanalysis-reporter==0.1.0",
<<<<<<< HEAD
    "openmm==8.2.0",
    "phonopy==2.27.0",
    "pydantic-settings==2.6.1",
    "pydantic==2.9.2",
    "pymatgen-analysis-defects==2024.10.22",
    "pymatgen==2024.11.13",
    "python-ulid==3.0.0",
    "seekpath==2.1.0",
    "tblite==0.3.0; python_version < '3.12'",
    "typing-extensions==4.12.2",
=======
    "openmm==8.1.1",
    "pymatgen==2025.6.14", # EXERCISE CAUTION WHEN UPDATING - open ff is extremely sensitive to pymatgen version
>>>>>>> eaeeff64
]
strict-forcefields = [
    "calorine==3.1",
    "chgnet==0.3.8",
    "mace-torch==0.3.14",
    "matgl==1.3.0",
    "quippy-ase==0.9.14; python_version < '3.12'",
    "sevenn==0.10.4",
    "torch==2.2.0",
    "torchdata==0.7.1",                            # TODO: remove when issue fixed
]
strict = [
    "atomate2[strict-forcefields, docs, cclib, phonons, lobster, openmm, mp, defects, ase, ase-ext]",
]

[project.scripts]
atm = "atomate2.cli:cli"

[project.urls]
homepage = "https://materialsproject.github.io/atomate2/"
repository = "https://github.com/materialsproject/atomate2"
documentation = "https://materialsproject.github.io/atomate2/"
changelog = "https://github.com/materialsproject/atomate2/blob/main/CHANGELOG.md"

[tool.setuptools.package-data]
atomate2 = ["py.typed"]
"atomate2.vasp.sets" = ["*.yaml"]
"atomate2.cp2k.sets" = ["*.yaml"]
"atomate2.cp2k.schemas.calc_types" = ["*.yaml"]

[tool.versioningit.vcs]
method = "git"
default-tag = "0.0.1"

[tool.mypy]
ignore_missing_imports = true
no_strict_optional = true

[tool.pytest.ini_options]
addopts = "-p no:warnings --import-mode=importlib --cov-config=pyproject.toml"
filterwarnings = [
    "ignore:.*POTCAR.*:UserWarning",
    "ignore:.*input structure.*:UserWarning",
    "ignore:.*is not gzipped.*:UserWarning",
    "ignore:.*magmom.*:UserWarning",
    "ignore::DeprecationWarning",
]

[tool.coverage.run]
include = ["src/*"]
parallel = true
branch = true

[tool.coverage.paths]
source = ["src/"]

[tool.coverage.report]
skip_covered = true
show_missing = true
exclude_lines = [
    '^\s*@overload( |$)',
    '^\s*assert False(,|$)',
    'if typing.TYPE_CHECKING:',
    'if TYPE_CHECKING:',
]

[tool.ruff]
target-version = "py310"
output-format = "concise"

[tool.ruff.lint]
select = ["ALL"]
ignore = [
    "ANN002",  # Missing type annotation for *arg
    "ANN003",  # Missing type annotation for **kwargs
    "ANN401",  # typing.Any disallowed
    "ARG002",  # unused method argument
    "C408",    # Unnecessary (dict/list/tuple) call - remove call
    "C901",    # function too complex
    "COM812",  # trailing comma missing
    "EM",      # exception message must not use f-string literal
    "ERA001",  # found commented out code
    "FBT001",
    "FBT002",
    "FIX002",
    "G004",    # logging uses f-string
    "ISC001",
    "PD011",   # pandas-use-of-dot-values
    "PERF203", # try-except-in-loop
    "PLC0415", # imports not at top level are OK
    "PLR0911", # too many returns
    "PLR0912", # too many branches
    "PLR0913", # too many arguments
    "PLR0915", # too many local statements
    "PLR2004",
    "PT006",   # pytest-parametrize-names-wrong-type
    "PT013",   # pytest-incorrect-pytest-import
    "PTH",     # prefer Pathlib to os.path
    "RUF013",  # implicit-optional
    "S324",    # use of insecure hash function
    "S507",    # paramiko auto trust
    "S603",    # use of insecure subprocess
    "TD",      # todos
    "TRY003",  # long message outside exception class
]
pydocstyle.convention = "numpy"
isort.known-first-party = ["atomate2"]
isort.split-on-trailing-comma = false

[tool.ruff.format]
docstring-code-format = true

[tool.ruff.lint.per-file-ignores]
"__init__.py" = ["F401"]
"**/tests/*" = ["ANN", "ARG001", "D", "INP001", "PLR2004", "S101"]
# flake8-type-checking (TCH): things inside TYPE_CHECKING aren't available
#     at runtime and so can't be used by pydantic models
# flake8-future-annotations (FA): pipe operator for type unions only work in pydantic models in python 3.10+
"**/schemas/*" = ["FA", "TCH", "UP007"]
"**/schemas.py" = ["FA", "TCH", "UP007"]
"**/settings.py" = ["FA", "TCH", "UP007"]
"docs/*" = ["INP001"]<|MERGE_RESOLUTION|>--- conflicted
+++ resolved
@@ -98,21 +98,8 @@
     "mdanalysis==2.9.0",
     "monty==2025.3.3",
     "openmm-mdanalysis-reporter==0.1.0",
-<<<<<<< HEAD
     "openmm==8.2.0",
-    "phonopy==2.27.0",
-    "pydantic-settings==2.6.1",
-    "pydantic==2.9.2",
-    "pymatgen-analysis-defects==2024.10.22",
-    "pymatgen==2024.11.13",
-    "python-ulid==3.0.0",
-    "seekpath==2.1.0",
-    "tblite==0.3.0; python_version < '3.12'",
-    "typing-extensions==4.12.2",
-=======
-    "openmm==8.1.1",
     "pymatgen==2025.6.14", # EXERCISE CAUTION WHEN UPDATING - open ff is extremely sensitive to pymatgen version
->>>>>>> eaeeff64
 ]
 strict-forcefields = [
     "calorine==3.1",
