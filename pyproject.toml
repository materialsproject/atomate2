--- conflicted
+++ resolved
@@ -62,12 +62,9 @@
     "phonopy==2.16.2",
     "seekpath==2.0.1",
     "numpy",
-<<<<<<< HEAD
+    "mp-api==0.27.5"
     "pymatgen-analysis-defects==2022.9.14",
     "dscribe==1.2.1"
-=======
-    "mp-api==0.27.5"
->>>>>>> 590bb5f3
 ]
 
 [project.scripts]
