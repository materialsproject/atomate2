[build-system]
requires = ["setuptools >= 42", "versioningit ~= 1.0", "wheel"]
build-backend = "setuptools.build_meta"

[project]
name = "atomate2"
description = "atomate2 is a library of materials science workflows"
readme = "README.md"
keywords = ["high-throughput", "automated", "workflow", "dft", "vasp"]
license = { text = "modified BSD" }
authors = [{ name = "Alex Ganose", email = "alexganose@gmail.com" }]
dynamic = ["version"]
classifiers = [
    "Programming Language :: Python :: 3",
    "Programming Language :: Python :: 3.8",
    "Programming Language :: Python :: 3.9",
    "Programming Language :: Python :: 3.10",
    "Development Status :: 5 - Production/Stable",
    "Intended Audience :: Science/Research",
    "Intended Audience :: System Administrators",
    "Intended Audience :: Information Technology",
    "Operating System :: OS Independent",
    "Topic :: Other/Nonlisted Topic",
    "Topic :: Scientific/Engineering",
]
requires-python = '>="3.8"'
dependencies =[
    "pymatgen>=2022.8.23",
    "custodian>=2022.5.26",
    "pydantic",
    "monty",
    "jobflow>=0.1.9",
    "PyYAML",
    "numpy",
    "click",
]

[project.optional-dependencies]
amset = ["amset>=0.4.15", "pydash"]
cclib = ["cclib"]
mp = ["mp-api>=0.27.5"]
phonons = ["phonopy>=1.10.8", "seekpath"]
defects = ["pymatgen-analysis-defects>=2022.9.14", "dscribe>=1.2.0"]
docs = [
    "numpydoc==1.5.0",
    "ipython==8.6.0",
    "FireWorks==2.0.3",
    "autodoc_pydantic==1.8.0",
    "jupyter-book==0.13.1",
]
dev = ["pre-commit>=2.12.1"]
tests = ["pytest==7.2.0", "pytest-cov==4.0.0", "FireWorks==2.0.3"]
strict = [
    "pydantic==1.10.2",
    "pymatgen==2022.11.7",
    "custodian==2022.5.26",
    "monty==2022.9.9",
    "jobflow==0.1.9",
    "click==8.1.3",
    "PyYAML==6.0",
    "cclib==1.7.2",
    "phonopy==2.16.3",
    "seekpath==2.0.1",
    "numpy",
<<<<<<< HEAD
    "mp-api==0.27.5",
    "pymatgen-analysis-defects==2022.9.14",
    "dscribe==1.2.1",
=======
    "mp-api==0.29.3"
>>>>>>> 88cb243c
]

[project.scripts]
atm = "atomate2.cli:cli"

[project.urls]
homepage = "https://materialsproject.github.io/atomate2/"
repository = "https://github.com/hackingmaterials/atomate2"
documentation = "https://materialsproject.github.io/atomate2/"
changelog = "https://github.com/hackingmaterials/atomate2/blob/main/CHANGELOG.md"

[tool.setuptools.package-data]
atomate2 = ["py.typed"]
"atomate2.vasp.sets" = ["*.yaml"]
"atomate2.vasp.schemas.calc_types" = ["*.yaml"]

[tool.versioningit.vcs]
method = "git"
default-tag = "0.0.1"

[tool.isort]
profile = "black"

[tool.flake8]
max-line-length = 88
max-doc-length = 88
select = "C, E, F, W, B, B950"
extend-ignore = "E203, W503, E501, F401, RST21"
min-python-version = "3.8.0"
docstring-convention = "numpy"
rst-roles = "class, func, ref, obj"

[tool.mypy]
ignore_missing_imports = true
no_strict_optional = true

[tool.pytest.ini_options]
filterwarnings = [
    "ignore:.*POTCAR.*:UserWarning",
    "ignore:.*magmom.*:UserWarning",
    "ignore:.*is not gzipped.*:UserWarning",
    "ignore:.*input structure.*:UserWarning",
    "ignore::DeprecationWarning",
]

[tool.coverage.run]
include = ["src/*"]
parallel = true
branch = true

[tool.coverage.paths]
source = ["src/"]

[tool.coverage.report]
skip_covered = true
show_missing = true
exclude_lines = [
    '^\s*assert False(,|$)',
    'if typing.TYPE_CHECKING:',
    '^\s*@overload( |$)',
]

[tool.autoflake]
in-place = true
remove-all-unused-imports = true
remove-unused-variables = true
ignore-init-module-imports = true
expand-star-imports = true<|MERGE_RESOLUTION|>--- conflicted
+++ resolved
@@ -62,13 +62,9 @@
     "phonopy==2.16.3",
     "seekpath==2.0.1",
     "numpy",
-<<<<<<< HEAD
     "mp-api==0.27.5",
     "pymatgen-analysis-defects==2022.9.14",
     "dscribe==1.2.1",
-=======
-    "mp-api==0.29.3"
->>>>>>> 88cb243c
 ]
 
 [project.scripts]
