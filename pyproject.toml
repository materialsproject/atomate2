[build-system]
requires = ["setuptools >= 42", "versioningit ~= 1.0", "wheel"]
build-backend = "setuptools.build_meta"

[project]
name = "atomate2"
description = "atomate2 is a library of materials science workflows"
readme = "README.md"
keywords = ["automated", "dft", "high-throughput", "vasp", "workflow"]
license = { text = "modified BSD" }
authors = [{ name = "Alex Ganose", email = "alexganose@gmail.com" }]
dynamic = ["version"]
classifiers = [
    "Development Status :: 5 - Production/Stable",
    "Intended Audience :: Information Technology",
    "Intended Audience :: Science/Research",
    "Intended Audience :: System Administrators",
    "Operating System :: OS Independent",
    "Programming Language :: Python :: 3",
    "Programming Language :: Python :: 3.10",
    "Programming Language :: Python :: 3.11",
    "Programming Language :: Python :: 3.9",
    "Topic :: Other/Nonlisted Topic",
    "Topic :: Scientific/Engineering",
]
requires-python = ">=3.9"
dependencies = [
    "PyYAML",
    "click",
    "custodian>=2024.2.15",
    "emmet-core>=0.70.5",
    "jobflow>=0.1.11",
    "monty>=2023.9.25",
    "numpy",
    "pydantic-settings>=2.0.3",
    "pydantic>=2.0.1,<2.5.2",
    "pymatgen>=2023.12.18",
]

[project.optional-dependencies]
abinit = ["abipy>=0.9.3"]
amset = ["amset>=0.4.15", "pydash"]
cclib = ["cclib"]
mp = ["mp-api>=0.37.5"]
phonons = ["phonopy>=1.10.8", "seekpath"]
lobster = ["ijson>=3.2.2", "lobsterpy>=0.3.6"]
defects = ["dscribe>=1.2.0", "pymatgen-analysis-defects>=2022.11.30"]
forcefields = [
    "ase>=3.22.1",
    "chgnet>=0.2.2",
    "mace-torch>=0.3.3",
    "matgl>=0.9.0",
    "quippy-ase>=0.9.14",
]
docs = [
    "FireWorks==2.0.3",
    "autodoc_pydantic==2.0.1",
    "furo==2024.1.29",
    "ipython==8.21.0",
    "jsonschema[format]",
    "myst_parser==2.0.0",
    "numpydoc==1.6.0",
    "sphinx-copybutton==0.5.2",
    "sphinx==7.2.6",
    "sphinx_design==0.5.0",
]
dev = ["pre-commit>=2.12.1"]
<<<<<<< HEAD
tests = ["FireWorks==2.0.3", "pytest-cov==4.1.0", "pytest==7.4.3", "pytest-mock==3.10.0"]
=======
tests = ["FireWorks==2.0.3", "pytest-cov==4.1.0", "pytest==8.0.0"]
>>>>>>> eb6c5472
strict = [
    "PyYAML==6.0.1",
    # must use >= for ase to not uninstall main branch install in CI
    # last known working commit: https://gitlab.com/ase/ase@2bab58f4e
    "ase>=3.22.1",
    "cclib==1.8",
    "chgnet==0.3.4",
    "click==8.1.7",
    "custodian==2024.2.15",
    "dscribe==2.1.0",
    "emmet-core==0.77.1",
    "ijson==3.2.3",
    "jobflow==0.1.17",
    "lobsterpy==0.3.6",
    "mace-torch>=0.3.3",
    "matgl==0.9.2",
    "monty==2023.9.25",
    "mp-api==0.39.5",
    "numpy",
    "phonopy==2.21.0",
    "pydantic-settings==2.1.0",
    "pydantic==2.4.2",
    "pymatgen-analysis-defects==2024.2.9",
    "pymatgen==2023.12.18",
    "quippy-ase==0.9.14",
    "seekpath==2.1.0",
    "typing-extensions==4.9.0",
]

[project.scripts]
atm = "atomate2.cli:cli"

[project.urls]
homepage = "https://materialsproject.github.io/atomate2/"
repository = "https://github.com/materialsproject/atomate2"
documentation = "https://materialsproject.github.io/atomate2/"
changelog = "https://github.com/materialsproject/atomate2/blob/main/CHANGELOG.md"

[tool.setuptools.package-data]
atomate2 = ["py.typed"]
"atomate2.vasp.sets" = ["*.yaml"]
"atomate2.cp2k.sets" = ["*.yaml"]
"atomate2.cp2k.schemas.calc_types" = ["*.yaml"]

[tool.versioningit.vcs]
method = "git"
default-tag = "0.0.1"

[tool.mypy]
ignore_missing_imports = true
no_strict_optional = true

[tool.pytest.ini_options]
addopts = "-p no:warnings --import-mode=importlib"
filterwarnings = [
    "ignore:.*POTCAR.*:UserWarning",
    "ignore:.*input structure.*:UserWarning",
    "ignore:.*is not gzipped.*:UserWarning",
    "ignore:.*magmom.*:UserWarning",
    "ignore::DeprecationWarning",
]

[tool.coverage.run]
include = ["src/*"]
parallel = true
branch = true

[tool.coverage.paths]
source = ["src/"]

[tool.coverage.report]
skip_covered = true
show_missing = true
exclude_lines = [
    '^\s*@overload( |$)',
    '^\s*assert False(,|$)',
    'if typing.TYPE_CHECKING:',
]

[tool.ruff]
target-version = "py39"
lint.select = ["ALL"]
lint.ignore = [
    "ANN002",
    "ANN003",
    "ANN101",  # missing self type annotation
    "ANN102",
    "ANN401",
    "ARG002",  # unused method argument
    "BLE001",
    "C408",    # Unnecessary (dict/list/tuple) call - remove call
    "C901",    # function too complex
    "COM812",  # trailing comma missing
    "DTZ",     # datetime-tz-now
    "EM",      # exception message must not use f-string literal
    "ERA001",  # found commented out code
    "FBT001",
    "FBT002",
    "FIX002",
    "G004",    # logging uses fstring
    "PD011",   # pandas-use-of-dot-values
    "PERF203", # try-except-in-loop
    "PLR",     # pylint-refactor
    "PT004",   # pytest-missing-fixture-name-underscore
    "PT006",   # pytest-parametrize-names-wrong-type
    "PT013",   # pytest-incorrect-pytest-import
    "PTH",     # prefer Pathlib to os.path
    "RUF013",  # implicit-optional
    "S324",    # use of insecure hash function
    "SLF",     # private member accessed outside class
    "TD",      # TODOs
    "TRY003",  # long message outside exception class
    "S507",    # paramiko auto trust
]
lint.pydocstyle.convention = "numpy"
lint.isort.known-first-party = ["atomate2"]
lint.isort.split-on-trailing-comma = false

[tool.ruff.lint.per-file-ignores]
"__init__.py" = ["F401"]
"**/tests/*" = ["ANN", "ARG001", "D", "INP001", "S101"]
# flake8-type-checking (TCH): things inside TYPE_CHECKING aren't available
#     at runtime and so can't be used by pydantic models
# flake8-future-annotations (FA): pipe operator for type unions only work in pydantic models in python 3.10+
"**/schemas/*" = ["FA", "TCH", "UP007"]
"**/schemas.py" = ["FA", "TCH", "UP007"]
"**/settings.py" = ["FA", "TCH", "UP007"]
"docs/*" = ["INP001"]<|MERGE_RESOLUTION|>--- conflicted
+++ resolved
@@ -65,11 +65,7 @@
     "sphinx_design==0.5.0",
 ]
 dev = ["pre-commit>=2.12.1"]
-<<<<<<< HEAD
-tests = ["FireWorks==2.0.3", "pytest-cov==4.1.0", "pytest==7.4.3", "pytest-mock==3.10.0"]
-=======
-tests = ["FireWorks==2.0.3", "pytest-cov==4.1.0", "pytest==8.0.0"]
->>>>>>> eb6c5472
+tests = ["FireWorks==2.0.3", "pytest-cov==4.1.0", "pytest==8.0.0", "pytest-mock==3.10.0"]
 strict = [
     "PyYAML==6.0.1",
     # must use >= for ase to not uninstall main branch install in CI
