--- conflicted
+++ resolved
@@ -108,13 +108,8 @@
     "numpy",
     "openmm-mdanalysis-reporter==0.1.0",
     "openmm==8.1.1",
-<<<<<<< HEAD
     "phonopy==2.28.0",
-    "pydantic-settings==2.6.0",
-=======
-    "phonopy==2.27.0",
     "pydantic-settings==2.6.1",
->>>>>>> 5f0bc759
     "pydantic==2.9.2",
     "pymatgen-analysis-defects==2024.10.22",
     "pymatgen==2024.11.13",
