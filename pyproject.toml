[build-system]
requires = ["setuptools >= 42", "versioningit ~= 1.0", "wheel"]
build-backend = "setuptools.build_meta"

[project]
name = "atomate2"
description = "atomate2 is a library of materials science workflows"
readme = "README.md"
keywords = ["high-throughput", "automated", "workflow", "dft", "vasp"]
license = {text = "modified BSD"}
authors = [{name = "Alex Ganose", email = "alexganose@gmail.com"}]
dynamic = ["version"]
classifiers = [
    "Programming Language :: Python :: 3",
    "Programming Language :: Python :: 3.8",
    "Programming Language :: Python :: 3.9",
    "Programming Language :: Python :: 3.10",
    "Development Status :: 5 - Production/Stable",
    "Intended Audience :: Science/Research",
    "Intended Audience :: System Administrators",
    "Intended Audience :: Information Technology",
    "Operating System :: OS Independent",
    "Topic :: Other/Nonlisted Topic",
    "Topic :: Scientific/Engineering",
]
requires-python = '>="3.8"'
dependencies = [
    'pymatgen>=2022.7.8',
    'custodian>=2019.8.24',
    "pydantic",
    "monty",
    'jobflow>=0.1.5',
    "PyYAML",
    "numpy",
    "click",
]

[project.optional-dependencies]
abinit = ["abipy @ git+https://github.com/abinit/abipy.git@develop"]
amset = ["amset>=0.4.15", "pydash"]
cclib = ["cclib"]
phonons = ["phonopy>=1.10.8"]
docs = [
    "numpydoc==1.3.1",
    "mistune==0.8.4",
    "ipython==8.3.0",
    "FireWorks==2.0.3",
    "autodoc_pydantic==1.6.2",
    "jupyter-book==0.12.3",
]
dev = ["pre-commit>=2.12.1"]
tests = [
    "pytest==7.1.2",
    "pytest-cov==3.0.0",
    "pytest-mock==3.6.1",
    "FireWorks==2.0.3",
]
strict = [
    "pydantic==1.9.0",
<<<<<<< HEAD
    "pymatgen==2022.5.17",
=======
    "pymatgen==2022.7.8",
>>>>>>> 277817a8
    "custodian==2022.2.13",
    "monty==2022.4.26",
    "jobflow==0.1.8",
    "click==8.1.3",
    "PyYAML==6.0",
    "cclib==1.7.1",
    "numpy",
]

[project.scripts]
atm = "atomate2.cli:cli"

[project.urls]
homepage = "https://materialsproject.github.io/atomate2/"
repository = "https://github.com/hackingmaterials/atomate2"
documentation = "https://materialsproject.github.io/atomate2/"
changelog = "https://github.com/hackingmaterials/atomate2/blob/main/docs/about/changelog.md"

[tool.setuptools.package-data]
atomate2 = ["py.typed"]
"atomate2.vasp.sets" = ["*.yaml"]
"atomate2.vasp.schemas.calc_types" = ["*.yaml"]

[tool.versioningit.vcs]
method = "git"
default-tag = "0.0.1"

[tool.isort]
profile = "black"

[tool.flake8]
max-line-length = 88
max-doc-length = 88
select = "C, E, F, W, B, B950"
extend-ignore = "E203, W503, E501, F401, RST21"
min-python-version = "3.8.0"
docstring-convention = "numpy"
rst-roles = "class, func, ref, obj"

[tool.mypy]
ignore_missing_imports = true
no_strict_optional = true

[tool.pytest.ini_options]
filterwarnings = [
    "ignore:.*POTCAR.*:UserWarning",
    "ignore:.*magmom.*:UserWarning",
    "ignore:.*is not gzipped.*:UserWarning",
    "ignore:.*input structure.*:UserWarning",
    "ignore::DeprecationWarning",
]

[tool.coverage.run]
include = ["src/*"]
parallel = true
branch = true

[tool.coverage.paths]
source = ["src/"]

[tool.coverage.report]
skip_covered = true
show_missing = true
exclude_lines = [
    '^\s*assert False(,|$)',
    'if typing.TYPE_CHECKING:',
    '^\s*@overload( |$)',
]<|MERGE_RESOLUTION|>--- conflicted
+++ resolved
@@ -57,11 +57,7 @@
 ]
 strict = [
     "pydantic==1.9.0",
-<<<<<<< HEAD
-    "pymatgen==2022.5.17",
-=======
     "pymatgen==2022.7.8",
->>>>>>> 277817a8
     "custodian==2022.2.13",
     "monty==2022.4.26",
     "jobflow==0.1.8",
