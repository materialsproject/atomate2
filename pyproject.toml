--- conflicted
+++ resolved
@@ -52,13 +52,8 @@
 dev = ["pre-commit>=2.12.1"]
 tests = ["pytest==7.2.1", "pytest-cov==4.0.0", "FireWorks==2.0.3"]
 strict = [
-<<<<<<< HEAD
-    "pydantic==1.10.4",
-    "pymatgen==2023.1.30",
-=======
     "pydantic==1.10.5",
     "pymatgen==2023.2.28",
->>>>>>> aa0bb073
     "custodian==2022.5.26",
     "monty==2022.9.9",
     "jobflow==0.1.9",
@@ -68,15 +63,9 @@
     "phonopy==2.17.1",
     "seekpath==2.0.1",
     "numpy",
-<<<<<<< HEAD
-    "mp-api==0.30.8",
-    "dscribe==1.2.1",
-    "pymatgen-analysis-defects==2023.1.30",
-=======
     "mp-api==0.30.10",
     "dscribe==1.2.2",
     "pymatgen-analysis-defects==2023.2.7",
->>>>>>> aa0bb073
 ]
 
 [project.scripts]
