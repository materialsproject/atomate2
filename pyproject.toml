--- conflicted
+++ resolved
@@ -44,12 +44,8 @@
 amset = ["amset>=0.4.15", "pydash"]
 cclib = ["cclib>=1.8.1"]
 mp = ["mp-api>=0.37.5"]
-<<<<<<< HEAD
-phonons = ["phonopy>=1.10.8", "seekpath>=2.0.0"]
+phonons = ["phonopy>=1.10.8,<2.43.3", "seekpath>=2.0.0"] # issue writing CIFs because of bug in phonopy >=2.43.3
 pheasy = ["hiphive==1.3.1", "numpy<=2.2", "pheasy==0.0.2"]
-=======
-phonons = ["phonopy>=1.10.8,<2.43.3", "seekpath>=2.0.0"] # issue writing CIFs because of bug in phonopy >=2.43.3
->>>>>>> f34b5856
 lobster = ["ijson>=3.2.2", "lobsterpy>=0.4.0"]
 defects = [
     "dscribe>=1.2.0",
