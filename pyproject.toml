--- conflicted
+++ resolved
@@ -50,12 +50,8 @@
     "python-ulid",
 ]
 forcefields = [
-<<<<<<< HEAD
     "ase>=3.23.0",
-=======
-    "ase>=3.22.1",
     "calorine<=2.2.1",
->>>>>>> a9e5edec
     "chgnet>=0.2.2",
     "mace-torch>=0.3.3",
     "matgl>=1.1.1",
@@ -84,14 +80,8 @@
 ]
 strict = [
     "PyYAML==6.0.1",
-<<<<<<< HEAD
     "ase==3.23.0",
-=======
-    # must use >= for ase to not uninstall main branch install in CI
-    # last known working commit: https://gitlab.com/ase/ase@2bab58f4e
-    "ase>=3.22.1",
     "calorine==2.2.1",
->>>>>>> a9e5edec
     "cclib==1.8.1",
     "chgnet==0.3.8",
     "click==8.1.7",
