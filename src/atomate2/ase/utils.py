"""Utils for accessing Atomic Simulation Environment calculators."""

from __future__ import annotations

import contextlib
import io
import os
import sys
import time
from copy import deepcopy
from pathlib import Path
from typing import TYPE_CHECKING

import numpy as np
from ase import Atoms
from ase.calculators.calculator import PropertyNotImplementedError
from ase.calculators.singlepoint import SinglePointCalculator
from ase.constraints import FixSymmetry
from ase.filters import FrechetCellFilter
from ase.io import Trajectory as AseTrajectory
<<<<<<< HEAD
from ase.mep.neb import NEB
=======
from ase.io import write as ase_write
>>>>>>> 0f8b293e
from ase.optimize import BFGS, FIRE, LBFGS, BFGSLineSearch, LBFGSLineSearch, MDMin
from ase.optimize.sciopt import SciPyFminBFGS, SciPyFminCG
from emmet.core.neb import NebMethod, NebResult
from monty.serialization import dumpfn
from pymatgen.core.structure import Molecule, Structure
from pymatgen.core.trajectory import Trajectory as PmgTrajectory
from pymatgen.io.ase import AseAtomsAdaptor

from atomate2.ase.schemas import AseResult

if TYPE_CHECKING:
    from os import PathLike
    from typing import Literal

    from ase.calculators.calculator import Calculator
    from ase.filters import Filter
    from ase.io.trajectory import TrajectoryReader
    from ase.optimize.optimize import Optimizer

OPTIMIZERS = {
    "FIRE": FIRE,
    "BFGS": BFGS,
    "LBFGS": LBFGS,
    "LBFGSLineSearch": LBFGSLineSearch,
    "MDMin": MDMin,
    "SciPyFminCG": SciPyFminCG,
    "SciPyFminBFGS": SciPyFminBFGS,
    "BFGSLineSearch": BFGSLineSearch,
}

FORCE_BASED_OPTIMIZERS = {
    "FIRE": FIRE,
    "BFGS": BFGS,
    "MDMin": MDMin,
}

# Parameters chosen for consistency with atomate2.vasp.sets.core.NebSetGenerator
DEFAULT_NEB_KWARGS = {"k": 5.0, "climb": True, "method": "improvedtangent"}


class TrajectoryObserver:
    """Trajectory observer.

    This is a hook in the relaxation process that saves the intermediate structures.
    """

    def __init__(self, atoms: Atoms, store_md_outputs: bool = False) -> None:
        """Initialize the Observer.

        Parameters
        ----------
        atoms (Atoms): the structure to observe.

        Returns
        -------
            None
        """
        self.atoms = atoms
        self._is_periodic = any(atoms.pbc)
        self.energies: list[float] = []
        self.forces: list[np.ndarray] = []

        self._calc_kwargs = {
            "stress": (
                "stress" in self.atoms.calc.implemented_properties and self._is_periodic
            ),
            "magmoms": True,
            "velocities": False,
            "temperature": False,
        }
        self.stresses: list[np.ndarray] = []

        self.magmoms: list[np.ndarray] = []

        self.atom_positions: list[np.ndarray] = []
        self.cells: list[np.ndarray] = []

        self._store_md_outputs = store_md_outputs
        if store_md_outputs:
            self._calc_kwargs |= dict(velocities=True, temperature=True)
        # `self.{velocities,temperatures}` always initialized,
        # but data is only stored / saved to trajectory for MD runs
        self.velocities: list[np.ndarray] = []
        self.temperatures: list[float] = []

    def __call__(self) -> None:
        """Save the properties of an Atoms during the relaxation."""
        self.energies.append(self.compute_energy())
        self.forces.append(self.atoms.get_forces())
        # MD needs kinetic energy parts of stress, relaxations do not
        # When _store_md_outputs is True, ideal gas contribution to
        # stress is included.
        # Only store stress for periodic systems.
        if self._calc_kwargs["stress"]:
            self.stresses.append(
                self.atoms.get_stress(include_ideal_gas=self._store_md_outputs)
            )

        if self._calc_kwargs["magmoms"]:
            try:
                self.magmoms.append(self.atoms.get_magnetic_moments())
            except PropertyNotImplementedError:
                self._calc_kwargs["magmoms"] = False

        self.atom_positions.append(self.atoms.get_positions())
        self.cells.append(self.atoms.get_cell()[:])

        if self._store_md_outputs:
            self.velocities.append(self.atoms.get_velocities())
            self.temperatures.append(self.atoms.get_temperature())

    def compute_energy(self) -> float:
        """
        Calculate the energy, here we just use the potential energy.

        Returns
        -------
            energy (float)
        """
        return self.atoms.get_potential_energy()

    def save(
        self,
        filename: str | PathLike | None,
        fmt: Literal["pmg", "ase", "xdatcar"] = "ase",
    ) -> None:
        """
        Save the trajectory file using monty.serialization.

        Parameters
        ----------
        filename (str): filename to save the trajectory.

        Returns
        -------
            None
        """
        filename = str(filename) if filename is not None else None
        if fmt in {"pmg", "xdatcar"}:
            self.to_pymatgen_trajectory(filename=filename, file_format=fmt)  # type: ignore[arg-type]
        elif fmt == "ase":
            self.to_ase_trajectory(filename=filename)

    def to_ase_trajectory(
        self, filename: str | None = "atoms.traj"
    ) -> TrajectoryReader:
        """
        Convert to an ASE .Trajectory.

        Parameters
        ----------
        filename : str | None
            Name of the file to write the ASE trajectory to.
            If None, no file is written.
        """
        for idx in range(len(self.cells)):
            atoms = self.atoms.copy()
            atoms.set_positions(self.atom_positions[idx])
            atoms.set_cell(self.cells[idx])

            if self._store_md_outputs:
                atoms.set_velocities(self.velocities[idx])

            kwargs = {
                "energy": self.energies[idx],
                "forces": self.forces[idx],
            }
            if self._calc_kwargs["stress"]:
                kwargs["stress"] = self.stresses[idx]
            if self._calc_kwargs["magmoms"]:
                kwargs["magmom"] = self.magmoms[idx]

            atoms.calc = SinglePointCalculator(atoms=atoms, **kwargs)
            with AseTrajectory(filename, "a" if idx > 0 else "w", atoms=atoms) as file:
                file.write()

        return AseTrajectory(filename, "r")

    def to_pymatgen_trajectory(
        self,
        filename: str | None = "trajectory.json.gz",
        file_format: Literal["pmg", "xdatcar"] = "pmg",
    ) -> PmgTrajectory:
        """
        Convert the trajectory to a pymatgen .Trajectory object.

        Parameters
        ----------
        filename : str or None
            Name of the file to write the pymatgen trajectory to.
            If None, no file is written.
        file_format : str
            If "pmg", writes a pymatgen .Trajectory object to file
            If "xdatcar", writes a VASP-format XDATCAR object to file
        """
        frame_property_keys = ["energy", "forces"]
        for k in ("stress", "magmoms", "velocities", "temperature"):
            if self._calc_kwargs[k]:
                frame_property_keys += [k]

        to_singular = {"energies": "energy", "stresses": "stress"}

        traj = self.as_dict() if hasattr(self, "as_dict") else self.__dict__

        n_md_steps = len(traj["cells"])
        species = AseAtomsAdaptor.get_structure(
            traj["atoms"], cls=Structure if self._is_periodic else Molecule
        ).species

        if self._is_periodic:
            frames = [
                Structure(
                    lattice=traj["cells"][idx],
                    coords=traj["atom_positions"][idx],
                    species=species,
                    coords_are_cartesian=True,
                )
                for idx in range(n_md_steps)
            ]
        else:
            frames = [
                Molecule(
                    species,
                    coords=traj["atom_positions"][idx],
                    charge=getattr(traj["atoms"], "charge", 0),
                    spin_multiplicity=getattr(traj["atoms"], "spin_multiplicity", None),
                )
                for idx in range(n_md_steps)
            ]

        frame_properties = [
            {
                to_singular.get(key, key): traj[key][idx]
                for key in frame_property_keys
                if key in traj
            }
            for idx in range(n_md_steps)
        ]

        traj_method = "from_structures" if self._is_periodic else "from_molecules"
        pmg_traj = getattr(PmgTrajectory, traj_method)(
            frames,
            frame_properties=frame_properties,
            constant_lattice=False,
        )

        if filename:
            if file_format == "pmg":
                dumpfn(pmg_traj, filename)
            elif file_format == "xdatcar":
                pmg_traj.write_Xdatcar(filename=filename)

        return pmg_traj

    def as_dict(self) -> dict:
        """Make JSONable dict representation of the Trajectory."""
        traj_dict = {
            "energy": self.energies,
            "forces": self.forces,
            "stress": self.stresses,
            "atom_positions": self.atom_positions,
            "cells": self.cells,
            "atoms": self.atoms,
            "atomic_number": self.atoms.get_atomic_numbers(),
        }

        if self._calc_kwargs["magmoms"]:
            traj_dict["magmoms"] = self.magmoms

        if self._store_md_outputs:
            traj_dict.update(velocities=self.velocities, temperature=self.temperatures)
        # sanitize dict
        for key, value in traj_dict.items():
            if all(isinstance(val, np.ndarray) for val in value):
                traj_dict[key] = [val.tolist() for val in value]
            elif isinstance(value, np.ndarray):
                traj_dict[key] = value.tolist()
        return traj_dict


class AseRelaxer:
    """Relax a structure using the Atomic Simulation Environment."""

    def __init__(
        self,
        calculator: Calculator,
        optimizer: Optimizer | str = "FIRE",
        relax_cell: bool = True,
        fix_symmetry: bool = False,
        symprec: float = 1e-2,
    ) -> None:
        """Initialize the Relaxer.

        Parameters
        ----------
        calculator (ase Calculator): an ase calculator
        optimizer (str or ase Optimizer): the optimization algorithm.
        relax_cell (bool): if True, cell parameters will be optimized.
        fix_symmetry (bool): if True, symmetry will be fixed during relaxation.
        symprec (float): Tolerance for symmetry finding in case of fix_symmetry.
        """
        self.calculator = calculator

        if isinstance(optimizer, str):
            optimizer_obj = OPTIMIZERS.get(optimizer)
        elif optimizer is None:
            raise ValueError("Optimizer cannot be None")
        else:
            optimizer_obj = optimizer

        self.opt_class: Optimizer = optimizer_obj
        self.relax_cell = relax_cell
        self.ase_adaptor = AseAtomsAdaptor()
        self.fix_symmetry = fix_symmetry
        self.symprec = symprec

    def relax(
        self,
        atoms: Atoms | Structure | Molecule,
        fmax: float = 0.1,
        steps: int = 500,
        traj_file: str = None,
<<<<<<< HEAD
        traj_file_fmt: Literal["pmg", "ase", "xdatcar"] = "ase",
=======
        final_atoms_object_file: str | os.PathLike[str] = "final_atoms_object.xyz",
>>>>>>> 0f8b293e
        interval: int = 1,
        verbose: bool = False,
        cell_filter: Filter = FrechetCellFilter,
        filter_kwargs: dict | None = None,
        **kwargs,
    ) -> AseResult:
        """
        Relax the molecule or structure.

        If steps <= 1, this will perform a single-point calculation.

        Parameters
        ----------
        atoms : ASE Atoms, pymatgen Structure, or pymatgen Molecule
            The atoms for relaxation.
        fmax : float
            Total force tolerance for relaxation convergence.
        steps : int
            Max number of steps for relaxation.
        traj_file : str
            The trajectory file for saving.
        final_atoms_object_file: str | os.PathLike
            The final atoms object file for saving.
        interval : int
            The step interval for saving the trajectories.
        verbose : bool
            If True, screen output will be shown.
        **kwargs
            Further kwargs.

        Returns
        -------
            dict including optimized structure and the trajectory
        """
        is_mol = isinstance(atoms, Molecule) or (
            isinstance(atoms, Atoms) and all(not pbc for pbc in atoms.pbc)
        )

        if isinstance(atoms, Structure | Molecule):
            atoms = self.ase_adaptor.get_atoms(atoms)

        input_atoms = atoms.copy()
        if self.fix_symmetry:
            atoms.set_constraint(FixSymmetry(atoms, symprec=self.symprec))
        atoms.calc = self.calculator
        with contextlib.redirect_stdout(sys.stdout if verbose else io.StringIO()):
            obs = TrajectoryObserver(atoms)
            t_i = time.perf_counter()
            if steps > 1:
                if self.relax_cell and (not is_mol):
                    atoms = cell_filter(atoms, **(filter_kwargs or {}))
                optimizer = self.opt_class(atoms, **kwargs)
                optimizer.attach(obs, interval=interval)
                optimizer.run(fmax=fmax, steps=steps)
            obs()
            t_f = time.perf_counter()

        if traj_file is not None:
            obs.save(traj_file, fmt=traj_file_fmt)
        if isinstance(atoms, cell_filter):
            atoms = atoms.atoms

        struct = self.ase_adaptor.get_structure(
            atoms, cls=Molecule if is_mol else Structure
        )
        traj = obs.to_pymatgen_trajectory(None)
        is_force_conv = all(
            np.linalg.norm(traj.frame_properties[-1]["forces"][idx]) < abs(fmax)
            for idx in range(len(struct))
        )

        if final_atoms_object_file is not None:
            if steps <= 1:
                write_atoms = input_atoms
                write_atoms.calc = self.calculator
            else:
                write_atoms = atoms
            ase_write(
                final_atoms_object_file, write_atoms, format="extxyz", append=True
            )

        return AseResult(
            final_mol_or_struct=struct,
            trajectory=traj,
            is_force_converged=is_force_conv,
            energy_downhill=traj.frame_properties[-1]["energy"]
            < traj.frame_properties[0]["energy"],
            dir_name=os.getcwd(),
            elapsed_time=t_f - t_i,
        )


class AseNebInterface:
    """Perform NEB using the Atomic Simulation Environment."""

    def __init__(
        self,
        calculator: Calculator,
        optimizer: Optimizer | str = "FIRE",
        relax_cell: bool = True,
        fix_symmetry: bool = False,
        symprec: float = 1e-2,
        neb_kwargs: dict | None = None,
    ) -> None:
        """Initialize the interface.

        Parameters
        ----------
        calculator (ase Calculator): an ase calculator
        optimizer (str or ase Optimizer): the optimization algorithm.
        relax_cell (bool): if True, cell parameters will be optimized.
        fix_symmetry (bool): if True, symmetry will be fixed during relaxation.
        symprec (float): Tolerance for symmetry finding in case of fix_symmetry.
        """
        self.calculator = calculator

        if isinstance(optimizer, str):
            optimizer_obj = FORCE_BASED_OPTIMIZERS.get(optimizer)
        elif optimizer is None:
            raise ValueError("Optimizer cannot be None")
        else:
            optimizer_obj = optimizer

        self.opt_class: Optimizer = optimizer_obj
        self.relax_cell = relax_cell
        self.ase_adaptor = AseAtomsAdaptor()
        self.fix_symmetry = fix_symmetry
        self.symprec = symprec
        self.neb_kwargs = neb_kwargs or DEFAULT_NEB_KWARGS.copy()

    def run_neb(
        self,
        images: list[Atoms | Structure | Molecule],
        fmax: float = 0.1,
        steps: int = 500,
        traj_file: str | Path | list[str | Path] = None,
        traj_file_fmt: Literal["pmg", "ase", "xdatcar"] = "ase",
        interval: int = 1,
        verbose: bool = False,
        neb_doc_kwargs: dict | None = None,
        **kwargs,
    ) -> NebResult:
        """
        Perform NEB on a list of molecules or structures.

        Parameters
        ----------
        images : list of ASE Atoms, pymatgen Structure, or pymatgen Molecule
            The ordered list of atoms to perform NEB on.
        fmax : float
            Total force tolerance for relaxation convergence.
        steps : int
            Max number of steps for relaxation.
        traj_file : str, Path, or a list of str / Path
            The trajectory file for saving. If a single str or Path,
            this specifies the file name prefix. For example,
                `traj_file = "traj_mp-149.json.gz"`
            will yield individual trajectory file names:
                traj_mp-149-image-1.json.gz
                traj_mp-149-image-2.json.gz
                ...
            Alternately, if this is a list of str / Path, this specifies the
            file name for each image.
        interval : int
            The step interval for saving the trajectories.
        verbose : bool
            If True, screen output will be shown.
        **kwargs
            Further kwargs.

        Returns
        -------
            dict including optimized structure and the trajectory
        """
        is_mol = isinstance(images[0], Molecule) or (
            isinstance(images[0], Atoms) and all(not pbc for pbc in images[0].pbc)
        )
        num_images = len(images)

        for idx, image in enumerate(images):
            if isinstance(image, Structure | Molecule):
                images[idx] = self.ase_adaptor.get_atoms(image)

            if self.fix_symmetry:
                images[idx].set_constraint(FixSymmetry(image, symprec=self.symprec))
            images[idx].calc = deepcopy(self.calculator)

        neb_calc = NEB(images, **self.neb_kwargs)

        with contextlib.redirect_stdout(sys.stdout if verbose else io.StringIO()):
            observers = [TrajectoryObserver(image) for image in images]
            optimizer = self.opt_class(neb_calc, **kwargs)
            for idx in range(num_images):
                optimizer.attach(observers[idx], interval=interval)
            t_i = time.perf_counter()
            optimizer.run(fmax=fmax, steps=steps)
            t_f = time.perf_counter()
            [observers[idx]() for idx in range(num_images)]

        if traj_file is not None:
            if isinstance(traj_file, str | Path):
                traj_file = Path(traj_file)
                traj_file_suffix = "".join(traj_file.suffixes)
                traj_file_prefix = str(traj_file).split(traj_file_suffix)[0]
                traj_files = [
                    f"{traj_file_prefix}-image-{idx + 1}{traj_file_suffix}"
                    for idx in range(num_images)
                ]
            elif isinstance(traj_file, list | tuple):
                traj_files = [str(f) for f in traj_file]

            for idx, f in enumerate(traj_files):
                observers[idx].save(f, fmt=traj_file_fmt)

        images = [
            self.ase_adaptor.get_structure(image, cls=Molecule if is_mol else Structure)
            for image in images
        ]
        num_sites = len(images[0])
        is_force_conv = all(
            np.linalg.norm(observers[image_idx].forces[-1][site_idx]) < abs(fmax)
            for site_idx in range(num_sites)
            for image_idx in range(num_images)
        )
        return NebResult(
            images=images,
            energies=[
                observers[image_idx].energies[-1] for image_idx in range(num_images)
            ],
            method=NebMethod.CLIMBING_IMAGE
            if self.neb_kwargs.get("climb", False)
            else NebMethod.STANDARD,
            is_force_converged=is_force_conv,
            dir_name=os.getcwd(),
            elapsed_time=t_f - t_i,
            **neb_doc_kwargs,
        )<|MERGE_RESOLUTION|>--- conflicted
+++ resolved
@@ -18,11 +18,8 @@
 from ase.constraints import FixSymmetry
 from ase.filters import FrechetCellFilter
 from ase.io import Trajectory as AseTrajectory
-<<<<<<< HEAD
+from ase.io import write as ase_write
 from ase.mep.neb import NEB
-=======
-from ase.io import write as ase_write
->>>>>>> 0f8b293e
 from ase.optimize import BFGS, FIRE, LBFGS, BFGSLineSearch, LBFGSLineSearch, MDMin
 from ase.optimize.sciopt import SciPyFminBFGS, SciPyFminCG
 from emmet.core.neb import NebMethod, NebResult
@@ -345,11 +342,8 @@
         fmax: float = 0.1,
         steps: int = 500,
         traj_file: str = None,
-<<<<<<< HEAD
         traj_file_fmt: Literal["pmg", "ase", "xdatcar"] = "ase",
-=======
         final_atoms_object_file: str | os.PathLike[str] = "final_atoms_object.xyz",
->>>>>>> 0f8b293e
         interval: int = 1,
         verbose: bool = False,
         cell_filter: Filter = FrechetCellFilter,
