"""Define general ASE-calculator jobs."""

from __future__ import annotations

import logging
<<<<<<< HEAD
from abc import ABC, abstractmethod
=======
import time
from abc import ABCMeta, abstractmethod
>>>>>>> a401cd26
from dataclasses import dataclass, field
from typing import TYPE_CHECKING

from ase.io import Trajectory as AseTrajectory
from emmet.core.vasp.calculation import StoreTrajectoryOption
from jobflow import Maker, job
from pymatgen.core import Molecule, Structure
from pymatgen.core.trajectory import Trajectory as PmgTrajectory
from pymatgen.io.ase import AseAtomsAdaptor

from atomate2.ase.schemas import AseResult, AseTaskDoc
from atomate2.ase.utils import AseRelaxer

logger = logging.getLogger(__name__)

if TYPE_CHECKING:
    from pathlib import Path

    from ase.calculators.calculator import Calculator

    from atomate2.ase.schemas import AseMoleculeTaskDoc, AseStructureTaskDoc

_ASE_DATA_OBJECTS = [PmgTrajectory, AseTrajectory]


@dataclass
class AseMaker(Maker, ABC):
    """
    Define basic template of ASE-based jobs.

    This class defines relevant attributes for the ASE TaskDoc
    schemas, and one method that must be implemented in subclasses:
    `calculator`: the ASE .Calculator object

    The intent of this class is twofold: if users wish to have a
    high-throughput way to access a calculator, they need only
    subclass this class with a calculator defined, e.g., the following
    is sufficient to define an EMT static calculator with basic I/O:

    ```python
    from ase.calculators.emt import EMT


    @dataclass
    class EMTStaticMaker(AseMaker):
        name: str = "EMT static maker"

        @property
        def calculator(self):
            return EMT()
    ```

    Note that the user should adapt `run_ase`, which is not a job
    and makes a call to ASE, and `make`, which is a job, to their uses.

    `run_ase` should return an `AseResult` which has basic calculation info.
    `make` should return a pydantic-based document model with more details.

    Parameters
    ----------
    name: str
        The name of the job
    calculator_kwargs : dict
        Keyword arguments that will get passed to the ASE calculator.
    ionic_step_data : tuple[str,...] or None
        Quantities to store in the TaskDocument ionic_steps.
        Possible options are "struct_or_mol", "energy",
        "forces", "stress", and "magmoms".
        "structure" and "molecule" are aliases for "struct_or_mol".
    store_trajectory : emmet .StoreTrajectoryOption = "no"
        Whether to store trajectory information ("no") or complete trajectories
        ("partial" or "full", which are identical).
    tags : list[str] or None
        A list of tags for the task.
    """

    name: str = "ASE maker"
    calculator_kwargs: dict = field(default_factory=dict)
    ionic_step_data: tuple[str, ...] | None = (
        "energy",
        "forces",
        "magmoms",
        "stress",
        "mol_or_struct",
    )
    store_trajectory: StoreTrajectoryOption = StoreTrajectoryOption.NO
    tags: list[str] | None = None

    @job(data=_ASE_DATA_OBJECTS)
    def make(
        self,
        mol_or_struct: Molecule | Structure,
        prev_dir: str | Path | None = None,
    ) -> AseStructureTaskDoc | AseMoleculeTaskDoc:
        """
        Run ASE as job, can be re-implemented in subclasses.

        Parameters
        ----------
        mol_or_struct: .Molecule or .Structure
            pymatgen molecule or structure
        prev_dir : str or Path or None
            A previous calculation directory to copy output files from. Unused, just
                added to match the method signature of other makers.
        """
        return AseTaskDoc.to_mol_or_struct_metadata_doc(
            getattr(self.calculator, "name", type(self.calculator).__name__),
            self.run_ase(mol_or_struct, prev_dir=prev_dir),
        )

    def run_ase(
        self,
        mol_or_struct: Structure | Molecule,
        prev_dir: str | Path | None = None,
    ) -> AseResult:
        """
        Run ASE, can be re-implemented in subclasses.

        Parameters
        ----------
        mol_or_struct: .Molecule or .Structure
            pymatgen molecule or structure
        prev_dir : str or Path or None
            A previous calculation directory to copy output files from. Unused, just
                added to match the method signature of other makers.
        """
        is_mol = isinstance(mol_or_struct, Molecule)
        adaptor = AseAtomsAdaptor()
        atoms = adaptor.get_atoms(mol_or_struct)
        atoms.calc = self.calculator
        t_i = time.perf_counter()
        final_energy = atoms.get_potential_energy()
        t_f = time.perf_counter()
        return AseResult(
            final_mol_or_struct=getattr(
                adaptor, f"get_{'molecule' if is_mol else 'structure'}"
            )(atoms),
            final_energy=final_energy,
            elapsed_time=t_f - t_i,
        )

    @property
    @abstractmethod
    def calculator(self) -> Calculator:
        """ASE calculator, method to be implemented in subclasses."""
        raise NotImplementedError


@dataclass
class AseRelaxMaker(AseMaker):
    """
    Base Maker to calculate forces and stresses using any ASE calculator.

    Should be subclassed to use a specific ASE. The user should
    define `self.calculator` when subclassing.

    Parameters
    ----------
    name : str
        The job name.
    relax_cell : bool = True
        Whether to allow the cell shape/volume to change during relaxation.
    fix_symmetry : bool = False
        Whether to fix the symmetry during relaxation.
        Refines the symmetry of the initial structure.
    symprec : float | None = 1e-2
        Tolerance for symmetry finding in case of fix_symmetry.
    steps : int
        Maximum number of ionic steps allowed during relaxation.
    relax_kwargs : dict
        Keyword arguments that will get passed to :obj:`AseRelaxer.relax`.
    optimizer_kwargs : dict
        Keyword arguments that will get passed to :obj:`AseRelaxer()`.
    calculator_kwargs : dict
        Keyword arguments that will get passed to the ASE calculator.
    ionic_step_data : tuple[str,...] or None
        Quantities to store in the TaskDocument ionic_steps.
        Possible options are "struct_or_mol", "energy",
        "forces", "stress", and "magmoms".
        "structure" and "molecule" are aliases for "struct_or_mol".
    store_trajectory : emmet .StoreTrajectoryOption = "no"
        Whether to store trajectory information ("no") or complete trajectories
        ("partial" or "full", which are identical).
    tags : list[str] or None
        A list of tags for the task.
    """

    name: str = "ASE relaxation"
    relax_cell: bool = True
    fix_symmetry: bool = False
    symprec: float | None = 1e-2
    steps: int = 500
    relax_kwargs: dict = field(default_factory=dict)
    optimizer_kwargs: dict = field(default_factory=dict)

    @job(data=_ASE_DATA_OBJECTS)
    def make(
        self,
        mol_or_struct: Molecule | Structure,
        prev_dir: str | Path | None = None,
    ) -> AseStructureTaskDoc | AseMoleculeTaskDoc:
        """
        Relax a structure or molecule using ASE as a job.

        Parameters
        ----------
        mol_or_struct: .Molecule or .Structure
            pymatgen molecule or structure
        prev_dir : str or Path or None
            A previous calculation directory to copy output files from. Unused, just
                added to match the method signature of other makers.

        Returns
        -------
        AseStructureTaskDoc or AseMoleculeTaskDoc
        """
        return AseTaskDoc.to_mol_or_struct_metadata_doc(
            getattr(self.calculator, "name", type(self.calculator).__name__),
            self.run_ase(mol_or_struct, prev_dir=prev_dir),
            self.steps,
            relax_kwargs=self.relax_kwargs,
            optimizer_kwargs=self.optimizer_kwargs,
            relax_cell=self.relax_cell,
            fix_symmetry=self.fix_symmetry,
            symprec=self.symprec if self.fix_symmetry else None,
            ionic_step_data=self.ionic_step_data,
            store_trajectory=self.store_trajectory,
            tags=self.tags,
        )

    def run_ase(
        self,
        mol_or_struct: Structure | Molecule,
        prev_dir: str | Path | None = None,
    ) -> AseResult:
        """
        Relax a structure or molecule using ASE, not as a job.

        Parameters
        ----------
        mol_or_struct: .Molecule or .Structure
            pymatgen molecule or structure
        prev_dir : str or Path or None
            A previous calculation directory to copy output files from. Unused, just
                added to match the method signature of other makers.
        """
        if self.steps < 0:
            logger.warning(
                "WARNING: A negative number of steps is not possible. "
                "Defaulting to a static calculation."
            )

        relaxer = AseRelaxer(
            self.calculator,
            relax_cell=self.relax_cell,
            fix_symmetry=self.fix_symmetry,
            symprec=self.symprec,
            **self.optimizer_kwargs,
        )
        return relaxer.relax(mol_or_struct, steps=self.steps, **self.relax_kwargs)


@dataclass
class EmtRelaxMaker(AseRelaxMaker):
    """
    Relax a structure with an EMT potential.

    This serves mostly as an example of how to create atomate2
    jobs with existing ASE calculators, and test purposes.

    See `atomate2.ase.AseRelaxMaker` for further documentation.
    """

    name: str = "EMT relaxation"

    @property
    def calculator(self) -> Calculator:
        """EMT calculator."""
        from ase.calculators.emt import EMT

        return EMT(**self.calculator_kwargs)


@dataclass
class LennardJonesRelaxMaker(AseRelaxMaker):
    """
    Relax a structure with a Lennard-Jones 6-12 potential.

    This serves mostly as an example of how to create atomate2
    jobs with existing ASE calculators, and test purposes.

    See `atomate2.ase.AseRelaxMaker` for further documentation.
    """

    name: str = "Lennard-Jones 6-12 relaxation"

    @property
    def calculator(self) -> Calculator:
        """Lennard-Jones calculator."""
        from ase.calculators.lj import LennardJones

        return LennardJones(**self.calculator_kwargs)


@dataclass
class LennardJonesStaticMaker(LennardJonesRelaxMaker):
    """
    Single-point Lennard-Jones 6-12 potential calculation.

    See `atomate2.ase.AseRelaxMaker` for further documentation.
    """

    name: str = "Lennard-Jones 6-12 static"
    steps: int = 1


@dataclass
class GFNxTBRelaxMaker(AseRelaxMaker):
    """
    Relax a structure with TBLite (GFN-xTB).

    If you use TBLite in your work, consider citing:
    H. Neugebauer, B. Bädorf, S. Ehlert, A. Hansen, and S. Grimme,
    J. Comput. Chem. 44, 2120 (2023).

    If you use GFN1-xTB, consider citing:
    S. Grimme, C. Bannwarth, and P. Shushkov,
    J. Chem. Theory Comput. 13, 1989 (2017).

    If you use GFN2-xTB, consider citing:
    C. Bannwarth, S. Ehlert, and S. Grimme
    J. Chem. Theory Comput. 15, 1652 (2019)

    See `atomate2.ase.AseRelaxMaker` for further documentation.
    """

    name: str = "GFN-xTB relaxation"
    calculator_kwargs: dict = field(
        default_factory=lambda: {
            "method": "GFN1-xTB",
            "charge": None,
            "multiplicity": None,
            "accuracy": 1.0,
            "guess": "sad",
            "max_iterations": 250,
            "mixer_damping": 0.4,
            "electric_field": None,
            "spin_polarization": None,
            "electronic_temperature": 300.0,
            "cache_api": True,
            "verbosity": 1,
        }
    )

    @property
    def calculator(self) -> Calculator:
        """GFN-xTB / TBLite calculator."""
        try:
            from tblite.ase import TBLite
        except ImportError:
            raise ImportError(
                "TBLite must be installed; please install TBLite using\n"
                "`pip install -c conda-forge tblite-python`"
            ) from None

        return TBLite(atoms=None, **self.calculator_kwargs)


@dataclass
class GFNxTBStaticMaker(GFNxTBRelaxMaker):
    """
    Single-point GFNn-xTB calculation.

    See `atomate2.ase.{AseRelaxMaker, GFNxTBRelaxMaker}` for further documentation.
    """

    name: str = "GFN-xTB static"
    steps: int = 1<|MERGE_RESOLUTION|>--- conflicted
+++ resolved
@@ -3,12 +3,8 @@
 from __future__ import annotations
 
 import logging
-<<<<<<< HEAD
+import time
 from abc import ABC, abstractmethod
-=======
-import time
-from abc import ABCMeta, abstractmethod
->>>>>>> a401cd26
 from dataclasses import dataclass, field
 from typing import TYPE_CHECKING
 
