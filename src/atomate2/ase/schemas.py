"""Schema definitions for Atomic Simulation Environment (ASE) tasks.

The following code has been taken and generalized to
generic ASE calculators from
https://github.com/materialsvirtuallab/m3gnet
The code has been released under BSD 3-Clause License
and the following copyright applies:
Copyright (c) 2022, Materials Virtual Lab.
"""

from __future__ import annotations

from pathlib import Path
from typing import Any

from emmet.core.math import Matrix3D, Vector3D
from emmet.core.structure import MoleculeMetadata, StructureMetadata
from emmet.core.tasks import TaskState
from emmet.core.trajectory import AtomTrajectory
from emmet.core.utils import ValueEnum
from emmet.core.vasp.calculation import StoreTrajectoryOption
from pydantic import BaseModel, Field
from pymatgen.core import Molecule, Structure

_task_doc_translation_keys = {
    "input",
    "output",
    "ase_calculator_name",
    "dir_name",
    "included_objects",
    "objects",
    "state",
    "is_force_converged",
    "energy_downhill",
    "tags",
}


class AseResult(BaseModel):
    """Schema to store outputs in AseTaskDocument."""

    final_mol_or_struct: Structure | Molecule | None = Field(
        None, description="The molecule or structure in the final trajectory frame."
    )

    final_energy: float | None = Field(
        None, description="The final total energy from the calculation."
    )

    trajectory: AtomTrajectory | None = Field(
        None, description="The relaxation or molecular dynamics trajectory."
    )

    converged: bool | None = Field(
        None, description="Whether the ASE optimizer converged."
    )

    is_force_converged: bool | None = Field(
        None,
        description=(
            "Whether the calculation is converged with respect to interatomic forces."
        ),
    )

    energy_downhill: bool | None = Field(
        None,
        description=(
            "Whether the final trajectory frame has lower total "
            "energy than the initial frame."
        ),
    )

    dir_name: str | Path | None = Field(
        None, description="The directory where the calculation was run"
    )

    elapsed_time: float | None = Field(
        None, description="The time taken to run the ASE calculation in seconds."
    )

    def __getitem__(self, name: str) -> Any:
        """Make fields subscriptable for backwards compatibility."""
        return getattr(self, name)

    def __setitem__(self, name: str, value: Any) -> None:
        """Allow dict-style item assignment for backwards compatibility."""
        setattr(self, name, value)


class AseObject(ValueEnum):
    """Types of ASE data objects."""

    TRAJECTORY = "trajectory"
    IONIC_STEPS = "ionic_steps"


class AseBaseModel(BaseModel):
    """Base document class for ASE input and output."""

    mol_or_struct: Structure | Molecule | None = Field(
        None, description="The molecule or structure at this step."
    )
    structure: Structure | None = Field(None, description="The structure at this step.")
    molecule: Molecule | None = Field(None, description="The molecule at this step.")

<<<<<<< HEAD
    def model_post_init(self, context: Any, /) -> None:
=======
    def model_post_init(self, _context: Any) -> None:
>>>>>>> a401cd26
        """Establish alias to structure and molecule fields."""
        if self.structure is None and isinstance(self.mol_or_struct, Structure):
            self.structure = self.mol_or_struct
        elif self.molecule is None and isinstance(self.mol_or_struct, Molecule):
            self.molecule = self.mol_or_struct


class IonicStep(AseBaseModel):
    """Document defining the information at each ionic step."""

    energy: float | None = Field(None, description="The free energy.")
    forces: list[list[float]] | None = Field(
        None, description="The forces on each atom."
    )
    stress: Matrix3D | None = Field(None, description="The stress on the lattice.")
    magmoms: list[float] | None = Field(None, description="On-site magnetic moments.")


class OutputDoc(AseBaseModel):
    """The outputs of this job."""

    energy: float | None = Field(None, description="Total energy in units of eV.")

    energy_per_atom: float | None = Field(
        None,
        description="Energy per atom of the final molecule or structure "
        "in units of eV/atom.",
    )

    forces: list[Vector3D] | None = Field(
        None,
        description=(
            "The force on each atom in units of eV/A for the final molecule "
            "or structure."
        ),
    )

    # NOTE: units for stresses were converted to kbar (* -10 from standard output)
    #       to comply with MP convention
    stress: Matrix3D | None = Field(
        None, description="The stress on the cell in units of kbar."
    )

    # NOTE: the ionic_steps can also be a dict when these are in blob storage and
    #       retrieved as objects.
    ionic_steps: list[IonicStep] | dict | None = Field(
        None, description="Step-by-step trajectory of the relaxation."
    )

    elapsed_time: float | None = Field(
        None, description="The time taken to run the ASE calculation in seconds."
    )

    n_steps: int | None = Field(
        None, description="total number of steps needed in the relaxation."
    )


class InputDoc(AseBaseModel):
    """The inputs used to run this job."""

    relax_cell: bool | None = Field(
        None,
        description="Whether cell lattice was allowed to change during relaxation.",
    )
    fix_symmetry: bool | None = Field(
        None,
        description=(
            "Whether to fix the symmetry of the atoms during relaxation. "
            "Refines the symmetry of the initial molecule or structure."
        ),
    )
    symprec: float | None = Field(
        None, description="Tolerance for symmetry finding in case of fix_symmetry."
    )
    steps: int | None = Field(
        None, description="Maximum number of steps allowed during relaxation."
    )
    relax_kwargs: dict | None = Field(
        None, description="Keyword arguments that passed to the relaxer function."
    )
    optimizer_kwargs: dict | None = Field(
        None, description="Keyword arguments passed to the relaxer's optimizer."
    )


class AseStructureTaskDoc(StructureMetadata):
    """Document containing information on structure manipulation using ASE."""

    structure: Structure = Field(
        None, description="Final output structure from the task"
    )

    input: InputDoc = Field(
        None, description="The input information used to run this job."
    )

    output: OutputDoc = Field(None, description="The output information from this job.")

    ase_calculator_name: str = Field(
        None,
        description="name of the ASE calculator used in the calculation.",
    )

    dir_name: str | None = Field(
        None, description="Directory where the ASE calculations are performed."
    )

    included_objects: list[AseObject] | None = Field(
        None, description="list of ASE objects included with this task document"
    )
    objects: dict[AseObject, Any] | None = Field(
        None, description="ASE objects associated with this task"
    )

    state: TaskState | None = Field(
        None, description="Whether the calculation completed successfully."
    )

    is_force_converged: bool | None = Field(
        None,
        description=(
            "Whether the calculation is converged with respect to interatomic forces."
        ),
    )

    energy_downhill: bool | None = Field(
        None,
        description=(
            "Whether the final trajectory frame has lower total "
            "energy than the initial frame."
        ),
    )

    tags: list[str] | None = Field(None, description="List of tags for the task.")

    @classmethod
    def from_ase_task_doc(
        cls, ase_task_doc: AseTaskDoc, **task_document_kwargs
    ) -> AseStructureTaskDoc:
        """Create an AseStructureTaskDoc for a task that has ASE-compatible outputs.

        Parameters
        ----------
        ase_task_doc : AseTaskDoc
            Task doc for the calculation
        task_document_kwargs : dict
            Additional keyword args passed to :obj:`.AseStructureTaskDoc()`.
        """
        task_document_kwargs.update(
            {k: getattr(ase_task_doc, k) for k in _task_doc_translation_keys},
            structure=ase_task_doc.mol_or_struct,
        )
        return cls.from_structure(
            meta_structure=ase_task_doc.mol_or_struct, **task_document_kwargs
        )


class AseMoleculeTaskDoc(MoleculeMetadata):
    """Document containing information on molecule manipulation using ASE."""

    molecule: Molecule = Field(None, description="Final output molecule from the task")

    input: InputDoc = Field(
        None, description="The input information used to run this job."
    )

    output: OutputDoc = Field(None, description="The output information from this job.")

    ase_calculator_name: str = Field(
        None,
        description="name of the ASE calculator used in the calculation.",
    )

    dir_name: str | None = Field(
        None, description="Directory where the ASE calculations are performed."
    )

    included_objects: list[AseObject] | None = Field(
        None, description="list of ASE objects included with this task document"
    )
    objects: dict[AseObject, Any] | None = Field(
        None, description="ASE objects associated with this task"
    )

    state: TaskState | None = Field(
        None, description="Whether the calculation completed successfully."
    )

    is_force_converged: bool | None = Field(
        None,
        description=(
            "Whether the calculation is converged with respect to interatomic forces."
        ),
    )

    energy_downhill: bool | None = Field(
        None,
        description=(
            "Whether the total energy in the final frame "
            "is less than in the initial frame."
        ),
    )

    tags: list[str] | None = Field(None, description="List of tags for the task.")


class AseTaskDoc(AseBaseModel):
    """Document containing information on generic ASE jobs."""

    input: InputDoc = Field(
        None, description="The input information used to run this job."
    )

    output: OutputDoc = Field(None, description="The output information from this job.")

    ase_calculator_name: str = Field(
        None,
        description="name of the ASE calculator used for this job.",
    )

    dir_name: str | None = Field(
        None, description="Directory where the ASE calculations are performed."
    )

    included_objects: list[AseObject] | None = Field(
        None, description="list of ASE objects included with this task document"
    )
    objects: dict[AseObject, Any] | None = Field(
        None, description="ASE objects associated with this task"
    )

    state: TaskState | None = Field(
        None, description="Whether the calculation completed successfully."
    )

    is_force_converged: bool | None = Field(
        None,
        description=(
            "Whether the calculation is converged with respect to interatomic forces."
        ),
    )

    energy_downhill: bool | None = Field(
        None,
        description=(
            "Whether the total energy in the final frame "
            "is less than in the initial frame."
        ),
    )

    tags: list[str] | None = Field(None, description="A list of tags for the task.")

    @classmethod
    def from_ase_compatible_result(
        cls,
        ase_calculator_name: str,
        result: AseResult,
        steps: int,
        relax_kwargs: dict = None,
        optimizer_kwargs: dict = None,
        relax_cell: bool = True,
        fix_symmetry: bool = False,
        symprec: float = 1e-2,
        ionic_step_data: tuple[str, ...] | None = (
            "energy",
            "forces",
            "magmoms",
            "stress",
            "mol_or_struct",
        ),
        store_trajectory: StoreTrajectoryOption = StoreTrajectoryOption.NO,
        tags: list[str] | None = None,
        **task_document_kwargs,
    ) -> AseTaskDoc:
        """Create an AseTaskDoc for a task that has ASE-compatible outputs.

        Parameters
        ----------
        ase_calculator_name : str
            Name of the ASE calculator used.
        result : AseResult
            The output results from the task.
        steps : int
            Maximum number of ionic steps allowed during relaxation.
        relax_cell : bool = True
            Whether to allow the cell shape/volume to change during relaxation.
        fix_symmetry : bool
            Whether to fix the symmetry of the ions during relaxation.
        symprec : float
            Tolerance for symmetry finding in case of fix_symmetry.
        relax_kwargs : dict
            Keyword arguments that will get passed to :obj:`Relaxer.relax`.
        optimizer_kwargs : dict
            Keyword arguments that will get passed to :obj:`Relaxer()`.
        ionic_step_data : tuple or None
            Which data to save from each ionic step.
        store_trajectory: emmet .StoreTrajectoryOption
            Whether to store trajectory information ("no") or complete trajectories
            ("partial" or "full", which are identical).
        tags : list[str] or None
            A list of tags for the task.
        task_document_kwargs : dict
            Additional keyword args passed to :obj:`.AseTaskDoc()`.
        """
        trajectory = result.trajectory

        n_steps = None
        input_mol_or_struct = None
        if trajectory:
            n_steps = len(trajectory)
            input_mol_or_struct = trajectory.to_pmg(frame_props=tuple(), indices=0)[0]

        input_doc = InputDoc(
            mol_or_struct=input_mol_or_struct,
            relax_cell=relax_cell,
            fix_symmetry=fix_symmetry,
            symprec=symprec,
            steps=steps,
            relax_kwargs=relax_kwargs,
            optimizer_kwargs=optimizer_kwargs,
        )

        # Workaround for cases where the ASE optimizer does not correctly limit the
        # number of steps for static calculations.
        if (steps is not None) and steps <= 1:
            steps = 1
            n_steps = 1

            if trajectory:
                trajectory = trajectory[-1]
            output_mol_or_struct = input_mol_or_struct
        else:
            output_mol_or_struct = result.final_mol_or_struct

        final_energy = result.final_energy
        final_forces = None
        final_stress = None
        ionic_steps = None

        if trajectory:
            final_energy = trajectory.energy[-1]
            final_forces = trajectory.forces[-1]
            ionic_step_props = ["energy", "forces"]
            if trajectory.stress:
                final_stress = trajectory.stress[-1]
                ionic_step_props.append("stress")

            if trajectory.magmoms:
                ionic_step_props.append("magmoms")

            ionic_steps = []
            if ionic_step_data is not None and len(ionic_step_data) > 0:
                for idx in range(n_steps):
                    _ionic_step_data = {
                        key: (
                            getattr(trajectory, key)[idx]
                            if key in ionic_step_data
                            else None
                        )
                        for key in ionic_step_props
                    }

                    current_mol_or_struct = trajectory.to_pmg(
                        frame_props=tuple(), indices=-1
                    )[0]

                    ionic_step = IonicStep(
                        mol_or_struct=current_mol_or_struct,
                        **_ionic_step_data,
                    )

                    ionic_steps.append(ionic_step)

        objects: dict[AseObject, Any] = {}
        if store_trajectory != StoreTrajectoryOption.NO:
            # For VASP calculations, the PARTIAL trajectory option removes
            # electronic step info. There is no equivalent for classical
            # forcefields, so we just save the same info for FULL and
            # PARTIAL options.
            objects[AseObject.TRAJECTORY] = trajectory  # type: ignore[index]

        output_doc = OutputDoc(
            mol_or_struct=output_mol_or_struct,
            energy=final_energy,
            energy_per_atom=final_energy / len(output_mol_or_struct),
            forces=final_forces,
            stress=final_stress,
            ionic_steps=ionic_steps,
            elapsed_time=result.elapsed_time,
            n_steps=n_steps,
        )

        state = None
        if result.converged is not None:
            state = TaskState.SUCCESS if result.converged else TaskState.FAILED

        return cls(
            mol_or_struct=output_mol_or_struct,
            input=input_doc,
            output=output_doc,
            ase_calculator_name=ase_calculator_name,
            included_objects=list(objects.keys()),
            objects=objects,
            state=state,
            is_force_converged=result.is_force_converged,
            energy_downhill=result.energy_downhill,
            dir_name=result.dir_name,
            tags=tags,
            **task_document_kwargs,
        )

    @classmethod
    def to_mol_or_struct_metadata_doc(
        cls,
        ase_calculator_name: str,
        result: AseResult,
        steps: int | None = None,
        **task_document_kwargs,
    ) -> AseStructureTaskDoc | AseMoleculeTaskDoc:
        """
        Get structure and molecule specific ASE task docs.

        Parameters
        ----------
        ase_calculator_name : str
            Name of the ASE calculator used.
        result : AseResult
            The output results from the task.
        steps : int
            Maximum number of ionic steps allowed during relaxation.
        task_document_kwargs : dict
            Additional keyword args passed to :obj:`.AseTaskDoc()`.

        Returns
        -------
        AseStructureTaskDoc or AseMoleculeTaskDoc depending on `self.mol_or_struct`
        """
        task_doc = cls.from_ase_compatible_result(
            ase_calculator_name, result, steps, **task_document_kwargs
        )
        kwargs = {k: getattr(task_doc, k, None) for k in _task_doc_translation_keys}
        if isinstance(task_doc.mol_or_struct, Structure):
            meta_class = AseStructureTaskDoc
            k = "structure"
            if relax_cell := getattr(task_doc, "relax_cell", None):
                kwargs.update({"relax_cell": relax_cell})
        elif isinstance(task_doc.mol_or_struct, Molecule):
            meta_class = AseMoleculeTaskDoc
            k = "molecule"
        kwargs.update({k: task_doc.mol_or_struct, f"meta_{k}": task_doc.mol_or_struct})

        return getattr(meta_class, f"from_{k}")(**kwargs)<|MERGE_RESOLUTION|>--- conflicted
+++ resolved
@@ -103,11 +103,7 @@
     structure: Structure | None = Field(None, description="The structure at this step.")
     molecule: Molecule | None = Field(None, description="The molecule at this step.")
 
-<<<<<<< HEAD
     def model_post_init(self, context: Any, /) -> None:
-=======
-    def model_post_init(self, _context: Any) -> None:
->>>>>>> a401cd26
         """Establish alias to structure and molecule fields."""
         if self.structure is None and isinstance(self.mol_or_struct, Structure):
             self.structure = self.mol_or_struct
