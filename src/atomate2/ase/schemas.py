"""Schema definitions for Atomic Simulation Environment (ASE) tasks.

The following code has been taken and generalized to
generic ASE calculators from
https://github.com/materialsvirtuallab/m3gnet
The code has been released under BSD 3-Clause License
and the following copyright applies:
Copyright (c) 2022, Materials Virtual Lab.
"""

from __future__ import annotations

from pathlib import Path
from typing import Any, Optional, Union

from ase.io import Trajectory as AseTrajectory
from ase.stress import voigt_6_to_full_3x3_stress
from ase.units import GPa
from emmet.core.math import Matrix3D, Vector3D
from emmet.core.structure import MoleculeMetadata, StructureMetadata
from emmet.core.utils import ValueEnum
from emmet.core.vasp.calculation import StoreTrajectoryOption
from pydantic import BaseModel, Field
from pymatgen.core import Molecule, Structure
from pymatgen.core.trajectory import Trajectory as PmgTrajectory

_task_doc_translation_keys = {
    "input",
    "output",
    "ase_calculator_name",
    "dir_name",
    "included_objects",
    "objects",
    "is_force_converged",
    "energy_downhill",
    "tags",
}


class AseResult(BaseModel):
    """Schema to store outputs in AseTaskDocument."""

    final_mol_or_struct: Optional[Union[Structure, Molecule]] = Field(
        None, description="The molecule or structure in the final trajectory frame."
    )

    trajectory: Optional[Union[AseTrajectory, PmgTrajectory]] = Field(
        None, description="The relaxation or molecular dynamics trajectory."
    )

    is_force_converged: Optional[bool] = Field(
        None,
        description=(
            "Whether the calculation is converged with respect "
            "to interatomic forces."
        ),
    )

    energy_downhill: Optional[bool] = Field(
        None,
        description=(
            "Whether the final trajectory frame has lower total "
            "energy than the initial frame."
        ),
    )

    dir_name: Optional[Union[str, Path]] = Field(
        None, description="The directory where the calculation was run"
    )

    elapsed_time: Optional[float] = Field(
<<<<<<< HEAD
        None, description="The time taken to run the ASE calculator."
=======
        None, description="The time taken to run the calculation in seconds."
>>>>>>> 8d85829a
    )

    def __getitem__(self, name: str) -> Any:
        """Make fields subscriptable for backwards compatibility."""
        return getattr(self, name)

    def __setitem__(self, name: str, value: Any) -> None:
        """Allow dict-style item assignment for backwards compatibility."""
        setattr(self, name, value)


class AseObject(ValueEnum):
    """Types of ASE data objects."""

    TRAJECTORY = "trajectory"
    IONIC_STEPS = "ionic_steps"


class AseBaseModel(BaseModel):
    """Base document class for ASE input and output."""

    mol_or_struct: Optional[Union[Structure, Molecule]] = Field(
        None, description="The molecule or structure at this step."
    )
    structure: Optional[Structure] = Field(
        None, description="The structure at this step."
    )
    molecule: Optional[Molecule] = Field(None, description="The molecule at this step.")

    def model_post_init(self, __context: Any) -> None:
        """Establish alias to structure and molecule fields."""
        if self.structure is None and isinstance(self.mol_or_struct, Structure):
            self.structure = self.mol_or_struct
        elif self.molecule is None and isinstance(self.mol_or_struct, Molecule):
            self.molecule = self.mol_or_struct


class IonicStep(AseBaseModel):
    """Document defining the information at each ionic step."""

    energy: Optional[float] = Field(None, description="The free energy.")
    forces: Optional[list[list[float]]] = Field(
        None, description="The forces on each atom."
    )
    stress: Optional[Matrix3D] = Field(None, description="The stress on the lattice.")
    magmoms: Optional[list[float]] = Field(
        None, description="On-site magnetic moments."
    )


class OutputDoc(AseBaseModel):
    """The outputs of this job."""

    energy: float = Field(None, description="Total energy in units of eV.")

    energy_per_atom: float = Field(
        None,
        description="Energy per atom of the final molecule or structure "
        "in units of eV/atom.",
    )

    forces: Optional[list[Vector3D]] = Field(
        None,
        description=(
            "The force on each atom in units of eV/A for the final molecule "
            "or structure."
        ),
    )

    # NOTE: units for stresses were converted to kbar (* -10 from standard output)
    #       to comply with MP convention
    stress: Optional[Matrix3D] = Field(
        None, description="The stress on the cell in units of kbar (in Voigt notation)."
    )

    ionic_steps: Union[list[IonicStep], dict] = Field(
        None, description="Step-by-step trajectory of the relaxation."
    )

<<<<<<< HEAD
    elapsed_time: Optional[float] = Field("The time taken to run the ASE calculator.")
=======
    elapsed_time: Optional[float] = Field(
        None, description="The time taken to run the calculation in seconds."
    )
>>>>>>> 8d85829a

    n_steps: int = Field(
        None, description="total number of steps needed in the relaxation."
    )


class InputDoc(AseBaseModel):
    """The inputs used to run this job."""

    relax_cell: Optional[bool] = Field(
        None,
        description="Whether cell lattice was allowed to change during relaxation.",
    )
    fix_symmetry: bool = Field(
        None,
        description=(
            "Whether to fix the symmetry of the atoms during relaxation. "
            "Refines the symmetry of the initial molecule or structure."
        ),
    )
    symprec: Optional[float] = Field(
        None, description="Tolerance for symmetry finding in case of fix_symmetry."
    )
    steps: int = Field(
        None, description="Maximum number of steps allowed during relaxation."
    )
    relax_kwargs: Optional[dict] = Field(
        None, description="Keyword arguments that passed to the relaxer function."
    )
    optimizer_kwargs: Optional[dict] = Field(
        None, description="Keyword arguments passed to the relaxer's optimizer."
    )


class AseStructureTaskDoc(StructureMetadata):
    """Document containing information on structure manipulation using ASE."""

    structure: Structure = Field(
        None, description="Final output structure from the task"
    )

    input: InputDoc = Field(
        None, description="The input information used to run this job."
    )

    output: OutputDoc = Field(None, description="The output information from this job.")

    ase_calculator_name: str = Field(
        None,
        description="name of the ASE calculator used in the calculation.",
    )

    dir_name: Optional[str] = Field(
        None, description="Directory where the ASE calculations are performed."
    )

    included_objects: Optional[list[AseObject]] = Field(
        None, description="list of ASE objects included with this task document"
    )
    objects: Optional[dict[AseObject, Any]] = Field(
        None, description="ASE objects associated with this task"
    )

    is_force_converged: Optional[bool] = Field(
        None,
        description=(
            "Whether the calculation is converged with respect "
            "to interatomic forces."
        ),
    )

    energy_downhill: Optional[bool] = Field(
        None,
        description=(
            "Whether the final trajectory frame has lower total "
            "energy than the initial frame."
        ),
    )

    tags: Optional[list[str]] = Field(None, description="List of tags for the task.")

    @classmethod
    def from_ase_task_doc(
        cls, ase_task_doc: AseTaskDoc, **task_document_kwargs
    ) -> AseStructureTaskDoc:
        """Create an AseStructureTaskDoc for a task that has ASE-compatible outputs.

        Parameters
        ----------
        ase_task_doc : AseTaskDoc
            Task doc for the calculation
        task_document_kwargs : dict
            Additional keyword args passed to :obj:`.AseStructureTaskDoc()`.
        """
        task_document_kwargs.update(
            {k: getattr(ase_task_doc, k) for k in _task_doc_translation_keys}
        )
        task_document_kwargs["structure"] = ase_task_doc.mol_or_struct
        return cls(**task_document_kwargs)


class AseMoleculeTaskDoc(MoleculeMetadata):
    """Document containing information on molecule manipulation using ASE."""

    molecule: Molecule = Field(None, description="Final output molecule from the task")

    input: InputDoc = Field(
        None, description="The input information used to run this job."
    )

    output: OutputDoc = Field(None, description="The output information from this job.")

    ase_calculator_name: str = Field(
        None,
        description="name of the ASE calculator used in the calculation.",
    )

    dir_name: Optional[str] = Field(
        None, description="Directory where the ASE calculations are performed."
    )

    included_objects: Optional[list[AseObject]] = Field(
        None, description="list of ASE objects included with this task document"
    )
    objects: Optional[dict[AseObject, Any]] = Field(
        None, description="ASE objects associated with this task"
    )

    is_force_converged: Optional[bool] = Field(
        None,
        description=(
            "Whether the calculation is converged with respect "
            "to interatomic forces."
        ),
    )

    energy_downhill: Optional[bool] = Field(
        None,
        description=(
            "Whether the total energy in the final frame "
            "is less than in the initial frame."
        ),
    )

    tags: Optional[list[str]] = Field(None, description="List of tags for the task.")


class AseTaskDoc(AseBaseModel):
    """Document containing information on generic ASE jobs."""

    input: InputDoc = Field(
        None, description="The input information used to run this job."
    )

    output: OutputDoc = Field(None, description="The output information from this job.")

    ase_calculator_name: str = Field(
        None,
        description="name of the ASE calculator used for this job.",
    )

    dir_name: Optional[str] = Field(
        None, description="Directory where the ASE calculations are performed."
    )

    included_objects: Optional[list[AseObject]] = Field(
        None, description="list of ASE objects included with this task document"
    )
    objects: Optional[dict[AseObject, Any]] = Field(
        None, description="ASE objects associated with this task"
    )

    is_force_converged: Optional[bool] = Field(
        None,
        description=(
            "Whether the calculation is converged with respect "
            "to interatomic forces."
        ),
    )

    energy_downhill: Optional[bool] = Field(
        None,
        description=(
            "Whether the total energy in the final frame "
            "is less than in the initial frame."
        ),
    )

    tags: Optional[list[str]] = Field(None, description="A list of tags for the task.")

    @classmethod
    def from_ase_compatible_result(
        cls,
        ase_calculator_name: str,
        result: AseResult,
        steps: int,
        relax_kwargs: dict = None,
        optimizer_kwargs: dict = None,
        relax_cell: bool = True,
        fix_symmetry: bool = False,
        symprec: float = 1e-2,
        ionic_step_data: tuple[str, ...] | None = (
            "energy",
            "forces",
            "magmoms",
            "stress",
            "mol_or_struct",
        ),
        store_trajectory: StoreTrajectoryOption = StoreTrajectoryOption.NO,
        tags: list[str] | None = None,
        **task_document_kwargs,
    ) -> AseTaskDoc:
        """Create an AseTaskDoc for a task that has ASE-compatible outputs.

        Parameters
        ----------
        ase_calculator_name : str
            Name of the ASE calculator used.
        result : AseResult
            The output results from the task.
        steps : int
            Maximum number of ionic steps allowed during relaxation.
        relax_cell : bool = True
            Whether to allow the cell shape/volume to change during relaxation.
        fix_symmetry : bool
            Whether to fix the symmetry of the ions during relaxation.
        symprec : float
            Tolerance for symmetry finding in case of fix_symmetry.
        relax_kwargs : dict
            Keyword arguments that will get passed to :obj:`Relaxer.relax`.
        optimizer_kwargs : dict
            Keyword arguments that will get passed to :obj:`Relaxer()`.
        ionic_step_data : tuple or None
            Which data to save from each ionic step.
        store_trajectory: emmet .StoreTrajectoryOption
            Whether to store trajectory information ("no") or complete trajectories
            ("partial" or "full", which are identical).
        tags : list[str] or None
            A list of tags for the task.
        task_document_kwargs : dict
            Additional keyword args passed to :obj:`.AseTaskDoc()`.
        """
        trajectory = result.trajectory

        n_steps = len(trajectory)

        # NOTE: convert stress units from eV/A³ to kBar (* -1 from standard output)
        # and to 3x3 matrix to comply with MP convention
        for idx in range(n_steps):
            if trajectory.frame_properties[idx].get("stress") is not None:
                trajectory.frame_properties[idx]["stress"] = voigt_6_to_full_3x3_stress(
                    [
                        val * -10 / GPa
                        for val in trajectory.frame_properties[idx]["stress"]
                    ]
                )

        input_mol_or_struct = trajectory[0]

        input_doc = InputDoc(
            mol_or_struct=input_mol_or_struct,
            relax_cell=relax_cell,
            fix_symmetry=fix_symmetry,
            symprec=symprec,
            steps=steps,
            relax_kwargs=relax_kwargs,
            optimizer_kwargs=optimizer_kwargs,
        )

        # Workaround for cases where the ASE optimizer does not correctly limit the
        # number of steps for static calculations.
        if steps <= 1:
            steps = 1
            n_steps = 1

            if isinstance(input_mol_or_struct, Structure):
                traj_method = "from_structures"
            elif isinstance(input_mol_or_struct, Molecule):
                traj_method = "from_molecules"

            trajectory = getattr(PmgTrajectory, traj_method)(
                [input_mol_or_struct],
                frame_properties=[trajectory.frame_properties[0]],
                constant_lattice=False,
            )
            output_mol_or_struct = input_mol_or_struct
        else:
            output_mol_or_struct = result.final_mol_or_struct

        final_energy = trajectory.frame_properties[-1]["energy"]
        final_energy_per_atom = final_energy / len(input_mol_or_struct)
        final_forces = trajectory.frame_properties[-1]["forces"]
        final_stress = trajectory.frame_properties[-1].get("stress")

        ionic_steps = []
        if ionic_step_data is not None and len(ionic_step_data) > 0:
            for idx in range(n_steps):
                _ionic_step_data = {
                    key: (
                        trajectory.frame_properties[idx].get(key)
                        if key in ionic_step_data
                        else None
                    )
                    for key in ("energy", "forces", "stress")
                }

                current_mol_or_struct = (
                    trajectory[idx]
                    if any(
                        v in ionic_step_data
                        for v in ("mol_or_struct", "structure", "molecule")
                    )
                    else None
                )

                # include "magmoms" in :obj:`ionic_step` if the trajectory has "magmoms"
                if "magmoms" in trajectory.frame_properties[idx]:
                    _ionic_step_data.update(
                        {
                            "magmoms": (
                                trajectory.frame_properties[idx]["magmoms"]
                                if "magmoms" in ionic_step_data
                                else None
                            )
                        }
                    )

                ionic_step = IonicStep(
                    mol_or_struct=current_mol_or_struct,
                    **_ionic_step_data,
                )

                ionic_steps.append(ionic_step)

        objects: dict[AseObject, Any] = {}
        if store_trajectory != StoreTrajectoryOption.NO:
            # For VASP calculations, the PARTIAL trajectory option removes
            # electronic step info. There is no equivalent for classical
            # forcefields, so we just save the same info for FULL and
            # PARTIAL options.
            objects[AseObject.TRAJECTORY] = trajectory  # type: ignore[index]

        output_doc = OutputDoc(
            mol_or_struct=output_mol_or_struct,
            energy=final_energy,
            energy_per_atom=final_energy_per_atom,
            forces=final_forces,
            stress=final_stress,
            ionic_steps=ionic_steps,
            elapsed_time=result.elapsed_time,
            n_steps=n_steps,
        )

        return cls(
            mol_or_struct=output_mol_or_struct,
            input=input_doc,
            output=output_doc,
            ase_calculator_name=ase_calculator_name,
            included_objects=list(objects.keys()),
            objects=objects,
            is_force_converged=result.is_force_converged,
            energy_downhill=result.energy_downhill,
            dir_name=result.dir_name,
            tags=tags,
            **task_document_kwargs,
        )

    @classmethod
    def to_mol_or_struct_metadata_doc(
        cls,
        ase_calculator_name: str,
        result: AseResult,
        steps: int,
        **task_document_kwargs,
    ) -> Union[AseStructureTaskDoc, AseMoleculeTaskDoc]:
        """
        Get structure and molecule specific ASE task docs.

        Parameters
        ----------
        ase_calculator_name : str
            Name of the ASE calculator used.
        result : AseResult
            The output results from the task.
        steps : int
            Maximum number of ionic steps allowed during relaxation.
        task_document_kwargs : dict
            Additional keyword args passed to :obj:`.AseTaskDoc()`.

        Returns
        -------
        AseStructureTaskDoc or AseMoleculeTaskDoc depending on `self.mol_or_struct`
        """
        task_doc = cls.from_ase_compatible_result(
            ase_calculator_name, result, steps, **task_document_kwargs
        )
        kwargs = {k: getattr(task_doc, k, None) for k in _task_doc_translation_keys}
        if isinstance(task_doc.mol_or_struct, Structure):
            meta_class = AseStructureTaskDoc
            k = "structure"
            if relax_cell := getattr(task_doc, "relax_cell", None):
                kwargs.update({"relax_cell": relax_cell})
        elif isinstance(task_doc.mol_or_struct, Molecule):
            meta_class = AseMoleculeTaskDoc
            k = "molecule"
        kwargs.update({k: task_doc.mol_or_struct, f"meta_{k}": task_doc.mol_or_struct})

        return getattr(meta_class, f"from_{k}")(**kwargs)<|MERGE_RESOLUTION|>--- conflicted
+++ resolved
@@ -69,11 +69,7 @@
     )
 
     elapsed_time: Optional[float] = Field(
-<<<<<<< HEAD
-        None, description="The time taken to run the ASE calculator."
-=======
-        None, description="The time taken to run the calculation in seconds."
->>>>>>> 8d85829a
+        None, description="The time taken to run the ASE calculation in seconds."
     )
 
     def __getitem__(self, name: str) -> Any:
@@ -153,13 +149,9 @@
         None, description="Step-by-step trajectory of the relaxation."
     )
 
-<<<<<<< HEAD
-    elapsed_time: Optional[float] = Field("The time taken to run the ASE calculator.")
-=======
     elapsed_time: Optional[float] = Field(
-        None, description="The time taken to run the calculation in seconds."
-    )
->>>>>>> 8d85829a
+        None, description="The time taken to run the ASE calculation in seconds."
+    )
 
     n_steps: int = Field(
         None, description="total number of steps needed in the relaxation."
