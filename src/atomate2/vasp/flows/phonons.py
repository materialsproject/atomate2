--- conflicted
+++ resolved
@@ -133,75 +133,67 @@
     phonon_displacement_maker: BaseVaspMaker = field(
         default_factory=PhononDisplacementMaker
     )
-<<<<<<< HEAD
-=======
-    create_thermal_displacements: bool = True
-    generate_frequencies_eigenvectors_kwargs: dict = field(default_factory=dict)
-    kpath_scheme: str = "seekpath"
-    code: str = "vasp"
-    store_force_constants: bool = True
-
-    def make(
-        self,
-        structure: Structure,
-        prev_vasp_dir: str | Path | None = None,
-        born: list[Matrix3D] | None = None,
-        epsilon_static: Matrix3D | None = None,
-        total_dft_energy_per_formula_unit: float | None = None,
-        supercell_matrix: Matrix3D | None = None,
-    ) -> Flow:
-        """
-        Make flow to calculate the phonon properties.
-
-        Parameters
-        ----------
-        structure : .Structure
-            A pymatgen structure. Please start with a structure that is nearly fully
-            optimized as the internal optimizers have very strict settings!
-        prev_vasp_dir : str or Path or None
-            A previous vasp calculation directory to use for copying outputs.
-        born: Matrix3D
-            Instead of recomputing born charges and epsilon, these values can also be
-            provided manually. If born and epsilon_static are provided, the born run
-            will be skipped it can be provided in the VASP convention with information
-            for every atom in unit cell. Please be careful when converting structures
-            within in this workflow as this could lead to errors
-        epsilon_static: Matrix3D
-            The high-frequency dielectric constant to use instead of recomputing born
-            charges and epsilon. If born, epsilon_static are provided, the born run
-            will be skipped
-        total_dft_energy_per_formula_unit: float
-            It has to be given per formula unit (as a result in corresponding Doc).
-            Instead of recomputing the energy of the bulk structure every time, this
-            value can also be provided in eV. If it is provided, the static run will be
-            skipped. This energy is the typical output dft energy of the dft workflow.
-            No conversion needed.
-        supercell_matrix: list
-            Instead of min_length, also a supercell_matrix can be given, e.g.
-            [[1.0,0.0,0.0],[0.0,1.0,0.0],[0.0,0.0,1.0]
-        """
-        if self.use_symmetrized_structure not in [None, "primitive", "conventional"]:
-            raise ValueError(
-                "use_symmetrized_structure can only be primitive, conventional, None"
-            )
-
-        if (
-            not self.use_symmetrized_structure == "primitive"
-            and self.kpath_scheme != "seekpath"
-        ):
-            raise ValueError(
-                "You can only use other kpath schemes with the primitive standard "
-                "structure"
-            )
-
-        if self.kpath_scheme not in [
-            "seekpath",
-            "hinuma",
-            "setyawan_curtarolo",
-            "latimer_munro",
-        ]:
-            raise ValueError("kpath scheme is not implemented")
->>>>>>> a77db3cd
+# TARP: Merge conflict resolution I want to see what exactly changed in the make for the new common workflow
+#     def make(
+#         self,
+#         structure: Structure,
+#         prev_vasp_dir: str | Path | None = None,
+#         born: list[Matrix3D] | None = None,
+#         epsilon_static: Matrix3D | None = None,
+#         total_dft_energy_per_formula_unit: float | None = None,
+#         supercell_matrix: Matrix3D | None = None,
+#     ) -> Flow:
+#         """
+#         Make flow to calculate the phonon properties.
+
+#         Parameters
+#         ----------
+#         structure : .Structure
+#             A pymatgen structure. Please start with a structure that is nearly fully
+#             optimized as the internal optimizers have very strict settings!
+#         prev_vasp_dir : str or Path or None
+#             A previous vasp calculation directory to use for copying outputs.
+#         born: Matrix3D
+#             Instead of recomputing born charges and epsilon, these values can also be
+#             provided manually. If born and epsilon_static are provided, the born run
+#             will be skipped it can be provided in the VASP convention with information
+#             for every atom in unit cell. Please be careful when converting structures
+#             within in this workflow as this could lead to errors
+#         epsilon_static: Matrix3D
+#             The high-frequency dielectric constant to use instead of recomputing born
+#             charges and epsilon. If born, epsilon_static are provided, the born run
+#             will be skipped
+#         total_dft_energy_per_formula_unit: float
+#             It has to be given per formula unit (as a result in corresponding Doc).
+#             Instead of recomputing the energy of the bulk structure every time, this
+#             value can also be provided in eV. If it is provided, the static run will be
+#             skipped. This energy is the typical output dft energy of the dft workflow.
+#             No conversion needed.
+#         supercell_matrix: list
+#             Instead of min_length, also a supercell_matrix can be given, e.g.
+#             [[1.0,0.0,0.0],[0.0,1.0,0.0],[0.0,0.0,1.0]
+#         """
+#         if self.use_symmetrized_structure not in [None, "primitive", "conventional"]:
+#             raise ValueError(
+#                 "use_symmetrized_structure can only be primitive, conventional, None"
+#             )
+
+#         if (
+#             not self.use_symmetrized_structure == "primitive"
+#             and self.kpath_scheme != "seekpath"
+#         ):
+#             raise ValueError(
+#                 "You can only use other kpath schemes with the primitive standard "
+#                 "structure"
+#             )
+
+#         if self.kpath_scheme not in [
+#             "seekpath",
+#             "hinuma",
+#             "setyawan_curtarolo",
+#             "latimer_munro",
+#         ]:
+#             raise ValueError("kpath scheme is not implemented")
 
     @property
     def prev_calc_dir_argname(self):
