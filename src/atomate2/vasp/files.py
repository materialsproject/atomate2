"""Functions for manipulating VASP files."""

from __future__ import annotations

import logging
import re
from pathlib import Path
from typing import TYPE_CHECKING

from atomate2 import SETTINGS
from atomate2.common.files import copy_files, get_zfile, gunzip_files, rename_files
from atomate2.utils.file_client import FileClient, auto_fileclient
from atomate2.utils.path import strip_hostname

if TYPE_CHECKING:
    from collections.abc import Sequence

    from pymatgen.core import Structure

    from atomate2.vasp.sets.base import VaspInputGenerator

__all__ = ["copy_vasp_outputs", "get_largest_relax_extension", "copy_hiphive_outputs"]
<<<<<<< HEAD
=======

>>>>>>> 10bfc7bf

logger = logging.getLogger(__name__)


@auto_fileclient
def copy_vasp_outputs(
    src_dir: Path | str,
    src_host: str | None = None,
    additional_vasp_files: Sequence[str] = (),
    contcar_to_poscar: bool = True,
    force_overwrite: bool | str = False,
    file_client: FileClient | None = None,
) -> None:
    """
    Copy VASP output files to the current directory.

    For folders containing multiple calculations (e.g., suffixed with relax1, relax2,
    etc), this function will only copy the files with the highest numbered suffix and
    the suffix will be removed. Additional vasp files will be also be  copied with the
    same suffix applied. Lastly, this function will gunzip any gzipped files.

    Parameters
    ----------
    src_dir : str or Path
        The source directory.
    src_host : str or None
        The source hostname used to specify a remote filesystem. Can be given as
        either "username@remote_host" or just "remote_host" in which case the username
        will be inferred from the current user. If ``None``, the local filesystem will
        be used as the source.
    additional_vasp_files : list of str
        Additional files to copy, e.g. ["CHGCAR", "WAVECAR"].
    contcar_to_poscar : bool
        Move CONTCAR to POSCAR (original POSCAR is not copied).
    force_overwrite : bool or str
        How to handle overwriting existing files during the copy step. Accepts
        either a string or bool:

            - `"force"` or `True`: Overwrite existing files if they already exist.
            - `"raise"` or `False`: Raise an error if files already exist.
            - `"skip"` Skip files they already exist.
    file_client : .FileClient
        A file client to use for performing file operations.
    """
    src_dir = strip_hostname(src_dir)  # TODO: Handle hostnames properly.

    logger.info(f"Copying VASP inputs from {src_dir}")

    relax_ext = get_largest_relax_extension(src_dir, src_host, file_client=file_client)
    directory_listing = file_client.listdir(src_dir, host=src_host)

    # find required files
    files = ("INCAR", "OUTCAR", "CONTCAR", "vasprun.xml", *additional_vasp_files)
    required_files = [get_zfile(directory_listing, r + relax_ext) for r in files]

    # find optional files; do not fail if KPOINTS is missing, this might be KSPACING
    # note: POTCAR files never have the relax extension, whereas KPOINTS files should
    optional_files = []
    for file in ["POTCAR", "POTCAR.spec", "KPOINTS" + relax_ext]:
        found_file = get_zfile(directory_listing, file, allow_missing=True)
        if found_file is not None:
            optional_files.append(found_file)

    # check at least one type of POTCAR file is included
    if len([f for f in optional_files if "POTCAR" in f.name]) == 0:
        raise FileNotFoundError(f"Could not find a POTCAR file in {src_dir!r} to copy")

    copy_files(
        src_dir,
        src_host=src_host,
        include_files=required_files + optional_files,
        file_client=file_client,
    )

    gunzip_files(
        include_files=required_files + optional_files,
        allow_missing=True,
        file_client=file_client,
        force=force_overwrite,
    )

    # rename files to remove relax extension
    if relax_ext:
        all_files = optional_files + required_files
        files_to_rename = {
            k.name.replace(".gz", ""): k.name.replace(relax_ext, "").replace(".gz", "")
            for k in all_files
        }
        rename_files(files_to_rename, allow_missing=True, file_client=file_client)

    if contcar_to_poscar:
        rename_files({"CONTCAR": "POSCAR"}, file_client=file_client)

    logger.info("Finished copying inputs")


@auto_fileclient
def get_largest_relax_extension(
    directory: Path | str,
    host: str | None = None,
    file_client: FileClient | None = None,
) -> str:
    """
    Get the largest numbered relax extension of files in a directory.

    For example, if listdir gives ["vasprun.xml.relax1.gz", "vasprun.xml.relax2.gz"],
    this function will return ".relax2".

    Parameters
    ----------
    directory : str or Path
        A directory to search.
    host : str or None
        The hostname used to specify a remote filesystem. Can be given as either
        "username@remote_host" or just "remote_host" in which case the username will be
        inferred from the current user. If ``None``, the local filesystem will be used.
    file_client : .FileClient
        A file client to use for performing file operations.

    Returns
    -------
    str
        The relax extension or an empty string if there were not multiple relaxations.
    """
    relax_files = file_client.glob(Path(directory) / "*.relax*", host=host)
    if len(relax_files) == 0:
        return ""

    numbers = [re.search(r".relax(\d+)", file.name).group(1) for file in relax_files]
    max_relax = max(numbers, key=int)
    return f".relax{max_relax}"


def write_vasp_input_set(
    structure: Structure,
    input_set_generator: VaspInputGenerator,
    directory: str | Path = ".",
    from_prev: bool = False,
    apply_incar_updates: bool = True,
    potcar_spec: bool = False,
    clean_prev: bool = True,
    **kwargs,
) -> None:
    """
    Write VASP input set.

    Parameters
    ----------
    structure : .Structure
        A structure.
    input_set_generator : .VaspInputGenerator
        A VASP input set generator.
    directory : str or Path
        The directory to write the input files to.
    from_prev : bool
        Whether to initialize the input set from a previous calculation.
    apply_incar_updates : bool
        Whether to apply incar updates given in the ~/.atomate2.yaml settings file.
    potcar_spec : bool
        Whether to use the POTCAR.spec file instead of the POTCAR file.
    clean_prev : bool
        Remove previous KPOINTS, INCAR, POSCAR, and POTCAR before writing new inputs.
    **kwargs
        Keyword arguments that will be passed to :obj:`.VaspInputSet.write_input`.
    """
    prev_dir = "." if from_prev else None
    vis = input_set_generator.get_input_set(
        structure, prev_dir=prev_dir, potcar_spec=potcar_spec
    )

    if apply_incar_updates:
        vis.incar.update(SETTINGS.VASP_INCAR_UPDATES)

    if clean_prev:
        # remove previous inputs (prevents old KPOINTS file from overriding KSPACING)
        for filename in ("POSCAR", "KPOINTS", "POTCAR", "INCAR"):
            if Path(filename).exists():
                Path(filename).unlink()

    logger.info("Writing VASP input set.")
    vis.write_input(directory, potcar_spec=potcar_spec, **kwargs)


@auto_fileclient
def copy_hiphive_outputs(
    src_dir: Path | str,
    src_host: str | None = None,
    file_client: FileClient | None = None,
):
    """
    Copy Non-VASP output files to the current directory.

    Parameters
    ----------
    src_dir : str or Path
        The source directory.
    src_host : str or None
        The source hostname used to specify a remote filesystem. Can be given as
        either "username@remote_host" or just "remote_host" in which case the username
        will be inferred from the current user. If ``None``, the local filesystem will
        be used as the source.
    file_client : .FileClient
        A file client to use for performing file operations.
    """
    src_dir = strip_hostname(src_dir)  # TODO: Handle hostnames properly.

    logger.info(f"Copying Non-VASP inputs from {src_dir}")

    directory_listing = file_client.listdir(src_dir, host=src_host)
    optional_files = []

    for loop in range(1, 100):
        for file in [
            f"structure_data_{loop}.json",
            f"perturbed_structures_{loop}.json",
            f"perturbed_forces_{loop}.json",
            f"perturbed_forces_{loop}_new.json",
        ]:
            found_file = get_zfile(directory_listing, file, allow_missing=True)
            if found_file is not None:
                optional_files.append(found_file)

    for file in [
        "cluster_space.cs",
        "force_constants.fcs",
        "parameters.txt",
        "fitting_data.json",
        "phonopy_params.yaml",
        "thermal_data.json",
        "renorm_thermal_data.json",
        "structure.json",
        "relaxed_structure.json",
        "structure_data.json",
        "perturbed_structures.json",
        "perturbed_forces.json",
        "fc2.hdf5",
        "fc3.hdf5",
        "FORCE_CONSTANTS_2ND",
        "FORCE_CONSTANTS_3RD",
    ]:
        found_file = get_zfile(directory_listing, file, allow_missing=True)
        if found_file is not None:
            optional_files.append(found_file)

    copy_files(
        src_dir,
        src_host=src_host,
        # include_files=required_files + optional_files,
        include_files=optional_files,
        file_client=file_client,
    )

    logger.info("Finished copying Non-VASP inputs")<|MERGE_RESOLUTION|>--- conflicted
+++ resolved
@@ -20,10 +20,7 @@
     from atomate2.vasp.sets.base import VaspInputGenerator
 
 __all__ = ["copy_vasp_outputs", "get_largest_relax_extension", "copy_hiphive_outputs"]
-<<<<<<< HEAD
-=======
-
->>>>>>> 10bfc7bf
+
 
 logger = logging.getLogger(__name__)
 
