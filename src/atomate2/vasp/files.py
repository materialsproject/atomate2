--- conflicted
+++ resolved
@@ -17,11 +17,8 @@
 
     from atomate2.vasp.sets.base import VaspInputGenerator
 
-<<<<<<< HEAD
 __all__ = ["copy_vasp_outputs", "get_largest_relax_extension", "copy_hiphive_outputs"]
 
-=======
->>>>>>> 56bae2c4
 
 logger = logging.getLogger(__name__)
 
