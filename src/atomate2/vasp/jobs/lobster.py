"""Module defining amset jobs."""

from __future__ import annotations

import logging
from dataclasses import dataclass, field
from typing import TYPE_CHECKING, Any

from jobflow import Flow, Response, job
from pymatgen.io.lobster import Lobsterin

from atomate2.common.files import delete_files
from atomate2.lobster.jobs import LobsterMaker
from atomate2.utils.path import strip_hostname
from atomate2.vasp.jobs.base import BaseVaspMaker
from atomate2.vasp.powerups import update_user_incar_settings
from atomate2.vasp.sets.core import StaticSetGenerator

if TYPE_CHECKING:
    from pathlib import Path

    from pymatgen.core import Structure

    from atomate2.vasp.sets.base import VaspInputGenerator


logger = logging.getLogger(__name__)


@dataclass
class LobsterStaticMaker(BaseVaspMaker):
    """
    Maker that performs a VASP computation with settings that are required for Lobster.

    Parameters
    ----------
    name : str
        The job name.
    input_set_generator : .VaspInputGenerator
        A generator used to make the input set.
    write_input_set_kwargs : dict
        Keyword arguments that will get passed to :obj:`.write_vasp_input_set`.
    copy_vasp_kwargs : dict
        Keyword arguments that will get passed to :obj:`.copy_vasp_outputs`.
    run_vasp_kwargs : dict
        Keyword arguments that will get passed to :obj:`.run_vasp`.
    task_document_kwargs : dict
        Keyword arguments that will get passed to :obj:`.TaskDoc.from_directory`.
    stop_children_kwargs : dict
        Keyword arguments that will get passed to :obj:`.should_stop_children`.
    write_additional_data : dict
        Additional data to write to the current directory. Given as a dict of
        {filename: data}. Note that if using FireWorks, dictionary keys cannot contain
        the "." character which is typically used to denote file extensions. To avoid
        this, use the ":" character, which will automatically be converted to ".". E.g.
        ``{"my_file:txt": "contents of the file"}``.
    """

    name: str = "static_run"
    input_set_generator: VaspInputGenerator = field(
        default_factory=lambda: StaticSetGenerator(
            auto_ispin=True,
            user_kpoints_settings={"reciprocal_density": 400},
            user_incar_settings={
                "EDIFF": 1e-7,
                "LAECHG": False,
                "LREAL": False,
                "LVTOT": False,
                "ALGO": "Normal",
                "LCHARG": False,
                "LWAVE": True,
                "ISYM": 0,
            },
        )
    )


@job
def get_basis_infos(
    structure: Structure,
    vasp_maker: BaseVaspMaker,
    address_max_basis: str = None,
    address_min_basis: str = None,
) -> dict:
    """
    Compute all relevant basis sets and maximum number of bands.

    Parameters
    ----------
    structure : .Structure
     A structure object.
    vasp_maker : .BaseVaspMaker
        Maker for Vasp job including a POTCAR.
    address_max_basis : str
        string to yaml file including basis set information.
    address_min_basis : str
        string to yaml file including basis set information.

    Returns
    -------
    dict
        Dictionary including number of bands and basis set information.
    """
    # this logic enables handling of a flow or a simple maker
    try:
<<<<<<< HEAD
        vis = vasp_maker.static_maker.input_set_generator
    except AttributeError:
        vis = vasp_maker.input_set_generator
    vis.structure = structure
    potcar_symbols = vis.potcar_symbols
=======
        potcar_symbols = vasp_maker.static_maker.input_set_generator._get_potcar(  # noqa: SLF001
            structure=structure, potcar_spec=True
        )

    except AttributeError:
        potcar_symbols = vasp_maker.input_set_generator._get_potcar(  # noqa: SLF001
            structure=structure, potcar_spec=True
        )
>>>>>>> 3875bac3

    # get data from LobsterInput
    list_basis_dict = Lobsterin.get_all_possible_basis_functions(
        structure=structure,
        potcar_symbols=potcar_symbols,
        address_basis_file_max=address_max_basis,
        address_basis_file_min=address_min_basis,
    )

    n_band_list: list[int] = []
    for dict_for_basis in list_basis_dict:
        basis = [f"{key} {value}" for key, value in dict_for_basis.items()]
        lobsterin = Lobsterin(settingsdict={"basisfunctions": basis})
        n_bands = lobsterin._get_nbands(structure=structure)  # noqa: SLF001
        n_band_list.append(n_bands)

    return {"nbands": max(n_band_list), "basis_dict": list_basis_dict}


@job
def update_user_incar_settings_maker(
    vasp_maker: BaseVaspMaker,
    nbands: int,
    structure: Structure,
    prev_dir: Path | str,
) -> Response:
    """
    Update the INCAR settings of a maker.

    Parameters
    ----------
    vasp_maker : .BaseVaspMaker
        A maker for the static run with all parameters
        relevant for Lobster.
    nbands : int
        integer indicating the correct number of bands
    structure : .Structure
        Structure object.
    prev_dir : Path or str
        Path or string to vasp files.

    Returns
    -------
    .BaseVaspMaker
        LobsterStaticMaker with correct number of bands.
    """
    vasp_maker = update_user_incar_settings(vasp_maker, {"NBANDS": nbands})
    vasp_job = vasp_maker.make(structure=structure, prev_dir=prev_dir)
    return Response(replace=vasp_job)


@job
def get_lobster_jobs(
    lobster_maker: LobsterMaker | None,
    basis_dict: dict,
    optimization_dir: Path | str,
    optimization_uuid: str,
    static_dir: Path | str,
    static_uuid: str,
) -> Response:
    """
    Create a list of Lobster jobs with different basis sets.

    Parameters
    ----------
    lobster_maker : .LobsterMaker or None
        maker for the Lobster jobs
    basis_dict : dict
        dict including basis set information.
    optimization_dir : Path or str
        Path to optimization run.
    optimization_uuid : str
        uuid of optimization run.
    static_dir : Path or str
        Path to static VASP calculation containing the WAVECAR.
    static_uuid : str
        Uuid of static run.

    Returns
    -------
    list
        List of Lobster jobs.
    """
    jobs = []
    outputs: dict[str, Any] = {
        "optimization_dir": optimization_dir,
        "optimization_uuid": optimization_uuid,
        "static_dir": static_dir,
        "static_uuid": static_uuid,
        "lobster_uuids": [],
        "lobster_dirs": [],
        "lobster_task_documents": [],
    }

    lobster_maker = lobster_maker or LobsterMaker()

    for idx, basis in enumerate(basis_dict):
        lobster_job = lobster_maker.make(wavefunction_dir=static_dir, basis_dict=basis)
        lobster_job.append_name(f"_run_{idx}")
        outputs["lobster_uuids"].append(lobster_job.output.uuid)
        outputs["lobster_dirs"].append(lobster_job.output.dir_name)
        outputs["lobster_task_documents"].append(lobster_job.output)
        jobs.append(lobster_job)

    flow = Flow(jobs, output=outputs)
    return Response(replace=flow)


@job
def delete_lobster_wavecar(
    dirs: list[Path | str],
    lobster_static_dir: Path | str = None,
) -> None:
    """
    Delete all WAVECARs.

    Parameters
    ----------
    dirs : list of path or str
        Path to directories of lobster jobs.
    lobster_static_dir : Path or str
        Path to directory of static VASP run.
    """
    if lobster_static_dir:
        dirs.append(lobster_static_dir)

    for dir_name in dirs:
        delete_files(
            strip_hostname(dir_name),
            include_files=["WAVECAR", "WAVECAR.gz"],
            allow_missing=True,
        )<|MERGE_RESOLUTION|>--- conflicted
+++ resolved
@@ -103,13 +103,6 @@
     """
     # this logic enables handling of a flow or a simple maker
     try:
-<<<<<<< HEAD
-        vis = vasp_maker.static_maker.input_set_generator
-    except AttributeError:
-        vis = vasp_maker.input_set_generator
-    vis.structure = structure
-    potcar_symbols = vis.potcar_symbols
-=======
         potcar_symbols = vasp_maker.static_maker.input_set_generator._get_potcar(  # noqa: SLF001
             structure=structure, potcar_spec=True
         )
@@ -118,7 +111,6 @@
         potcar_symbols = vasp_maker.input_set_generator._get_potcar(  # noqa: SLF001
             structure=structure, potcar_spec=True
         )
->>>>>>> 3875bac3
 
     # get data from LobsterInput
     list_basis_dict = Lobsterin.get_all_possible_basis_functions(
