--- conflicted
+++ resolved
@@ -9,21 +9,15 @@
 
 import numpy as np
 from pymatgen.core.periodic_table import Element
-<<<<<<< HEAD
-from pymatgen.io.vasp import Outcar, Vasprun
-=======
+from pymatgen.io.vasp import Outcar
 from pymatgen.io.vasp.sets import LobsterSet
->>>>>>> 0aaa8a09
 
 from atomate2.vasp.sets.base import VaspInputGenerator
 
 if TYPE_CHECKING:
     from emmet.core.math import Vector3D
     from pymatgen.core import Structure
-<<<<<<< HEAD
-=======
-    from pymatgen.io.vasp import Kpoints
->>>>>>> 0aaa8a09
+    from pymatgen.io.vasp import Kpoints, Vasprun
 
 
 logger = logging.getLogger(__name__)
