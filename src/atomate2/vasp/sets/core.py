--- conflicted
+++ resolved
@@ -208,13 +208,8 @@
             # if line mode or explicit k-points (boltztrap) can't use ISMEAR=-5
             # use small sigma to avoid partial occupancies for small band gap materials
             # use a larger sigma if the material is a metal
-<<<<<<< HEAD
             sigma = 0.2 if self.bandgap == 0 else 0.01
             updates.update({"ISMEAR": 0, "SIGMA": sigma})
-=======
-            sigma = 0.2 if bandgap == 0 else 0.01
-            updates.update(ISMEAR=0, SIGMA=sigma)
->>>>>>> 3875bac3
 
         if self.optics:
             # LREAL not supported with LOPTICS = True; automatic NEDOS usually
