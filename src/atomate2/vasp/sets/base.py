--- conflicted
+++ resolved
@@ -196,856 +196,8 @@
     auto_ispin: bool = False
     auto_lreal: bool = False
     auto_metal_kpoints: bool = True
-<<<<<<< HEAD
-    constrain_total_magmom: bool = False
-    validate_magmom: bool = True
-    use_structure_charge: bool = False
-    sort_structure: bool = True
-    force_gamma: bool = True
-    symprec: float = SETTINGS.SYMPREC
-    vdw: str = None
-    # copy _BASE_VASP_SET to ensure each class instance has its own copy
-    # otherwise in-place changes can affect other instances
-    config_dict: dict = field(default_factory=lambda: _BASE_VASP_SET)
-    inherit_incar: bool = None
-
-    def __post_init__(self) -> None:
-        """Post init formatting of arguments."""
-        self.vdw = None if self.vdw is None else self.vdw.lower()
-
-        if self.user_incar_settings.get("KSPACING") and self.user_kpoints_settings:
-            warnings.warn(
-                "You have specified KSPACING and also supplied kpoints settings. "
-                "KSPACING only has effect when there is no KPOINTS file. Since both "
-                "settings were given, pymatgen will generate a KPOINTS file and ignore "
-                "KSPACING. Remove the `user_kpoints_settings` argument to enable "
-                "KSPACING.",
-                BadInputSetWarning,
-                stacklevel=1,
-            )
-
-        if self.vdw:
-            from pymatgen.io.vasp.sets import MODULE_DIR as PMG_SET_DIR
-
-            vdw_par = loadfn(PMG_SET_DIR / "vdW_parameters.yaml")
-            if self.vdw not in vdw_par:
-                raise KeyError(
-                    "Invalid or unsupported van-der-Waals functional. Supported "
-                    f"functionals are {list(vdw_par)}"
-                )
-            self.config_dict["INCAR"].update(vdw_par[self.vdw])
-
-        # read the POTCAR_FUNCTIONAL from the .yaml
-        self.potcar_functional = self.config_dict.get("POTCAR_FUNCTIONAL", "PS")
-
-        # warn if a user is overriding POTCAR_FUNCTIONAL
-        if (
-            self.user_potcar_functional
-            and self.user_potcar_functional != self.potcar_functional
-        ):
-            warnings.warn(
-                "Overriding the POTCAR functional is generally not recommended "
-                "as it can significantly affect the results of calculations and "
-                "compatibility with other calculations done with the same input set. "
-                "Note that some POTCAR symbols specified in the configuration file may "
-                "not be available in the selected functional.",
-                BadInputSetWarning,
-                stacklevel=1,
-            )
-            self.potcar_functional = self.user_potcar_functional
-
-        if self.user_potcar_settings:
-            warnings.warn(
-                "Overriding POTCARs is generally not recommended as it can "
-                "significantly affect the results of calculations and compatibility "
-                "with other calculations done with the same input set. In many "
-                "instances, it is better to write a subclass of a desired input set and"
-                " override the POTCAR in the subclass to be explicit on the "
-                "differences.",
-                BadInputSetWarning,
-                stacklevel=1,
-            )
-            for k, v in self.user_potcar_settings.items():
-                self.config_dict["POTCAR"][k] = v
-
-        if self.inherit_incar is None:
-            self.inherit_incar = SETTINGS.VASP_INHERIT_INCAR
-
-    def get_input_set(
-        self,
-        structure: Structure = None,
-        prev_dir: str | Path = None,
-        potcar_spec: bool = False,
-    ) -> VaspInputSet:
-        """Get a VASP input set.
-
-        Note, if both ``structure`` and ``prev_dir`` are set, then the structure
-        specified will be preferred over the final structure from the last VASP run.
-
-        Parameters
-        ----------
-        structure
-            A structure.
-        prev_dir
-            A previous directory to generate the input set from.
-        potcar_spec
-            Instead of generating a Potcar object, use a list of potcar symbols. This
-            will be written as a "POTCAR.spec" file. This is intended to help sharing an
-            input set with people who might not have a license to specific Potcar files.
-            Given a "POTCAR.spec", the specific POTCAR file can be re-generated using
-            pymatgen with the "generate_potcar" function in the pymatgen CLI.
-
-        Returns
-        -------
-        VaspInputSet
-            A VASP input set.
-        """
-        structure, prev_incar, bandgap, ispin, vasprun, outcar = self._get_previous(
-            structure, prev_dir
-        )
-        prev_incar = prev_incar if self.inherit_incar else {}
-        kwds = {
-            "structure": structure,
-            "prev_incar": prev_incar,
-            "bandgap": bandgap,
-            "vasprun": vasprun,
-            "outcar": outcar,
-        }
-        incar_updates = self.get_incar_updates(**kwds)
-        kpoints_updates = self.get_kpoints_updates(**kwds)
-        kspacing = self._kspacing(incar_updates)
-        kpoints = self._get_kpoints(structure, kpoints_updates, kspacing, bandgap)
-        incar = self._get_incar(
-            structure,
-            kpoints,
-            prev_incar,
-            incar_updates,
-            bandgap=bandgap,
-            ispin=ispin,
-        )
-        site_properties = structure.site_properties
-        poscar = Poscar(
-            structure,
-            velocities=site_properties.get("velocities"),
-            predictor_corrector=site_properties.get("predictor_corrector"),
-            predictor_corrector_preamble=structure.properties.get(
-                "predictor_corrector_preamble"
-            ),
-            lattice_velocities=structure.properties.get("lattice_velocities"),
-        )
-        return VaspInputSet(
-            incar=incar,
-            kpoints=kpoints,
-            poscar=poscar,
-            potcar=self._get_potcar(structure, potcar_spec=potcar_spec),
-        )
-
-    def get_incar_updates(
-        self,
-        structure: Structure,
-        prev_incar: dict = None,
-        bandgap: float = 0.0,
-        vasprun: Vasprun = None,
-        outcar: Outcar = None,
-    ) -> dict:
-        """Get updates to the INCAR for this calculation type.
-
-        Parameters
-        ----------
-        structure
-            A structure.
-        prev_incar
-            An incar from a previous calculation.
-        bandgap
-            The band gap.
-        vasprun
-            A vasprun from a previous calculation.
-        outcar
-            An outcar from a previous calculation.
-
-        Returns
-        -------
-        dict
-            A dictionary of updates to apply.
-        """
-        raise NotImplementedError
-
-    def get_kpoints_updates(
-        self,
-        structure: Structure,
-        prev_incar: dict = None,
-        bandgap: float = 0.0,
-        vasprun: Vasprun = None,
-        outcar: Outcar = None,
-    ) -> dict:
-        """Get updates to the kpoints configuration for this calculation type.
-
-        Note, these updates will be ignored if the user has set user_kpoint_settings.
-
-        Parameters
-        ----------
-        structure
-            A structure.
-        prev_incar
-            An incar from a previous calculation.
-        bandgap
-            The band gap.
-        vasprun
-            A vasprun from a previous calculation.
-        outcar
-            An outcar from a previous calculation.
-
-        Returns
-        -------
-        dict
-            A dictionary of updates to apply to the KPOINTS config.
-        """
-        return {}
-
-    def get_nelect(self, structure: Structure) -> float:
-        """Get the default number of electrons for a given structure.
-
-        Parameters
-        ----------
-        structure
-            A structure.
-
-        Returns
-        -------
-        float
-            Number of electrons for the structure.
-        """
-        potcar = self._get_potcar(structure, potcar_spec=False)
-        map_elem_electrons = {p.element: p.nelectrons for p in potcar}
-        comp = structure.composition.element_composition
-        n_electrons = sum(
-            num_atoms * map_elem_electrons[str(el)] for el, num_atoms in comp.items()
-        )
-
-        return n_electrons - (structure.charge if self.use_structure_charge else 0)
-
-    def _get_previous(
-        self, structure: Structure = None, prev_dir: str | Path = None
-    ) -> tuple:
-        """Load previous calculation outputs and decide which structure to use."""
-        if structure is None and prev_dir is None:
-            raise ValueError("Either structure or prev_dir must be set")
-
-        prev_incar = {}
-        prev_structure = None
-        vasprun = None
-        outcar = None
-        bandgap = None
-        ispin = None
-        if prev_dir:
-            vasprun, outcar = get_vasprun_outcar(prev_dir)
-
-            path_prev_dir = Path(prev_dir)
-
-            # CONTCAR is already renamed POSCAR
-            contcars = list(glob.glob(str(path_prev_dir / "POSCAR*")))
-            contcar_file_fullpath = str(path_prev_dir / "POSCAR")
-            contcar_file = (
-                contcar_file_fullpath
-                if contcar_file_fullpath in contcars
-                else max(contcars)
-            )
-            contcar = Poscar.from_file(contcar_file)
-
-            if vasprun.efermi is None:
-                # VASP doesn't output efermi in vasprun if IBRION = 1
-                vasprun.efermi = outcar.efermi
-
-            bs = vasprun.get_band_structure(efermi="smart")
-            prev_incar = vasprun.incar
-            # use structure from CONTCAR as it is written to greater
-            # precision than in the vasprun
-            prev_structure = contcar.structure
-            bandgap = 0 if bs.is_metal() else bs.get_band_gap()["energy"]
-
-            if self.auto_ispin:
-                # turn off spin when magmom for every site is smaller than 0.02.
-                ispin = _get_ispin(vasprun, outcar)
-
-        structure = structure if structure is not None else prev_structure
-        structure = self._get_structure(structure)
-
-        return structure, prev_incar, bandgap, ispin, vasprun, outcar
-
-    def _get_structure(self, structure: Structure) -> Structure:
-        """Get the standardized structure."""
-        for site in structure:
-            if "magmom" in site.properties and isinstance(
-                site.properties["magmom"], Magmom
-            ):
-                # required to fix bug in get_valid_magmom_struct
-                site.properties["magmom"] = list(site.properties["magmom"])
-
-        if self.sort_structure:
-            structure = structure.get_sorted_structure()
-
-        if self.validate_magmom:
-            get_valid_magmom_struct(structure, spin_mode="auto", inplace=True)
-        return structure
-
-    def _get_potcar(self, structure: Structure, potcar_spec: bool = False) -> Potcar:
-        """Get the POTCAR."""
-        elements = [a[0] for a in groupby([s.specie.symbol for s in structure])]
-        potcar_symbols = [self.config_dict["POTCAR"].get(el, el) for el in elements]
-
-        if potcar_spec:
-            return potcar_symbols
-
-        potcar = Potcar(potcar_symbols, functional=self.potcar_functional)
-
-        # warn if the selected POTCARs do not correspond to the chosen potcar_functional
-        for psingle in potcar:
-            if self.potcar_functional not in psingle.identify_potcar()[0]:
-                warnings.warn(
-                    f"POTCAR data with symbol {psingle.symbol} is not known by pymatgen"
-                    " to correspond with the selected potcar_functional "
-                    f"{self.potcar_functional}. This POTCAR is known to correspond with"
-                    f" functionals {psingle.identify_potcar(mode='data')[0]}. Please "
-                    "verify that you are using the right POTCARs!",
-                    BadInputSetWarning,
-                    stacklevel=1,
-                )
-        return potcar
-
-    def _get_incar(
-        self,
-        structure: Structure,
-        kpoints: Kpoints,
-        previous_incar: dict = None,
-        incar_updates: dict = None,
-        bandgap: float = None,
-        ispin: int = None,
-    ) -> Incar:
-        """Get the INCAR."""
-        previous_incar = previous_incar or {}
-        incar_updates = incar_updates or {}
-        incar_settings = dict(self.config_dict["INCAR"])
-        config_magmoms = incar_settings.get("MAGMOM", {})
-        auto_updates = {}
-
-        # apply user incar settings to SETTINGS not to INCAR
-        _apply_incar_updates(incar_settings, self.user_incar_settings)
-
-        # generate incar
-        incar = Incar()
-        for key, val in incar_settings.items():
-            if key == "MAGMOM":
-                incar[key] = get_magmoms(
-                    structure,
-                    magmoms=self.user_incar_settings.get("MAGMOM", {}),
-                    config_magmoms=config_magmoms,
-                )
-            elif key in ("LDAUU", "LDAUJ", "LDAUL") and incar_settings.get(
-                "LDAU", False
-            ):
-                incar[key] = _get_u_param(key, val, structure)
-            elif key.startswith("EDIFF") and key != "EDIFFG":
-                incar["EDIFF"] = _get_ediff(key, val, structure, incar_settings)
-            else:
-                incar[key] = val
-        _set_u_params(incar, incar_settings, structure)
-
-        # apply previous incar settings, be careful not to override user_incar_settings
-        # also skip LDAU/MAGMOM as structure may have changed.
-        skip = list(self.user_incar_settings)
-        skip += ["MAGMOM", "NUPDOWN", "LDAUU", "LDAUL", "LDAUJ", "LMAXMIX"]
-        _apply_incar_updates(incar, previous_incar, skip=skip)
-
-        if self.constrain_total_magmom:
-            nupdown = sum(mag if abs(mag) > 0.6 else 0 for mag in incar["MAGMOM"])
-            if abs(nupdown - round(nupdown)) > 1e-5:
-                warnings.warn(
-                    "constrain_total_magmom was set to True, but the sum of MAGMOM "
-                    "values is not an integer. NUPDOWN is meant to set the spin "
-                    "multiplet and should typically be an integer. You are likely "
-                    "better off changing the values of MAGMOM or simply setting "
-                    "NUPDOWN directly in your INCAR settings.",
-                    UserWarning,
-                    stacklevel=1,
-                )
-            auto_updates["NUPDOWN"] = nupdown
-
-        if self.use_structure_charge:
-            auto_updates["NELECT"] = self.get_nelect(structure)
-
-        # handle auto ISPIN
-        if ispin is not None and "ISPIN" not in self.user_incar_settings:
-            auto_updates["ISPIN"] = ispin
-
-        if self.auto_ismear:
-            bandgap_tol = getattr(self, "bandgap_tol", SETTINGS.BANDGAP_TOL)
-            if bandgap is None:
-                # don't know if we are a metal or insulator so set ISMEAR and SIGMA to
-                # be safe with the most general settings
-                auto_updates.update(ISMEAR=0, SIGMA=0.2)
-            elif bandgap <= bandgap_tol:
-                auto_updates.update(ISMEAR=2, SIGMA=0.2)  # metal
-            else:
-                auto_updates.update(ISMEAR=-5, SIGMA=0.05)  # insulator
-
-        if self.auto_lreal:
-            auto_updates["LREAL"] = _get_recommended_lreal(structure)
-
-        if self.auto_kspacing is False:
-            bandgap = None  # don't auto-set KSPACING based on bandgap
-        elif isinstance(self.auto_kspacing, float):
-            # interpret auto_kspacing as bandgap and set KSPACING based on user input
-            bandgap = self.auto_kspacing
-
-        _set_kspacing(incar, incar_settings, self.user_incar_settings, bandgap, kpoints)
-
-        # apply updates from auto options, careful not to override user_incar_settings
-        _apply_incar_updates(incar, auto_updates, skip=list(self.user_incar_settings))
-
-        # apply updates from inputset generator
-        _apply_incar_updates(incar, incar_updates, skip=list(self.user_incar_settings))
-
-        # Remove unused INCAR parameters
-        _remove_unused_incar_params(incar, skip=list(self.user_incar_settings))
-
-        # Finally, re-apply `self.user_incar_settings` to make sure any accidentally
-        # overwritten settings are changed back to the intended values.
-        # skip dictionary parameters to avoid dictionaries appearing in the INCAR
-        skip = ["LDAUU", "LDAUJ", "LDAUL", "MAGMOM"]
-        _apply_incar_updates(incar, self.user_incar_settings, skip=skip)
-
-        return incar
-
-    def _get_kpoints(
-        self,
-        structure: Structure,
-        kpoints_updates: dict[str, Any] | None,
-        kspacing: float | None,
-        bandgap: float | None,
-    ) -> Kpoints | None:
-        """Get the kpoints file."""
-        kpoints_updates = kpoints_updates or {}
-
-        # use user setting if set otherwise default to base config settings
-        if self.user_kpoints_settings != {}:
-            kconfig = deepcopy(self.user_kpoints_settings)
-        else:
-            # apply updates to k-points config
-            kconfig = deepcopy(self.config_dict.get("KPOINTS", {}))
-            kconfig.update(kpoints_updates)
-
-        # Return None if KSPACING is set and no other user k-points settings have been
-        # specified, because this will cause VASP to generate the kpoints automatically
-        if kspacing and not self.user_kpoints_settings:
-            return None
-
-        if isinstance(kconfig, Kpoints):
-            return kconfig
-
-        explicit = (
-            kconfig.get("explicit")
-            or len(kconfig.get("added_kpoints", [])) > 0
-            or "zero_weighted_reciprocal_density" in kconfig
-            or "zero_weighted_line_density" in kconfig
-        )
-        # handle length generation first as this doesn't support any additional options
-        if kconfig.get("length"):
-            if explicit:
-                raise ValueError(
-                    "length option cannot be used with explicit k-point generation, "
-                    "added_kpoints, or zero weighted k-points."
-                )
-            # If length is in kpoints settings use Kpoints.automatic
-            return Kpoints.automatic(kconfig["length"])
-
-        if kconfig.get("gamma_only"):
-            return Kpoints()
-
-        base_kpoints = None
-        if kconfig.get("line_density"):
-            # handle line density generation
-            kpath = HighSymmKpath(structure, **kconfig.get("kpath_kwargs", {}))
-            frac_k_points, k_points_labels = kpath.get_kpoints(
-                line_density=kconfig["line_density"], coords_are_cartesian=False
-            )
-            base_kpoints = Kpoints(
-                comment="Non SCF run along symmetry lines",
-                style=Kpoints.supported_modes.Reciprocal,
-                num_kpts=len(frac_k_points),
-                kpts=frac_k_points,
-                labels=k_points_labels,
-                kpts_weights=[1] * len(frac_k_points),
-            )
-        elif kconfig.get("grid_density") or kconfig.get("reciprocal_density"):
-            # handle regular weighted k-point grid generation
-            if kconfig.get("grid_density"):
-                base_kpoints = Kpoints.automatic_density(
-                    structure, int(kconfig["grid_density"]), self.force_gamma
-                )
-            elif kconfig.get("reciprocal_density"):
-                if (
-                    bandgap == 0
-                    and kconfig.get("reciprocal_density_metal")
-                    and self.auto_metal_kpoints
-                ):
-                    density = kconfig["reciprocal_density_metal"]
-                else:
-                    density = kconfig["reciprocal_density"]
-                base_kpoints = Kpoints.automatic_density_by_vol(
-                    structure, density, self.force_gamma
-                )
-            if explicit:
-                sga = SpacegroupAnalyzer(structure, symprec=self.symprec)
-                mesh = sga.get_ir_reciprocal_mesh(base_kpoints.kpts[0])
-                base_kpoints = Kpoints(
-                    comment="Uniform grid",
-                    style=Kpoints.supported_modes.Reciprocal,
-                    num_kpts=len(mesh),
-                    kpts=[i[0] for i in mesh],
-                    kpts_weights=[i[1] for i in mesh],
-                )
-            else:
-                # if not explicit that means no other options have been specified
-                # so we can return the k-points as is
-                return base_kpoints
-
-        zero_weighted_kpoints = None
-        if kconfig.get("zero_weighted_line_density"):
-            # zero_weighted k-points along line mode path
-            kpath = HighSymmKpath(structure)
-            frac_k_points, k_points_labels = kpath.get_kpoints(
-                line_density=kconfig["zero_weighted_line_density"],
-                coords_are_cartesian=False,
-            )
-            zero_weighted_kpoints = Kpoints(
-                comment="Hybrid run along symmetry lines",
-                style=Kpoints.supported_modes.Reciprocal,
-                num_kpts=len(frac_k_points),
-                kpts=frac_k_points,
-                labels=k_points_labels,
-                kpts_weights=[0] * len(frac_k_points),
-            )
-        elif kconfig.get("zero_weighted_reciprocal_density"):
-            zero_weighted_kpoints = Kpoints.automatic_density_by_vol(
-                structure, kconfig["zero_weighted_reciprocal_density"], self.force_gamma
-            )
-            sga = SpacegroupAnalyzer(structure, symprec=self.symprec)
-            mesh = sga.get_ir_reciprocal_mesh(zero_weighted_kpoints.kpts[0])
-            zero_weighted_kpoints = Kpoints(
-                comment="Uniform grid",
-                style=Kpoints.supported_modes.Reciprocal,
-                num_kpts=len(mesh),
-                kpts=[i[0] for i in mesh],
-                kpts_weights=[0 for i in mesh],
-            )
-
-        added_kpoints = None
-        if kconfig.get("added_kpoints"):
-            added_kpoints = Kpoints(
-                comment="Specified k-points only",
-                style=Kpoints.supported_modes.Reciprocal,
-                num_kpts=len(kconfig.get("added_kpoints")),
-                kpts=kconfig.get("added_kpoints"),
-                labels=["user-defined"] * len(kconfig.get("added_kpoints")),
-                kpts_weights=[0] * len(kconfig.get("added_kpoints")),
-            )
-
-        if base_kpoints and not (added_kpoints or zero_weighted_kpoints):
-            return base_kpoints
-        if added_kpoints and not (base_kpoints or zero_weighted_kpoints):
-            return added_kpoints
-
-        # do some sanity checking
-        if "line_density" in kconfig and zero_weighted_kpoints:
-            raise ValueError(
-                "Cannot combined line_density and zero weighted k-points options"
-            )
-        if zero_weighted_kpoints and not base_kpoints:
-            raise ValueError(
-                "Zero weighted k-points must be used with reciprocal_density or "
-                "grid_density options"
-            )
-        if not (base_kpoints or zero_weighted_kpoints or added_kpoints):
-            raise ValueError(
-                "Invalid k-point generation algo. Supported Keys are 'grid_density' "
-                "for Kpoints.automatic_density generation, 'reciprocal_density' for "
-                "KPoints.automatic_density_by_vol generation, 'length' for "
-                "Kpoints.automatic generation, 'line_density' for line mode generation,"
-                " 'added_kpoints' for specific k-points to include, "
-                " 'zero_weighted_reciprocal_density' for a zero weighted uniform mesh,"
-                " or 'zero_weighted_line_density' for a zero weighted line mode mesh."
-            )
-
-        return _combine_kpoints(base_kpoints, zero_weighted_kpoints, added_kpoints)
-
-    def _kspacing(self, incar_updates: dict[str, Any]) -> float | None:
-        """Get KSPACING value based on the config dict, updates and user settings."""
-        key = "KSPACING"
-        return self.user_incar_settings.get(
-            key, incar_updates.get(key, self.config_dict["INCAR"].get(key))
-        )
-
-
-def get_magmoms(
-    structure: Structure,
-    magmoms: dict[str, float] = None,
-    config_magmoms: dict[str, float] = None,
-) -> list[float]:
-    """Get the mamgoms using the following precedence.
-
-    1. user incar settings
-    2. magmoms in input struct
-    3. spins in input struct
-    4. job config dict
-    5. set all magmoms to 0.6
-    """
-    magmoms = magmoms or {}
-    config_magmoms = config_magmoms or {}
-    mag = []
-    msg = (
-        "Co without an oxidation state is initialized as low spin by default in "
-        "Atomate2. If this default behavior is not desired, please set the spin on the "
-        "magmom on the site directly to ensure correct initialization."
-    )
-    for site in structure:
-        specie = str(site.specie)
-        if specie in magmoms:
-            mag.append(magmoms.get(specie))
-        elif hasattr(site, "magmom"):
-            mag.append(site.magmom)
-        elif hasattr(site.specie, "spin") and site.specie.spin is not None:
-            mag.append(site.specie.spin)
-        elif specie in config_magmoms:
-            if site.specie.symbol == "Co" and config_magmoms[specie] <= 1.0:
-                warnings.warn(msg, stacklevel=2)
-            mag.append(config_magmoms.get(specie))
-        else:
-            if site.specie.symbol == "Co":
-                warnings.warn(msg, stacklevel=2)
-            mag.append(magmoms.get(site.specie.symbol, 0.6))
-    return mag
-
-
-def _get_u_param(
-    lda_param: str, lda_config: dict[str, Any], structure: Structure
-) -> list[float]:
-    """Get U parameters."""
-    comp = structure.composition
-    elements = sorted((el for el in comp.elements if comp[el] > 0), key=lambda e: e.X)
-    most_electroneg = elements[-1].symbol
-    poscar = Poscar(structure)
-
-    if hasattr(structure[0], lda_param.lower()):
-        m = {site.specie.symbol: getattr(site, lda_param.lower()) for site in structure}
-        return [m[sym] for sym in poscar.site_symbols]
-    if isinstance(lda_config.get(most_electroneg, 0), dict):
-        # lookup specific LDAU if specified for most_electroneg atom
-        return [lda_config[most_electroneg].get(sym, 0) for sym in poscar.site_symbols]
-    return [
-        (
-            lda_config.get(sym, 0)
-            if isinstance(lda_config.get(sym, 0), (float, int))
-            else 0
-        )
-        for sym in poscar.site_symbols
-    ]
-
-
-def _get_ediff(
-    param: str, value: str | float, structure: Structure, incar_settings: dict[str, Any]
-) -> float:
-    """Get EDIFF."""
-    if incar_settings.get("EDIFF") is None and param == "EDIFF_PER_ATOM":
-        return float(value) * structure.num_sites
-    return float(incar_settings["EDIFF"])
-
-
-def _set_u_params(
-    incar: Incar, incar_settings: dict[str, Any], structure: Structure
-) -> None:
-    """Modify INCAR for use with U parameters."""
-    has_u = incar_settings.get("LDAU") and sum(incar["LDAUU"]) > 0
-
-    if not has_u:
-        ldau_keys = [key for key in incar if key.startswith("LDAU")]
-        for key in ldau_keys:
-            incar.pop(key, None)
-
-    # Modify LMAXMIX if you have d or f electrons present. Note that if the user
-    # explicitly sets LMAXMIX in settings it will override this logic (setdefault keeps
-    # current value). Previously, this was only set if Hubbard U was enabled as per the
-    # VASP manual but following an investigation it was determined that this would lead
-    # to a significant difference between SCF -> NonSCF even without Hubbard U enabled.
-    # Thanks to Andrew Rosen for investigating and reporting.
-    blocks = [site.specie.block for site in structure]
-    if "f" in blocks:  # contains f-electrons
-        incar.setdefault("LMAXMIX", 6)
-    elif "d" in blocks:  # contains d-electrons
-        incar.setdefault("LMAXMIX", 4)
-
-
-def _apply_incar_updates(
-    incar: dict[str, Any], updates: dict[str, Any], skip: Sequence[str] = ()
-) -> None:
-    """
-    Apply updates to an INCAR file.
-
-    Parameters
-    ----------
-    incar
-        An incar.
-    updates
-        Updates to apply.
-    skip
-        Keys to skip.
-    """
-    for key, val in updates.items():
-        if key in skip:
-            continue
-
-        if val is None:
-            incar.pop(key, None)
-        else:
-            incar[key] = val
-
-
-def _remove_unused_incar_params(
-    incar: dict[str, Any], skip: Sequence[str] = ()
-) -> None:
-    """
-    Remove INCAR parameters that are not actively used by VASP.
-
-    Parameters
-    ----------
-    incar
-        An incar.
-    skip
-        Keys to skip.
-    """
-    # Turn off IBRION/ISIF/POTIM if NSW = 0
-    opt_flags = ["EDIFFG", "IBRION", "ISIF", "POTIM"]
-    if incar.get("NSW", 0) == 0:
-        for opt_flag in opt_flags:
-            if opt_flag not in skip:
-                incar.pop(opt_flag, None)
-
-    # Remove MAGMOMs if they aren't used
-    if incar.get("ISPIN", 1) == 1 and "MAGMOM" not in skip:
-        incar.pop("MAGMOM", None)
-
-    # Turn off +U flags if +U is not even used
-    ldau_flags = ("LDAUU", "LDAUJ", "LDAUL", "LDAUTYPE")
-    if not incar.get("LDAU"):
-        for ldau_flag in ldau_flags:
-            if ldau_flag not in skip:
-                incar.pop(ldau_flag, None)
-
-
-def _combine_kpoints(*kpoints_objects: Kpoints) -> Kpoints:
-    """Combine k-points files together."""
-    labels, kpoints, weights = [], [], []
-
-    recip_mode = Kpoints.supported_modes.Reciprocal
-    for kpoints_object in filter(None, kpoints_objects):
-        if kpoints_object.style != recip_mode:
-            raise ValueError(
-                f"Can only combine kpoints with style {recip_mode}, "
-                f"got {kpoints_object.style}"
-            )
-        labels.append(kpoints_object.labels or [""] * len(kpoints_object.kpts))
-
-        weights.append(kpoints_object.kpts_weights)
-        kpoints.append(kpoints_object.kpts)
-
-    labels = np.concatenate(labels).tolist()
-    weights = np.concatenate(weights).tolist()
-    kpoints = np.concatenate(kpoints)
-    return Kpoints(
-        comment="Combined k-points",
-        style=recip_mode,
-        num_kpts=len(kpoints),
-        kpts=kpoints,
-        labels=labels,
-        kpts_weights=weights,
-    )
-
-
-def _get_ispin(vasprun: Vasprun | None, outcar: Outcar | None) -> int:
-    """Get value of ISPIN depending on the magnetisation in the OUTCAR and vasprun."""
-    if outcar is not None and outcar.magnetization is not None:
-        # Turn off spin when magmom for every site is smaller than 0.02.
-        site_magmom = np.array([i["tot"] for i in outcar.magnetization])
-        return 2 if np.any(np.abs(site_magmom) > 0.02) else 1
-    if vasprun is not None:
-        return 2 if vasprun.is_spin else 1
-    return 2
-
-
-def _get_recommended_lreal(structure: Structure) -> str | bool:
-    """Get recommended LREAL flag based on the structure."""
-    return "Auto" if structure.num_sites > 16 else False
-
-
-def _get_kspacing(bandgap: float, tol: float = 1e-4) -> float:
-    """Get KSPACING based on a band gap."""
-    if bandgap <= tol:  # metallic
-        return 0.22
-
-    rmin = max(1.5, 25.22 - 2.87 * bandgap)  # Eq. 25
-    kspacing = 2 * np.pi * 1.0265 / (rmin - 1.0183)  # Eq. 29
-
-    # cap kspacing at a max of 0.44, per internal benchmarking
-    return min(kspacing, 0.44)
-
-
-def _set_kspacing(
-    incar: Incar,
-    incar_settings: dict,
-    user_incar_settings: dict,
-    bandgap: float | None,
-    kpoints: Kpoints | None,
-) -> Incar:
-    """
-    Set KSPACING in an INCAR.
-
-    if kpoints is not None then unset any KSPACING
-    if kspacing set in user_incar_settings then use that
-    if auto_kspacing then do that
-    if kspacing is set in config use that.
-    if from_prev is True, ISMEAR will be set according to the band gap.
-    """
-    if kpoints is not None:
-        # unset KSPACING as we are using a KPOINTS file
-        incar.pop("KSPACING", None)
-
-        # Ensure adequate number of KPOINTS are present for the tetrahedron method
-        # (ISMEAR=-5). If KSPACING is in the INCAR file the number of kpoints is not
-        # known before calling VASP, but a warning is raised when the KSPACING value is
-        # > 0.5 (2 reciprocal Angstrom). An error handler in Custodian is available to
-        # correct overly large KSPACING values (small number of kpoints) if necessary.
-        if np.prod(kpoints.kpts) < 4 and incar.get("ISMEAR", 0) == -5:
-            incar["ISMEAR"] = 0
-
-    elif "KSPACING" in user_incar_settings:
-        incar["KSPACING"] = user_incar_settings["KSPACING"]
-
-    elif incar_settings.get("KSPACING") and isinstance(bandgap, (int, float)):
-        # will always default to 0.22 in first run as one
-        # cannot be sure if one treats a metal or
-        # semiconductor/insulator
-        incar["KSPACING"] = _get_kspacing(bandgap)
-        # This should default to ISMEAR=0 if band gap is not known (first computation)
-        # if not from_prev:
-        #     # be careful to not override user_incar_settings
-
-    elif incar_settings.get("KSPACING"):
-        incar["KSPACING"] = incar_settings["KSPACING"]
-
-    return incar
-=======
     auto_kspacing: bool = False
     bandgap_tol: float = SETTINGS.BANDGAP_TOL
     bandgap: float | None = None
     prev_incar: str | dict | None = None
-    prev_kpoints: str | Kpoints | None = None
->>>>>>> 9c841084
+    prev_kpoints: str | Kpoints | None = None