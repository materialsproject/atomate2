--- conflicted
+++ resolved
@@ -256,13 +256,8 @@
         Tolerance for symmetry finding, used for line mode band structure k-points.
     auto_ispin
         If generating input set from a previous calculation, this controls whether
-<<<<<<< HEAD
         to disable magnetisation (ISPIN = 1) if the absoluate value of all magnetic
         moments is less than 0.02.
-=======
-        to disable magnetisation (ISPIN = 1) if the absolute value of all magnetic
-        moments are less than 0.02.
->>>>>>> 7065ce38
     config_dict
         The config dictionary to use containing the base input set settings.
     """
