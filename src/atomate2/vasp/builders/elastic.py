--- conflicted
+++ resolved
@@ -148,15 +148,9 @@
         grouped = _group_deformations(tasks, self.structure_match_tol)
 
         elastic_docs = []
-<<<<<<< HEAD
-        for grp_tasks in grouped:
-            elastic_doc = _get_elastic_document(
-                grp_tasks, self.symprec, self.fitting_method
-=======
         for group in grouped:
             elastic_doc = _get_elastic_document(
                 group, self.symprec, self.fitting_method
->>>>>>> e210b58b
             )
             elastic_docs.append(elastic_doc)
 
