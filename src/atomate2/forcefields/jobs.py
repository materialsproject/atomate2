"""Job to relax a structure using a force field (aka an interatomic potential)."""

from __future__ import annotations

import logging
from dataclasses import dataclass, field
from typing import TYPE_CHECKING

from jobflow import Maker, job
from pymatgen.core.trajectory import Trajectory

from atomate2.forcefields import MLFF
from atomate2.forcefields.schemas import ForceFieldTaskDocument
<<<<<<< HEAD
from atomate2.forcefields.utils import Relaxer, ase_calculator
=======
from atomate2.forcefields.utils import Relaxer, revert_default_dtype
>>>>>>> ee0f5256

if TYPE_CHECKING:
    from pathlib import Path
    from typing import Callable

    from ase.calculators.calculator import Calculator
    from pymatgen.core.structure import Structure

logger = logging.getLogger(__name__)

_FORCEFIELD_DATA_OBJECTS = [Trajectory]


def forcefield_job(method: Callable) -> job:
    """
    Decorate the ``make`` method of forcefield job makers.

    This is a thin wrapper around :obj:`~jobflow.core.job.Job` that configures common
    settings for all forcefield jobs. For example, it ensures that large data objects
    (currently only trajectories) are all stored in the atomate2 data store.
    It also configures the output schema to be a ForceFieldTaskDocument :obj:`.TaskDoc`.

    Any makers that return forcefield jobs (not flows) should decorate the
    ``make`` method with @forcefield_job. For example:

    .. code-block:: python

        class MyForcefieldMaker(Maker):
            @forcefield_job
            def make(structure):
                # code to run forcefield job.
                pass

    Parameters
    ----------
    method : callable
        A Maker.make method. This should not be specified directly and is
        implied by the decorator.

    Returns
    -------
    callable
        A decorated version of the make function that will generate forcefield jobs.
    """
    return job(
        method, data=_FORCEFIELD_DATA_OBJECTS, output_schema=ForceFieldTaskDocument
    )


@dataclass
class ForceFieldRelaxMaker(Maker):
    """
    Base Maker to calculate forces and stresses using any force field.

    Should be subclassed to use a specific force field. By default,
    the code attempts to use the `self.force_field_name` attr to look
    up a predefined forcefield. To overwrite this behavior,
    redefine `self._calculator`.

    Parameters
    ----------
    name : str
        The job name.
    force_field_name : str
        The name of the force field.
    relax_cell : bool = True
        Whether to allow the cell shape/volume to change during relaxation.
    steps : int
        Maximum number of ionic steps allowed during relaxation.
    relax_kwargs : dict
        Keyword arguments that will get passed to :obj:`Relaxer.relax`.
    optimizer_kwargs : dict
        Keyword arguments that will get passed to :obj:`Relaxer()`.
    calculator_kwargs : dict
        Keyword arguments that will get passed to the ASE calculator.
    task_document_kwargs : dict
        Additional keyword args passed to :obj:`.ForceFieldTaskDocument()`.
    """

    name: str = "Force field relax"
    force_field_name: str = f"{MLFF.Forcefield}"
    relax_cell: bool = True
    steps: int = 500
    relax_kwargs: dict = field(default_factory=dict)
    optimizer_kwargs: dict = field(default_factory=dict)
    calculator_kwargs: dict = field(default_factory=dict)
    task_document_kwargs: dict = field(default_factory=dict)

    @forcefield_job
    def make(
        self, structure: Structure, prev_dir: str | Path | None = None
    ) -> ForceFieldTaskDocument:
        """
        Perform a relaxation of a structure using a force field.

        Parameters
        ----------
        structure: .Structure
            pymatgen structure.
        prev_dir : str or Path or None
            A previous calculation directory to copy output files from. Unused, just
                added to match the method signature of other makers.
        """
        if self.steps < 0:
            logger.warning(
                "WARNING: A negative number of steps is not possible. "
                "Behavior may vary..."
            )

        relaxer = Relaxer(
            self._calculator(), relax_cell=self.relax_cell, **self.optimizer_kwargs
        )
        result = relaxer.relax(structure, steps=self.steps, **self.relax_kwargs)

        return ForceFieldTaskDocument.from_ase_compatible_result(
            self.force_field_name,
            result,
            self.relax_cell,
            self.steps,
            self.relax_kwargs,
            self.optimizer_kwargs,
            **self.task_document_kwargs,
        )

    def _calculator(self) -> Calculator:
        """ASE calculator, can be overwritten by user."""
        return ase_calculator(self.force_field_name, self.calculator_kwargs)


@dataclass
class ForceFieldStaticMaker(ForceFieldRelaxMaker):
    """
    Maker to calculate forces and stresses using any force field.

    Parameters
    ----------
    name : str
        The job name.
    force_field_name : str
        The name of the force field.
    task_document_kwargs : dict
        Additional keyword args passed to :obj:`.ForceFieldTaskDocument()`.
    """

    name: str = "Force field static"
    force_field_name: str = "Force field"
    relax_cell: bool = False
    steps: int = 1
    relax_kwargs: dict = field(default_factory=dict)
    optimizer_kwargs: dict = field(default_factory=dict)
    calculator_kwargs: dict = field(default_factory=dict)
    task_document_kwargs: dict = field(default_factory=dict)

    @forcefield_job
    def make(
        self, structure: Structure, prev_dir: str | Path | None = None
    ) -> ForceFieldTaskDocument:
        """
        Perform a relaxation of a structure using a force field.

        Parameters
        ----------
        structure: .Structure
            pymatgen structure.
        prev_dir : str or Path or None
            A previous calculation directory to copy output files from. Unused, just
                added to match the method signature of other makers.
        """
        if self.steps < 0:
            logger.warning(
                "WARNING: A negative number of steps is not possible. "
                "Behavior may vary..."
            )

        static_calc = Relaxer(self._calculator(), relax_cell=False)
        result = static_calc.relax(structure, steps=1)

        return ForceFieldTaskDocument.from_ase_compatible_result(
            forcefield_name=self.force_field_name,
            result=result,
            relax_cell=False,
            steps=1,
            relax_kwargs=None,
            optimizer_kwargs=None,
            **self.task_document_kwargs,
        )


@dataclass
class CHGNetRelaxMaker(ForceFieldRelaxMaker):
    """
    Maker to perform a relaxation using the CHGNet universal ML force field.

    Parameters
    ----------
    force_field_name : str
        The name of the force field.
    relax_cell : bool = True
        Whether to allow the cell shape/volume to change during relaxation.
    steps : int
        Maximum number of ionic steps allowed during relaxation.
    relax_kwargs : dict
        Keyword arguments that will get passed to :obj:`Relaxer.relax`.
    optimizer_kwargs : dict
        Keyword arguments that will get passed to :obj:`Relaxer()`.
    task_document_kwargs : dict
        Additional keyword args passed to :obj:`.ForceFieldTaskDocument()`.
    """

    name: str = f"{MLFF.CHGNet} relax"
    force_field_name: str = f"{MLFF.CHGNet}"
    relax_cell: bool = True
    steps: int = 500
    relax_kwargs: dict = field(default_factory=dict)
    optimizer_kwargs: dict = field(default_factory=dict)
    task_document_kwargs: dict = field(default_factory=dict)


@dataclass
class CHGNetStaticMaker(ForceFieldStaticMaker):
    """
    Maker to calculate forces and stresses using the CHGNet force field.

    Parameters
    ----------
    name : str
        The job name.
    task_document_kwargs : dict
        Additional keyword args passed to :obj:`.ForceFieldTaskDocument()`.
    """

    name: str = f"{MLFF.CHGNet} static"
    force_field_name: str = f"{MLFF.CHGNet}"
    task_document_kwargs: dict = field(default_factory=dict)


@dataclass
class M3GNetRelaxMaker(ForceFieldRelaxMaker):
    """
    Maker to perform a relaxation using the M3GNet universal ML force field.

    Parameters
    ----------
    name : str
        The job name.
    force_field_name : str
        The name of the force field.
    relax_cell : bool = True
        Whether to allow the cell shape/volume to change during relaxation.
    steps : int
        Maximum number of ionic steps allowed during relaxation.
    relax_kwargs : dict
        Keyword arguments that will get passed to :obj:`Relaxer.relax`.
    optimizer_kwargs : dict
        Keyword arguments that will get passed to :obj:`Relaxer()`.
    task_document_kwargs : dict
        Additional keyword args passed to :obj:`.ForceFieldTaskDocument()`.
    """

    name: str = f"{MLFF.M3GNet} relax"
    force_field_name: str = f"{MLFF.M3GNet}"
    relax_cell: bool = True
    steps: int = 500
    relax_kwargs: dict = field(default_factory=dict)
    optimizer_kwargs: dict = field(default_factory=dict)
    task_document_kwargs: dict = field(default_factory=dict)


@dataclass
class M3GNetStaticMaker(ForceFieldStaticMaker):
    """
    Maker to calculate forces and stresses using the M3GNet force field.

    Parameters
    ----------
    name : str
        The job name.
    force_field_name : str
        The name of the force field.
    task_document_kwargs : dict
        Additional keyword args passed to :obj:`.ForceFieldTaskDocument()`.
    """

    name: str = f"{MLFF.M3GNet} static"
    force_field_name: str = f"{MLFF.M3GNet}"
    task_document_kwargs: dict = field(default_factory=dict)


@dataclass
class MACERelaxMaker(ForceFieldRelaxMaker):
    """
    Base Maker to calculate forces and stresses using a MACE potential.

    Parameters
    ----------
    name : str
        The job name.
    force_field_name : str
        The name of the force field.
    relax_cell : bool = True
        Whether to allow the cell shape/volume to change during relaxation.
    steps : int
        Maximum number of ionic steps allowed during relaxation.
    relax_kwargs : dict
        Keyword arguments that will get passed to :obj:`Relaxer.relax`.
    optimizer_kwargs : dict
        Keyword arguments that will get passed to :obj:`Relaxer()`.
    task_document_kwargs : dict
        Additional keyword args passed to :obj:`.ForceFieldTaskDocument()`.
    model: str | Path | None
        Checkpoint to load with :obj:`mace.calculators.MACECalculator()'`. Can be a URL
        starting with https://. If None, loads the universal MACE trained for Matbench
        Discovery on the MPtrj dataset available at
        https://figshare.com/articles/dataset/22715158.
    model_kwargs: dict[str, Any]
        Further keywords (e.g. device, default_dtype, model) for
            :obj:`mace.calculators.MACECalculator()'`.
    """

    name: str = f"{MLFF.MACE} relax"
    force_field_name: str = f"{MLFF.MACE}"
    relax_cell: bool = True
    steps: int = 500
    relax_kwargs: dict = field(default_factory=dict)
    optimizer_kwargs: dict = field(default_factory=dict)
    task_document_kwargs: dict = field(default_factory=dict)
<<<<<<< HEAD
=======
    model: str | Path | Sequence[str | Path] | None = None
    model_kwargs: dict = field(default_factory=dict)

    def _relax(self, structure: Structure) -> dict:
        from mace.calculators import mace_mp

        with revert_default_dtype():
            calculator = mace_mp(model=self.model, **self.model_kwargs)
            relaxer = Relaxer(
                calculator, relax_cell=self.relax_cell, **self.optimizer_kwargs
            )
            return relaxer.relax(structure, steps=self.steps, **self.relax_kwargs)
>>>>>>> ee0f5256


@dataclass
class MACEStaticMaker(ForceFieldStaticMaker):
    """
    Base Maker to calculate forces and stresses using a MACE potential.

    Parameters
    ----------
    name : str
        The job name.
    force_field_name : str
        The name of the force field.
    task_document_kwargs : dict
        Additional keyword args passed to :obj:`.ForceFieldTaskDocument()`.
    model: str | Path | None
        Checkpoint to load with :obj:`mace.calculators.MACECalculator()'`. Can be a URL
        starting with https://. If None, loads the universal MACE trained for Matbench
        Discovery on the MPtrj dataset available at
        https://figshare.com/articles/dataset/22715158.
    model_kwargs: dict[str, Any]
        Further keywords (e.g. device, default_dtype, model) for
            :obj:`mace.calculators.MACECalculator()'`.
    """

    name: str = f"{MLFF.MACE} static"
    force_field_name: str = f"{MLFF.MACE}"
    task_document_kwargs: dict = field(default_factory=dict)
<<<<<<< HEAD
=======
    model: str | Path | Sequence[str | Path] | None = None
    model_kwargs: dict = field(default_factory=dict)

    def _evaluate_static(self, structure: Structure) -> dict:
        from mace.calculators import mace_mp

        with revert_default_dtype():
            calculator = mace_mp(model=self.model, **self.model_kwargs)
            relaxer = Relaxer(calculator, relax_cell=False)
            return relaxer.relax(structure, steps=1)
>>>>>>> ee0f5256


@dataclass
class GAPRelaxMaker(ForceFieldRelaxMaker):
    """
    Base Maker to calculate forces and stresses using a GAP potential.

    Parameters
    ----------
    name : str
        The job name.
    force_field_name : str
        The name of the force field.
    relax_cell : bool = True
        Whether to allow the cell shape/volume to change during relaxation.
    steps : int
        Maximum number of ionic steps allowed during relaxation.
    relax_kwargs : dict
        Keyword arguments that will get passed to :obj:`Relaxer.relax`.
    optimizer_kwargs : dict
        Keyword arguments that will get passed to :obj:`Relaxer()`.
    task_document_kwargs : dict
        Additional keyword args passed to :obj:`.ForceFieldTaskDocument()`.
    """

    name: str = f"{MLFF.GAP} relax"
    force_field_name: str = f"{MLFF.GAP}"
    relax_cell: bool = True
    steps: int = 500
    relax_kwargs: dict = field(default_factory=dict)
    optimizer_kwargs: dict = field(default_factory=dict)
    task_document_kwargs: dict = field(default_factory=dict)


@dataclass
class GAPStaticMaker(ForceFieldStaticMaker):
    """
    Base Maker to calculate forces and stresses using a GAP potential.

    Parameters
    ----------
    name : str
        The job name.
    force_field_name : str
        The name of the force field.
    task_document_kwargs : dict
        Additional keyword args passed to :obj:`.ForceFieldTaskDocument()`.
    """

    name: str = f"{MLFF.GAP} static"
    force_field_name: str = f"{MLFF.GAP}"
    task_document_kwargs: dict = field(default_factory=dict)<|MERGE_RESOLUTION|>--- conflicted
+++ resolved
@@ -11,11 +11,8 @@
 
 from atomate2.forcefields import MLFF
 from atomate2.forcefields.schemas import ForceFieldTaskDocument
-<<<<<<< HEAD
-from atomate2.forcefields.utils import Relaxer, ase_calculator
-=======
-from atomate2.forcefields.utils import Relaxer, revert_default_dtype
->>>>>>> ee0f5256
+from atomate2.forcefields.utils import Relaxer, ase_calculator, revert_default_dtype
+
 
 if TYPE_CHECKING:
     from pathlib import Path
@@ -342,22 +339,6 @@
     relax_kwargs: dict = field(default_factory=dict)
     optimizer_kwargs: dict = field(default_factory=dict)
     task_document_kwargs: dict = field(default_factory=dict)
-<<<<<<< HEAD
-=======
-    model: str | Path | Sequence[str | Path] | None = None
-    model_kwargs: dict = field(default_factory=dict)
-
-    def _relax(self, structure: Structure) -> dict:
-        from mace.calculators import mace_mp
-
-        with revert_default_dtype():
-            calculator = mace_mp(model=self.model, **self.model_kwargs)
-            relaxer = Relaxer(
-                calculator, relax_cell=self.relax_cell, **self.optimizer_kwargs
-            )
-            return relaxer.relax(structure, steps=self.steps, **self.relax_kwargs)
->>>>>>> ee0f5256
-
 
 @dataclass
 class MACEStaticMaker(ForceFieldStaticMaker):
@@ -385,20 +366,6 @@
     name: str = f"{MLFF.MACE} static"
     force_field_name: str = f"{MLFF.MACE}"
     task_document_kwargs: dict = field(default_factory=dict)
-<<<<<<< HEAD
-=======
-    model: str | Path | Sequence[str | Path] | None = None
-    model_kwargs: dict = field(default_factory=dict)
-
-    def _evaluate_static(self, structure: Structure) -> dict:
-        from mace.calculators import mace_mp
-
-        with revert_default_dtype():
-            calculator = mace_mp(model=self.model, **self.model_kwargs)
-            relaxer = Relaxer(calculator, relax_cell=False)
-            return relaxer.relax(structure, steps=1)
->>>>>>> ee0f5256
-
 
 @dataclass
 class GAPRelaxMaker(ForceFieldRelaxMaker):
