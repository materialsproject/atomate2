"""Job to relax a structure using a force field (aka an interatomic potential)."""

from __future__ import annotations

import logging
import warnings
from dataclasses import dataclass, field
from typing import TYPE_CHECKING

from jobflow import job

from atomate2.ase.jobs import AseRelaxMaker
from atomate2.forcefields.schemas import ForceFieldTaskDocument
from atomate2.forcefields.utils import _FORCEFIELD_DATA_OBJECTS, MLFF, ForceFieldMixin

if TYPE_CHECKING:
    from collections.abc import Callable
    from pathlib import Path

    from pymatgen.core.structure import Structure

logger = logging.getLogger(__name__)

<<<<<<< HEAD
_FORCEFIELD_DATA_OBJECTS = [PmgTrajectory, AseTrajectory, "ionic_steps"]

_DEFAULT_CALCULATOR_KWARGS = {
    MLFF.CHGNet: {"stress_weight": _GPa_to_eV_per_A3},
    MLFF.M3GNet: {"stress_weight": _GPa_to_eV_per_A3},
    MLFF.NEP: {"model_filename": "nep.txt"},
    MLFF.GAP: {"args_str": "IP GAP", "param_filename": "gap.xml"},
    MLFF.DeepMD: {"model": "graph.pb"},
}

=======
>>>>>>> 0030d685

def forcefield_job(method: Callable) -> job:
    """
    Decorate the ``make`` method of forcefield job makers.

    This is a thin wrapper around :obj:`~jobflow.core.job.Job` that configures common
    settings for all forcefield jobs. For example, it ensures that large data objects
    (currently only trajectories) are all stored in the atomate2 data store.
    It also configures the output schema to be a ForceFieldTaskDocument :obj:`.TaskDoc`.

    Any makers that return forcefield jobs (not flows) should decorate the
    ``make`` method with @forcefield_job. For example:

    .. code-block:: python

        class MyForcefieldMaker(Maker):
            @forcefield_job
            def make(structure):
                # code to run forcefield job.
                pass

    Parameters
    ----------
    method : callable
        A Maker.make method. This should not be specified directly and is
        implied by the decorator.

    Returns
    -------
    callable
        A decorated version of the make function that will generate forcefield jobs.
    """
    return job(
        method, data=_FORCEFIELD_DATA_OBJECTS, output_schema=ForceFieldTaskDocument
    )


@dataclass
class ForceFieldRelaxMaker(ForceFieldMixin, AseRelaxMaker):
    """
    Base Maker to calculate forces and stresses using any force field.

    Should be subclassed to use a specific force field. By default,
    the code attempts to use the `self.force_field_name` attr to look
    up a predefined forcefield. To overwrite this behavior, redefine `self.calculator`.

    Parameters
    ----------
    name : str
        The job name.
    force_field_name : str or .MLFF
        The name of the force field.
    relax_cell : bool = True
        Whether to allow the cell shape/volume to change during relaxation.
    fix_symmetry : bool = False
        Whether to fix the symmetry during relaxation.
        Refines the symmetry of the initial structure.
    symprec : float | None = 1e-2
        Tolerance for symmetry finding in case of fix_symmetry.
    steps : int
        Maximum number of ionic steps allowed during relaxation.
    relax_kwargs : dict
        Keyword arguments that will get passed to :obj:`AseRelaxer.relax`.
    optimizer_kwargs : dict
        Keyword arguments that will get passed to :obj:`AseRelaxer()`.
    calculator_kwargs : dict
        Keyword arguments that will get passed to the ASE calculator.
    ionic_step_data : tuple[str,...] or None
        Quantities to store in the TaskDocument ionic_steps.
        Possible options are "struct_or_mol", "energy",
        "forces", "stress", and "magmoms".
        "structure" and "molecule" are aliases for "struct_or_mol".
    store_trajectory : emmet .StoreTrajectoryOption = "no"
        Whether to store trajectory information ("no") or complete trajectories
        ("partial" or "full", which are identical).
    tags : list[str] or None
        A list of tags for the task.
    task_document_kwargs : dict (deprecated)
        Additional keyword args passed to :obj:`.ForceFieldTaskDocument()`.
    """

    name: str = "Force field relax"
    force_field_name: str | MLFF = MLFF.Forcefield
    relax_cell: bool = True
    fix_symmetry: bool = False
    symprec: float | None = 1e-2
    steps: int = 500
    relax_kwargs: dict = field(default_factory=dict)
    optimizer_kwargs: dict = field(default_factory=dict)
    calculator_kwargs: dict = field(default_factory=dict)
    task_document_kwargs: dict = field(default_factory=dict)

    @forcefield_job
    def make(
        self, structure: Structure, prev_dir: str | Path | None = None
    ) -> ForceFieldTaskDocument:
        """
        Perform a relaxation of a structure using a force field.

        Parameters
        ----------
        structure: .Structure
            pymatgen structure.
        prev_dir : str or Path or None
            A previous calculation directory to copy output files from. Unused, just
                added to match the method signature of other makers.
        """
        ase_result = self._run_ase_safe(structure, prev_dir=prev_dir)

        if len(self.task_document_kwargs) > 0:
            warnings.warn(
                "`task_document_kwargs` is now deprecated, please use the top-level "
                "attributes `ionic_step_data` and `store_trajectory`",
                category=DeprecationWarning,
                stacklevel=1,
            )

        return ForceFieldTaskDocument.from_ase_compatible_result(
            str(self.force_field_name),  # make mypy happy
            ase_result,
            self.steps,
            relax_kwargs=self.relax_kwargs,
            optimizer_kwargs=self.optimizer_kwargs,
            relax_cell=self.relax_cell,
            fix_symmetry=self.fix_symmetry,
            symprec=self.symprec if self.fix_symmetry else None,
            ionic_step_data=self.ionic_step_data,
            store_trajectory=self.store_trajectory,
            tags=self.tags,
            **self.task_document_kwargs,
        )


@dataclass
class ForceFieldStaticMaker(ForceFieldRelaxMaker):
    """
    Maker to calculate forces and stresses using any force field.

    Note that while `steps = 1` by default, the user could override
    this setting along with cell shape relaxation (`relax_cell = False`
    by default).

    Parameters
    ----------
    name : str
        The job name.
    force_field_name : str or .MLFF
        The name of the force field.
    calculator_kwargs : dict
        Keyword arguments that will get passed to the ASE calculator.
    task_document_kwargs : dict (deprecated)
        Additional keyword args passed to :obj:`.ForceFieldTaskDocument()`.
    """

    name: str = "Force field static"
    force_field_name: str | MLFF = MLFF.Forcefield
    relax_cell: bool = False
    steps: int = 1
    relax_kwargs: dict = field(default_factory=dict)
    optimizer_kwargs: dict = field(default_factory=dict)
    calculator_kwargs: dict = field(default_factory=dict)
    task_document_kwargs: dict = field(default_factory=dict)<|MERGE_RESOLUTION|>--- conflicted
+++ resolved
@@ -21,19 +21,6 @@
 
 logger = logging.getLogger(__name__)
 
-<<<<<<< HEAD
-_FORCEFIELD_DATA_OBJECTS = [PmgTrajectory, AseTrajectory, "ionic_steps"]
-
-_DEFAULT_CALCULATOR_KWARGS = {
-    MLFF.CHGNet: {"stress_weight": _GPa_to_eV_per_A3},
-    MLFF.M3GNet: {"stress_weight": _GPa_to_eV_per_A3},
-    MLFF.NEP: {"model_filename": "nep.txt"},
-    MLFF.GAP: {"args_str": "IP GAP", "param_filename": "gap.xml"},
-    MLFF.DeepMD: {"model": "graph.pb"},
-}
-
-=======
->>>>>>> 0030d685
 
 def forcefield_job(method: Callable) -> job:
     """
