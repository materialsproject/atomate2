--- conflicted
+++ resolved
@@ -27,32 +27,6 @@
 
 logger = logging.getLogger(__name__)
 
-<<<<<<< HEAD
-_FORCEFIELD_DATA_OBJECTS = [PmgTrajectory, AseTrajectory, "ionic_steps"]
-
-_DEFAULT_CALCULATOR_KWARGS = {
-    MLFF.CHGNet: {"stress_weight": _GPa_to_eV_per_A3},
-    MLFF.M3GNet: {"stress_weight": _GPa_to_eV_per_A3},
-    MLFF.NEP: {"model_filename": "nep.txt"},
-    MLFF.GAP: {"args_str": "IP GAP", "param_filename": "gap.xml"},
-    MLFF.MACE: {"model": "medium"},
-    MLFF.MACE_MP_0: {"model": "medium"},
-    MLFF.MACE_MPA_0: {"model": "medium-mpa-0"},
-    MLFF.MACE_MP_0B3: {"model": "medium-0b3"},
-    MLFF.MATPES_PBE: {
-        "architecture": "TensorNet",
-        "version": "2025.1",
-        "stress_unit": "eV/A3",
-    },
-    MLFF.MATPES_R2SCAN: {
-        "architecture": "TensorNet",
-        "version": "2025.1",
-        "stress_unit": "eV/A3",
-    },
-}
-
-=======
->>>>>>> 34dcf1c9
 
 def forcefield_job(method: Callable) -> job:
     """
