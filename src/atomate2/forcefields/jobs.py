--- conflicted
+++ resolved
@@ -309,20 +309,11 @@
         Keyword arguments that will get passed to :obj:`Relaxer()`.
     task_document_kwargs : dict
         Additional keyword args passed to :obj:`.ForceFieldTaskDocument()`.
-<<<<<<< HEAD
-    potential_param_filename: str | Path
-        param_file_name for :obj: mace.calculators.MACECalculator()'.
-    potential_device: str
-        device for :obj: mace.calculators.MACECalculator()'.
-    potential_kwargs: dict
-        Further kwargs for :obj: mace.calculators.MACECalculator()'.
-=======
     potential_param_file_name: str | Path
         param_file_name for :obj:`mace.calculators.MACECalculator()'`.
     potential_kwargs: dict[str, Any]
         Further keywords (e.g. device, default_dtype, model_paths) for
             :obj:`mace.calculators.MACECalculator()'`.
->>>>>>> 4e4a4c4a
     """
 
     name: str = "MACE relax"
@@ -333,30 +324,19 @@
     optimizer_kwargs: dict = field(default_factory=dict)
     task_document_kwargs: dict = field(default_factory=dict)
     potential_param_file_name: str = "MACE.model"
-<<<<<<< HEAD
-    potential_device: str = "cpu"
-=======
->>>>>>> 4e4a4c4a
     potential_kwargs: dict = field(default_factory=dict)
 
     def _relax(self, structure: Structure) -> dict:
         from mace.calculators import MACECalculator
 
-<<<<<<< HEAD
-        calculator = MACECalculator(
-            model_paths=self.potential_param_file_name,
-            device=self.potential_device,
-            **self.potential_kwargs,
-        )
-        relaxer = Relaxer(calculator, relax_cell=self.relax_cell)
-=======
         self.potential_kwargs.setdefault("device", "auto")
 
         calculator = MACECalculator(
             model_paths=self.potential_param_file_name, **self.potential_kwargs
         )
-        relaxer = Relaxer(calculator, **self.optimizer_kwargs, relax_cell=self.relax_cell)
->>>>>>> 4e4a4c4a
+        relaxer = Relaxer(
+            calculator, **self.optimizer_kwargs, relax_cell=self.relax_cell
+        )
         return relaxer.relax(structure, steps=self.steps, **self.relax_kwargs)
 
 
@@ -373,46 +353,26 @@
         The name of the force field.
     task_document_kwargs : dict
         Additional keyword args passed to :obj:`.ForceFieldTaskDocument()`.
-<<<<<<< HEAD
-    potential_param_filename: str | Path
-        param_file_name for :obj: mace.calculators.MACECalculator()'.
-    potential_device: str
-        device for :obj: mace.calculators.MACECalculator()'.
-    potential_kwargs: dict
-        Further kwargs for :obj: mace.calculators.MACECalculator()'.
-=======
     potential_param_file_name: str | Path
         param_file_name for :obj:`mace.calculators.MACECalculator()'`.
     potential_kwargs: dict[str, Any]
         Further keywords (e.g. device, default_dtype, model_paths) for
             :obj:`mace.calculators.MACECalculator()'`.
->>>>>>> 4e4a4c4a
     """
 
     name: str = "MACE static"
     force_field_name: str = "MACE"
     task_document_kwargs: dict = field(default_factory=dict)
     potential_param_file_name: str = "MACE.model"
-<<<<<<< HEAD
-    potential_device: str = "auto"
-=======
->>>>>>> 4e4a4c4a
     potential_kwargs: dict = field(default_factory=dict)
 
     def _evaluate_static(self, structure: Structure) -> dict:
         from mace.calculators import MACECalculator
 
-<<<<<<< HEAD
-        calculator = MACECalculator(
-            model_paths=self.potential_param_file_name,
-            device=self.potential_device,
-            **self.potential_kwargs,
-=======
         self.potential_kwargs.setdefault("device", "auto")
 
         calculator = MACECalculator(
             model_paths=self.potential_param_file_name, **self.potential_kwargs
->>>>>>> 4e4a4c4a
         )
         relaxer = Relaxer(calculator, relax_cell=False)
         return relaxer.relax(structure, steps=1)
@@ -466,7 +426,9 @@
             param_filename=str(self.potential_param_file_name),
             **self.potential_kwargs,
         )
-        relaxer = Relaxer(calculator, **self.optimizer_kwargs, relax_cell=self.relax_cell)
+        relaxer = Relaxer(
+            calculator, **self.optimizer_kwargs, relax_cell=self.relax_cell
+        )
         return relaxer.relax(structure, steps=self.steps, **self.relax_kwargs)
 
 
