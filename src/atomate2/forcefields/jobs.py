"""Job to relax a structure using a force field (aka an interatomic potential)."""

from __future__ import annotations

import logging
import warnings
from dataclasses import dataclass, field
from typing import TYPE_CHECKING

from jobflow import job

from atomate2.ase.jobs import AseRelaxMaker
<<<<<<< HEAD
from atomate2.forcefields import MLFF, _get_formatted_ff_name
from atomate2.forcefields.schemas import (
    ForceFieldMoleculeTaskDocument,
    ForceFieldStructureTaskDocument,
    ForceFieldTaskDocument,
)
from atomate2.forcefields.utils import ase_calculator, revert_default_dtype
=======
from atomate2.forcefields.schemas import ForceFieldTaskDocument
from atomate2.forcefields.utils import _FORCEFIELD_DATA_OBJECTS, MLFF, ForceFieldMixin
>>>>>>> c40a3949

if TYPE_CHECKING:
    from collections.abc import Callable
    from pathlib import Path

<<<<<<< HEAD
    from ase.calculators.calculator import Calculator
    from pymatgen.core.structure import Molecule, Structure
=======
    from pymatgen.core.structure import Structure
>>>>>>> c40a3949

logger = logging.getLogger(__name__)


def forcefield_job(method: Callable) -> job:
    """
    Decorate the ``make`` method of forcefield job makers.

    This is a thin wrapper around :obj:`~jobflow.core.job.Job` that configures common
    settings for all forcefield jobs. For example, it ensures that large data objects
    (currently only trajectories) are all stored in the atomate2 data store.
    It also configures the output schema to be a
    ForceFieldStructureTaskDocument :obj:`.TaskDoc`. or
    ForceFieldMoleculeTaskDocument :obj:`.TaskDoc`.

    Any makers that return forcefield jobs (not flows) should decorate the
    ``make`` method with @forcefield_job. For example:

    .. code-block:: python

        class MyForcefieldMaker(Maker):
            @forcefield_job
            def make(structure):
                # code to run forcefield job.
                pass

    Parameters
    ----------
    method : callable
        A Maker.make method. This should not be specified directly and is
        implied by the decorator.

    Returns
    -------
    callable
        A decorated version of the make function that will generate forcefield jobs.
    """
    return job(method, data=_FORCEFIELD_DATA_OBJECTS)


@dataclass
class ForceFieldRelaxMaker(ForceFieldMixin, AseRelaxMaker):
    """
    Base Maker to calculate forces and stresses using any force field.

    Should be subclassed to use a specific force field. By default,
    the code attempts to use the `self.force_field_name` attr to look
    up a predefined forcefield. To overwrite this behavior, redefine `self.calculator`.

    Parameters
    ----------
    name : str
        The job name.
    force_field_name : str or .MLFF
        The name of the force field.
    relax_cell : bool = True
        Whether to allow the cell shape/volume to change during relaxation.
    fix_symmetry : bool = False
        Whether to fix the symmetry during relaxation.
        Refines the symmetry of the initial structure.
    symprec : float | None = 1e-2
        Tolerance for symmetry finding in case of fix_symmetry.
    steps : int
        Maximum number of ionic steps allowed during relaxation.
    relax_kwargs : dict
        Keyword arguments that will get passed to :obj:`AseRelaxer.relax`.
    optimizer_kwargs : dict
        Keyword arguments that will get passed to :obj:`AseRelaxer()`.
    calculator_kwargs : dict
        Keyword arguments that will get passed to the ASE calculator.
    ionic_step_data : tuple[str,...] or None
        Quantities to store in the TaskDocument ionic_steps.
        Possible options are "struct_or_mol", "energy",
        "forces", "stress", and "magmoms".
        "structure" and "molecule" are aliases for "struct_or_mol".
    store_trajectory : emmet .StoreTrajectoryOption = "no"
        Whether to store trajectory information ("no") or complete trajectories
        ("partial" or "full", which are identical).
    tags : list[str] or None
        A list of tags for the task.
    task_document_kwargs : dict (deprecated)
        Additional keyword args passed to :obj:`.ForceFieldStructureTaskDocument()` or
          :obj: `ForceFieldMoleculeTaskDocument`.
    """

    name: str = "Force field relax"
    force_field_name: str | MLFF = MLFF.Forcefield
    relax_cell: bool = True
    fix_symmetry: bool = False
    symprec: float | None = 1e-2
    steps: int = 500
    relax_kwargs: dict = field(default_factory=dict)
    optimizer_kwargs: dict = field(default_factory=dict)
    calculator_kwargs: dict = field(default_factory=dict)
    task_document_kwargs: dict = field(default_factory=dict)

    @forcefield_job
    def make(
        self, structure: Molecule | Structure, prev_dir: str | Path | None = None
    ) -> ForceFieldStructureTaskDocument | ForceFieldMoleculeTaskDocument:
        """
        Perform a relaxation of a structure using a force field.

        Parameters
        ----------
        structure: .Structure or Molecule
            pymatgen structure or molecule.
        prev_dir : str or Path or None
            A previous calculation directory to copy output files from. Unused, just
                added to match the method signature of other makers.
        """
        ase_result = self._run_ase_safe(structure, prev_dir=prev_dir)

        if len(self.task_document_kwargs) > 0:
            warnings.warn(
                "`task_document_kwargs` is now deprecated, please use the top-level "
                "attributes `ionic_step_data` and `store_trajectory`",
                category=DeprecationWarning,
                stacklevel=1,
            )

        return ForceFieldTaskDocument.from_ase_compatible_result_forcefield(
            str(self.force_field_name),  # make mypy happy
            ase_result,
            self.steps,
            relax_kwargs=self.relax_kwargs,
            optimizer_kwargs=self.optimizer_kwargs,
            relax_cell=self.relax_cell,
            fix_symmetry=self.fix_symmetry,
            symprec=self.symprec if self.fix_symmetry else None,
            ionic_step_data=self.ionic_step_data,
            store_trajectory=self.store_trajectory,
            tags=self.tags,
            **self.task_document_kwargs,
        )


@dataclass
class ForceFieldStaticMaker(ForceFieldRelaxMaker):
    """
    Maker to calculate forces and stresses using any force field.

    Note that while `steps = 1` by default, the user could override
    this setting along with cell shape relaxation (`relax_cell = False`
    by default).

    Parameters
    ----------
    name : str
        The job name.
    force_field_name : str or .MLFF
        The name of the force field.
    calculator_kwargs : dict
        Keyword arguments that will get passed to the ASE calculator.
    task_document_kwargs : dict (deprecated)
        Additional keyword args passed to :obj:`.ForceFieldStructureTaskDocument()` or
          :obj: `ForceFieldMoleculeTaskDocument`.
    """

    name: str = "Force field static"
    force_field_name: str | MLFF = MLFF.Forcefield
    relax_cell: bool = False
    steps: int = 1
    relax_kwargs: dict = field(default_factory=dict)
    optimizer_kwargs: dict = field(default_factory=dict)
    calculator_kwargs: dict = field(default_factory=dict)
<<<<<<< HEAD
    task_document_kwargs: dict = field(default_factory=dict)


@deprecated(
    replacement=ForceFieldRelaxMaker,
    deadline=(2025, 1, 1),
    message="To use CHGNet, set `force_field_name = 'CHGNet'` in ForceFieldRelaxMaker.",
)
@dataclass
class CHGNetRelaxMaker(ForceFieldRelaxMaker):
    """
    Maker to perform a relaxation using the CHGNet ML force field.

    Parameters
    ----------
    force_field_name : str or .MLFF
        The name of the force field.
    relax_cell : bool = True
        Whether to allow the cell shape/volume to change during relaxation.
    fix_symmetry : bool = False
        Whether to fix the symmetry during relaxation.
        Refines the symmetry of the initial structure.
    symprec : float = 1e-2
        Tolerance for symmetry finding in case of fix_symmetry.
    steps : int
        Maximum number of ionic steps allowed during relaxation.
    relax_kwargs : dict
        Keyword arguments that will get passed to :obj:`AseRelaxer.relax`.
    optimizer_kwargs : dict
        Keyword arguments that will get passed to :obj:`AseRelaxer()`.
    calculator_kwargs : dict
        Keyword arguments that will get passed to the ASE calculator.
    task_document_kwargs : dict (deprecated)
        Additional keyword args passed to :obj:`.ForceFieldStructureTaskDocument()` or
          :obj: `ForceFieldMoleculeTaskDocument`.
    """

    name: str = f"{MLFF.CHGNet} relax"
    force_field_name: str | MLFF = MLFF.CHGNet
    relax_cell: bool = True
    fix_symmetry: bool = False
    symprec: float = 1e-2
    steps: int = 500
    relax_kwargs: dict = field(default_factory=dict)
    optimizer_kwargs: dict = field(default_factory=dict)
    task_document_kwargs: dict = field(default_factory=dict)
    calculator_kwargs: dict = field(
        default_factory=lambda: _DEFAULT_CALCULATOR_KWARGS[MLFF.CHGNet]
    )


@deprecated(
    replacement=ForceFieldStaticMaker,
    deadline=(2025, 1, 1),
    message=(
        "To use CHGNet, set `force_field_name = 'CHGNet'` in ForceFieldStaticMaker."
    ),
)
@dataclass
class CHGNetStaticMaker(ForceFieldStaticMaker):
    """
    Maker to calculate forces and stresses using the CHGNet force field.

    Parameters
    ----------
    name : str
        The job name.
    calculator_kwargs : dict
        Keyword arguments that will get passed to the ASE calculator.
    task_document_kwargs : dict (deprecated)
        Additional keyword args passed to :obj:`.ForceFieldStructureTaskDocument()` or
          :obj: `ForceFieldMoleculeTaskDocument`.
    """

    name: str = f"{MLFF.CHGNet} static"
    force_field_name: str | MLFF = MLFF.CHGNet
    task_document_kwargs: dict = field(default_factory=dict)
    calculator_kwargs: dict = field(
        default_factory=lambda: _DEFAULT_CALCULATOR_KWARGS[MLFF.CHGNet]
    )


@deprecated(
    replacement=ForceFieldRelaxMaker,
    deadline=(2025, 1, 1),
    message="To use M3GNet, set `force_field_name = 'M3GNet'` in ForceFieldRelaxMaker.",
)
@dataclass
class M3GNetRelaxMaker(ForceFieldRelaxMaker):
    """
    Maker to perform a relaxation using the M3GNet ML force field.

    Parameters
    ----------
    name : str
        The job name.
    force_field_name : str or .MLFF
        The name of the force field.
    relax_cell : bool = True
        Whether to allow the cell shape/volume to change during relaxation.
    fix_symmetry : bool = False
        Whether to fix the symmetry during relaxation.
        Refines the symmetry of the initial structure.
    symprec : float = 1e-2
        Tolerance for symmetry finding in case of fix_symmetry.
    steps : int
        Maximum number of ionic steps allowed during relaxation.
    relax_kwargs : dict
        Keyword arguments that will get passed to :obj:`AseRelaxer.relax`.
    optimizer_kwargs : dict
        Keyword arguments that will get passed to :obj:`AseRelaxer()`.
    calculator_kwargs : dict
        Keyword arguments that will get passed to the ASE calculator.
    task_document_kwargs : dict (deprecated)
        Additional keyword args passed to :obj:`.ForceFieldStructureTaskDocument()` or
          :obj: `ForceFieldMoleculeTaskDocument`.
    """

    name: str = f"{MLFF.M3GNet} relax"
    force_field_name: str | MLFF = MLFF.M3GNet
    relax_cell: bool = True
    fix_symmetry: bool = False
    symprec: float = 1e-2
    steps: int = 500
    relax_kwargs: dict = field(default_factory=dict)
    optimizer_kwargs: dict = field(default_factory=dict)
    task_document_kwargs: dict = field(default_factory=dict)
    calculator_kwargs: dict = field(
        default_factory=lambda: _DEFAULT_CALCULATOR_KWARGS[MLFF.M3GNet]
    )


@deprecated(
    replacement=ForceFieldStaticMaker,
    deadline=(2025, 1, 1),
    message=(
        "To use M3GNet, set `force_field_name = 'M3GNet'` in ForceFieldStaticMaker."
    ),
)
@dataclass
class M3GNetStaticMaker(ForceFieldStaticMaker):
    """
    Maker to calculate forces and stresses using the M3GNet force field.

    Parameters
    ----------
    name : str
        The job name.
    force_field_name : str or .MLFF
        The name of the force field.
    calculator_kwargs : dict
        Keyword arguments that will get passed to the ASE calculator.
    task_document_kwargs : dict (deprecated)
        Additional keyword args passed to :obj:`.ForceFieldStructureTaskDocument()` or
          :obj: `ForceFieldMoleculeTaskDocument`.
    """

    name: str = f"{MLFF.M3GNet} static"
    force_field_name: str | MLFF = MLFF.M3GNet
    task_document_kwargs: dict = field(default_factory=dict)
    calculator_kwargs: dict = field(
        default_factory=lambda: _DEFAULT_CALCULATOR_KWARGS[MLFF.M3GNet]
    )


@deprecated(
    replacement=ForceFieldRelaxMaker,
    deadline=(2025, 1, 1),
    message="To use NEP, set `force_field_name = 'NEP'` in ForceFieldRelaxMaker.",
)
@dataclass
class NEPRelaxMaker(ForceFieldRelaxMaker):
    """
    Base Maker to calculate forces and stresses using a NEP potential.

    Parameters
    ----------
    name : str
        The job name.
    force_field_name : str or .MLFF
        The name of the force field.
    relax_cell : bool = True
        Whether to allow the cell shape/volume to change during relaxation.
    fix_symmetry : bool = False
        Whether to fix the symmetry during relaxation.
        Refines the symmetry of the initial structure.
    symprec : float = 1e-2
        Tolerance for symmetry finding in case of fix_symmetry.
    steps : int
        Maximum number of ionic steps allowed during relaxation.
    relax_kwargs : dict
        Keyword arguments that will get passed to :obj:`AseRelaxer.relax`.
    optimizer_kwargs : dict
        Keyword arguments that will get passed to :obj:`AseRelaxer()`.
    calculator_kwargs : dict
        Keyword arguments that will get passed to the ASE calculator.
    task_document_kwargs : dict (deprecated)
        Additional keyword args passed to :obj:`.ForceFieldStructureTaskDocument()` or
          :obj: `ForceFieldMoleculeTaskDocument`.
    """

    name: str = f"{MLFF.NEP} relax"
    force_field_name: str | MLFF = MLFF.NEP
    relax_cell: bool = True
    fix_symmetry: bool = False
    symprec: float = 1e-2
    steps: int = 500
    relax_kwargs: dict = field(default_factory=dict)
    optimizer_kwargs: dict = field(default_factory=dict)
    calculator_kwargs: dict = field(
        default_factory=lambda: _DEFAULT_CALCULATOR_KWARGS[MLFF.NEP]
    )
    task_document_kwargs: dict = field(default_factory=dict)


@deprecated(
    replacement=ForceFieldStaticMaker,
    deadline=(2025, 1, 1),
    message="To use NEP, set `force_field_name = 'NEP'` in ForceFieldStaticMaker.",
)
@dataclass
class NEPStaticMaker(ForceFieldStaticMaker):
    """
    Base Maker to calculate forces and stresses using a NEP potential.

    Parameters
    ----------
    name : str
        The job name.
    force_field_name : str or .MLFF
        The name of the force field.
    calculator_kwargs : dict
        Keyword arguments that will get passed to the ASE calculator.
    task_document_kwargs : dict (deprecated)
        Additional keyword args passed to :obj:`.ForceFieldStructureTaskDocument()` or
          :obj: `ForceFieldMoleculeTaskDocument`.
    """

    name: str = f"{MLFF.NEP} static"
    force_field_name: str | MLFF = MLFF.NEP
    task_document_kwargs: dict = field(default_factory=dict)
    calculator_kwargs: dict = field(
        default_factory=lambda: _DEFAULT_CALCULATOR_KWARGS[MLFF.NEP]
    )


@deprecated(
    replacement=ForceFieldRelaxMaker,
    deadline=(2025, 1, 1),
    message="To use Nequip, set `force_field_name = 'Nequip'` in ForceFieldRelaxMaker.",
)
@dataclass
class NequipRelaxMaker(ForceFieldRelaxMaker):
    """
    Maker to perform a relaxation using a Nequip force field.

    Parameters
    ----------
    name : str
        The job name.
    force_field_name : str or .MLFF
        The name of the force field.
    relax_cell : bool = True
        Whether to allow the cell shape/volume to change during relaxation.
    fix_symmetry : bool = False
        Whether to fix the symmetry during relaxation.
        Refines the symmetry of the initial structure.
    symprec : float = 1e-2
        Tolerance for symmetry finding in case of fix_symmetry.
    steps : int
        Maximum number of ionic steps allowed during relaxation.
    relax_kwargs : dict
        Keyword arguments that will get passed to :obj:`AseRelaxer.relax`.
    optimizer_kwargs : dict
        Keyword arguments that will get passed to :obj:`AseRelaxer()`.
    calculator_kwargs : dict
        Keyword arguments that will get passed to the ASE calculator.
    task_document_kwargs : dict (deprecated)
        Additional keyword args passed to :obj:`.ForceFieldStructureTaskDocument()` or
          :obj: `ForceFieldMoleculeTaskDocument`.
    """

    name: str = f"{MLFF.Nequip} relax"
    force_field_name: str | MLFF = MLFF.Nequip
    relax_cell: bool = True
    fix_symmetry: bool = False
    symprec: float = 1e-2
    steps: int = 500
    relax_kwargs: dict = field(default_factory=dict)
    optimizer_kwargs: dict = field(default_factory=dict)
    task_document_kwargs: dict = field(default_factory=dict)


@deprecated(
    replacement=ForceFieldStaticMaker,
    deadline=(2025, 1, 1),
    message=(
        "To use Nequip, set `force_field_name = 'Nequip'` in ForceFieldStaticMaker."
    ),
)
@dataclass
class NequipStaticMaker(ForceFieldStaticMaker):
    """
    Maker to calculate energies, forces and stresses using a nequip force field.

    Parameters
    ----------
    name : str
        The job name.
    force_field_name : str or .MLFF
        The name of the force field.
    calculator_kwargs : dict
        Keyword arguments that will get passed to the ASE calculator.
    task_document_kwargs : dict (deprecated)
        Additional keyword args passed to :obj:`.ForceFieldStructureTaskDocument()` or
          :obj: `ForceFieldMoleculeTaskDocument`.
    """

    name: str = f"{MLFF.Nequip} static"
    force_field_name: str | MLFF = MLFF.Nequip
    task_document_kwargs: dict = field(default_factory=dict)


@deprecated(
    replacement=ForceFieldRelaxMaker,
    deadline=(2025, 1, 1),
    message=(
        "To use MACE-MP-0, set `force_field_name = 'MACE-MP-0'` "
        "in ForceFieldRelaxMaker."
    ),
)
@dataclass
class MACERelaxMaker(ForceFieldRelaxMaker):
    """
    Maker to perform a relaxation using the MACE-MP-0 medium ML force field.

    Parameters
    ----------
    name : str
        The job name.
    force_field_name : str or .MLFF
        The name of the force field.
    relax_cell : bool = True
        Whether to allow the cell shape/volume to change during relaxation.
    fix_symmetry : bool = False
        Whether to fix the symmetry during relaxation.
        Refines the symmetry of the initial structure.
    symprec : float = 1e-2
        Tolerance for symmetry finding in case of fix_symmetry.
    steps : int
        Maximum number of ionic steps allowed during relaxation.
    relax_kwargs : dict
        Keyword arguments that will get passed to :obj:`AseRelaxer.relax`.
    optimizer_kwargs : dict
        Keyword arguments that will get passed to :obj:`AseRelaxer()`.
    calculator_kwargs : dict
        Keyword arguments that will get passed to the ASE calculator. E.g. the "model"
        key configures which checkpoint to load with mace.calculators.MACECalculator().
        Can be a URL starting with https://. If not set, loads the universal MACE-MP
        trained for Matbench Discovery on the MPtrj dataset available at
        https://figshare.com/articles/dataset/22715158.
    task_document_kwargs : dict (deprecated)
        Additional keyword args passed to :obj:`.ForceFieldStructureTaskDocument()` or
          :obj: `ForceFieldMoleculeTaskDocument`.
    """

    name: str = f"{MLFF.MACE_MP_0} relax"
    force_field_name: str | MLFF = MLFF.MACE_MP_0
    relax_cell: bool = True
    fix_symmetry: bool = False
    symprec: float = 1e-2
    steps: int = 500
    relax_kwargs: dict = field(default_factory=dict)
    optimizer_kwargs: dict = field(default_factory=dict)
    task_document_kwargs: dict = field(default_factory=dict)


@deprecated(
    replacement=ForceFieldStaticMaker,
    deadline=(2025, 1, 1),
    message=(
        "To use MACE-MP-0, set `force_field_name = 'MACE_MP_0'` "
        "in ForceFieldStaticMaker."
    ),
)
@dataclass
class MACEStaticMaker(ForceFieldStaticMaker):
    """
    Maker to calculate forces and stresses using the MACE-MP-0 force field.

    Parameters
    ----------
    name : str
        The job name.
    force_field_name : str or .MLFF
        The name of the force field.
    calculator_kwargs : dict
        Keyword arguments that will get passed to the ASE calculator. E.g. the "model"
        key configures which checkpoint to load with mace.calculators.MACECalculator().
        Can be a URL starting with https://. If not set, loads the universal MACE-MP
        trained for Matbench Discovery on the MPtrj dataset available at
        https://figshare.com/articles/dataset/22715158.
    task_document_kwargs : dict (deprecated)
        Additional keyword args passed to :obj:`.ForceFieldStructureTaskDocument()` or
          :obj: `ForceFieldMoleculeTaskDocument`.
    """

    name: str = f"{MLFF.MACE_MP_0} static"
    force_field_name: str | MLFF = MLFF.MACE_MP_0
    task_document_kwargs: dict = field(default_factory=dict)


@deprecated(
    replacement=ForceFieldRelaxMaker,
    deadline=(2025, 1, 1),
    message=(
        "To use SevenNet, set `force_field_name = 'SevenNet'` in ForceFieldRelaxMaker."
    ),
)
@dataclass
class SevenNetRelaxMaker(ForceFieldRelaxMaker):
    """
    Maker to perform a relaxation using the SevenNet ML force field.

    Published in https://pubs.acs.org/doi/10.1021/acs.jctc.4c00190.
    pip install git+https://github.com/MDIL-SNU/SevenNet

    Parameters
    ----------
    name : str
        The job name.
    force_field_name : str or .MLFF
        The name of the force field.
    relax_cell : bool = True
        Whether to allow the cell shape/volume to change during relaxation.
    fix_symmetry : bool = False
        Whether to fix the symmetry during relaxation.
        Refines the symmetry of the initial structure.
    symprec : float = 1e-2
        Tolerance for symmetry finding in case of fix_symmetry.
    steps : int
        Maximum number of ionic steps allowed during relaxation.
    relax_kwargs : dict
        Keyword arguments that will get passed to :obj:`AseRelaxer.relax`.
    optimizer_kwargs : dict
        Keyword arguments that will get passed to :obj:`AseRelaxer()`.
    calculator_kwargs : dict
        Keyword arguments that will get passed to the ASE calculator. E.g. the "model"
        key configures which checkpoint to load with mace.calculators.MACECalculator().
        Can be a URL starting with https://. If not set, loads the universal MACE-MP
        trained for Matbench Discovery on the MPtrj dataset available at
        https://figshare.com/articles/dataset/22715158.
    task_document_kwargs : dict (deprecated)
        Additional keyword args passed to :obj:`.ForceFieldStructureTaskDocument()` or
          :obj: `ForceFieldMoleculeTaskDocument`.
    """

    name: str = f"{MLFF.SevenNet} relax"
    force_field_name: str | MLFF = MLFF.SevenNet
    relax_cell: bool = True
    fix_symmetry: bool = False
    symprec: float = 1e-2
    steps: int = 500
    relax_kwargs: dict = field(default_factory=dict)
    optimizer_kwargs: dict = field(default_factory=dict)
    task_document_kwargs: dict = field(default_factory=dict)


@deprecated(
    replacement=ForceFieldStaticMaker,
    deadline=(2025, 1, 1),
    message=(
        "To use SevenNet, set `force_field_name = 'SevenNet'` in ForceFieldStaticMaker."
    ),
)
@dataclass
class SevenNetStaticMaker(ForceFieldStaticMaker):
    """
    Maker to calculate forces and stresses using the SevenNet force field.

    Published in https://pubs.acs.org/doi/10.1021/acs.jctc.4c00190.
    pip install git+https://github.com/MDIL-SNU/SevenNet

    Parameters
    ----------
    name : str
        The job name.
    force_field_name : str or .MLFF
        The name of the force field.
    calculator_kwargs : dict
        Keyword arguments that will get passed to the ASE calculator. E.g. the "model"
        key configures which checkpoint to load with mace.calculators.MACECalculator().
        Can be a URL starting with https://. If not set, loads the universal MACE-MP
        trained for Matbench Discovery on the MPtrj dataset available at
        https://figshare.com/articles/dataset/22715158.
    task_document_kwargs : dict (deprecated)
        Additional keyword args passed to :obj:`.ForceFieldStructureTaskDocument()` or
          :obj: `ForceFieldMoleculeTaskDocument`.
    """

    name: str = f"{MLFF.SevenNet} static"
    force_field_name: str | MLFF = MLFF.SevenNet
    task_document_kwargs: dict = field(default_factory=dict)


@deprecated(
    replacement=ForceFieldRelaxMaker,
    deadline=(2025, 1, 1),
    message="To use GAP, set `force_field_name = 'GAP'` in ForceFieldRelaxMaker.",
)
@dataclass
class GAPRelaxMaker(ForceFieldRelaxMaker):
    """
    Base Maker to calculate forces and stresses using a GAP potential.

    Parameters
    ----------
    name : str
        The job name.
    force_field_name : str or .MLFF
        The name of the force field.
    relax_cell : bool = True
        Whether to allow the cell shape/volume to change during relaxation.
    fix_symmetry : bool = False
        Whether to fix the symmetry during relaxation.
        Refines the symmetry of the initial structure.
    symprec : float = 1e-2
        Tolerance for symmetry finding in case of fix_symmetry.
    steps : int
        Maximum number of ionic steps allowed during relaxation.
    relax_kwargs : dict
        Keyword arguments that will get passed to :obj:`AseRelaxer.relax`.
    optimizer_kwargs : dict
        Keyword arguments that will get passed to :obj:`AseRelaxer()`.
    calculator_kwargs : dict
        Keyword arguments that will get passed to the ASE calculator.
    task_document_kwargs : dict (deprecated)
        Additional keyword args passed to :obj:`.ForceFieldStructureTaskDocument()` or
          :obj: `ForceFieldMoleculeTaskDocument`.
    """

    name: str = f"{MLFF.GAP} relax"
    force_field_name: str | MLFF = MLFF.GAP
    relax_cell: bool = True
    fix_symmetry: bool = False
    symprec: float = 1e-2
    steps: int = 500
    relax_kwargs: dict = field(default_factory=dict)
    optimizer_kwargs: dict = field(default_factory=dict)
    calculator_kwargs: dict = field(
        default_factory=lambda: _DEFAULT_CALCULATOR_KWARGS[MLFF.GAP]
    )
    task_document_kwargs: dict = field(default_factory=dict)


@deprecated(
    replacement=ForceFieldStaticMaker,
    deadline=(2025, 1, 1),
    message="To use GAP, set `force_field_name = 'GAP'` in ForceFieldStaticMaker.",
)
@dataclass
class GAPStaticMaker(ForceFieldStaticMaker):
    """
    Base Maker to calculate forces and stresses using a GAP potential.

    Parameters
    ----------
    name : str
        The job name.
    force_field_name : str or .MLFF
        The name of the force field.
    calculator_kwargs : dict
        Keyword arguments that will get passed to the ASE calculator.
    task_document_kwargs : dict (deprecated)
        Additional keyword args passed to :obj:`.ForceFieldStructureTaskDocument()` or
          :obj: `ForceFieldMoleculeTaskDocument`.
    """

    name: str = f"{MLFF.GAP} static"
    force_field_name: str | MLFF = MLFF.GAP
    task_document_kwargs: dict = field(default_factory=dict)
    calculator_kwargs: dict = field(
        default_factory=lambda: _DEFAULT_CALCULATOR_KWARGS[MLFF.GAP]
    )
=======
    task_document_kwargs: dict = field(default_factory=dict)
>>>>>>> c40a3949
<|MERGE_RESOLUTION|>--- conflicted
+++ resolved
@@ -10,29 +10,19 @@
 from jobflow import job
 
 from atomate2.ase.jobs import AseRelaxMaker
-<<<<<<< HEAD
-from atomate2.forcefields import MLFF, _get_formatted_ff_name
-from atomate2.forcefields.schemas import (
-    ForceFieldMoleculeTaskDocument,
-    ForceFieldStructureTaskDocument,
-    ForceFieldTaskDocument,
-)
-from atomate2.forcefields.utils import ase_calculator, revert_default_dtype
-=======
-from atomate2.forcefields.schemas import ForceFieldTaskDocument
+from atomate2.forcefields.schemas import BaseForceFieldTaskDocument
 from atomate2.forcefields.utils import _FORCEFIELD_DATA_OBJECTS, MLFF, ForceFieldMixin
->>>>>>> c40a3949
 
 if TYPE_CHECKING:
     from collections.abc import Callable
     from pathlib import Path
 
-<<<<<<< HEAD
-    from ase.calculators.calculator import Calculator
     from pymatgen.core.structure import Molecule, Structure
-=======
-    from pymatgen.core.structure import Structure
->>>>>>> c40a3949
+
+    from atomate2.forcefields.schemas import (
+        ForceFieldMoleculeTaskDocument,
+        ForceFieldTaskDocument,
+    )
 
 logger = logging.getLogger(__name__)
 
@@ -45,7 +35,7 @@
     settings for all forcefield jobs. For example, it ensures that large data objects
     (currently only trajectories) are all stored in the atomate2 data store.
     It also configures the output schema to be a
-    ForceFieldStructureTaskDocument :obj:`.TaskDoc`. or
+    ForceFieldTaskDocument :obj:`.TaskDoc`. or
     ForceFieldMoleculeTaskDocument :obj:`.TaskDoc`.
 
     Any makers that return forcefield jobs (not flows) should decorate the
@@ -114,7 +104,7 @@
     tags : list[str] or None
         A list of tags for the task.
     task_document_kwargs : dict (deprecated)
-        Additional keyword args passed to :obj:`.ForceFieldStructureTaskDocument()` or
+        Additional keyword args passed to :obj:`.ForceFieldTaskDocument()` or
           :obj: `ForceFieldMoleculeTaskDocument`.
     """
 
@@ -132,7 +122,7 @@
     @forcefield_job
     def make(
         self, structure: Molecule | Structure, prev_dir: str | Path | None = None
-    ) -> ForceFieldStructureTaskDocument | ForceFieldMoleculeTaskDocument:
+    ) -> ForceFieldTaskDocument | ForceFieldMoleculeTaskDocument:
         """
         Perform a relaxation of a structure using a force field.
 
@@ -154,7 +144,7 @@
                 stacklevel=1,
             )
 
-        return ForceFieldTaskDocument.from_ase_compatible_result_forcefield(
+        return BaseForceFieldTaskDocument.from_ase_compatible_result(
             str(self.force_field_name),  # make mypy happy
             ase_result,
             self.steps,
@@ -188,7 +178,7 @@
     calculator_kwargs : dict
         Keyword arguments that will get passed to the ASE calculator.
     task_document_kwargs : dict (deprecated)
-        Additional keyword args passed to :obj:`.ForceFieldStructureTaskDocument()` or
+        Additional keyword args passed to :obj:`.ForceFieldTaskDocument()` or
           :obj: `ForceFieldMoleculeTaskDocument`.
     """
 
@@ -199,591 +189,4 @@
     relax_kwargs: dict = field(default_factory=dict)
     optimizer_kwargs: dict = field(default_factory=dict)
     calculator_kwargs: dict = field(default_factory=dict)
-<<<<<<< HEAD
-    task_document_kwargs: dict = field(default_factory=dict)
-
-
-@deprecated(
-    replacement=ForceFieldRelaxMaker,
-    deadline=(2025, 1, 1),
-    message="To use CHGNet, set `force_field_name = 'CHGNet'` in ForceFieldRelaxMaker.",
-)
-@dataclass
-class CHGNetRelaxMaker(ForceFieldRelaxMaker):
-    """
-    Maker to perform a relaxation using the CHGNet ML force field.
-
-    Parameters
-    ----------
-    force_field_name : str or .MLFF
-        The name of the force field.
-    relax_cell : bool = True
-        Whether to allow the cell shape/volume to change during relaxation.
-    fix_symmetry : bool = False
-        Whether to fix the symmetry during relaxation.
-        Refines the symmetry of the initial structure.
-    symprec : float = 1e-2
-        Tolerance for symmetry finding in case of fix_symmetry.
-    steps : int
-        Maximum number of ionic steps allowed during relaxation.
-    relax_kwargs : dict
-        Keyword arguments that will get passed to :obj:`AseRelaxer.relax`.
-    optimizer_kwargs : dict
-        Keyword arguments that will get passed to :obj:`AseRelaxer()`.
-    calculator_kwargs : dict
-        Keyword arguments that will get passed to the ASE calculator.
-    task_document_kwargs : dict (deprecated)
-        Additional keyword args passed to :obj:`.ForceFieldStructureTaskDocument()` or
-          :obj: `ForceFieldMoleculeTaskDocument`.
-    """
-
-    name: str = f"{MLFF.CHGNet} relax"
-    force_field_name: str | MLFF = MLFF.CHGNet
-    relax_cell: bool = True
-    fix_symmetry: bool = False
-    symprec: float = 1e-2
-    steps: int = 500
-    relax_kwargs: dict = field(default_factory=dict)
-    optimizer_kwargs: dict = field(default_factory=dict)
-    task_document_kwargs: dict = field(default_factory=dict)
-    calculator_kwargs: dict = field(
-        default_factory=lambda: _DEFAULT_CALCULATOR_KWARGS[MLFF.CHGNet]
-    )
-
-
-@deprecated(
-    replacement=ForceFieldStaticMaker,
-    deadline=(2025, 1, 1),
-    message=(
-        "To use CHGNet, set `force_field_name = 'CHGNet'` in ForceFieldStaticMaker."
-    ),
-)
-@dataclass
-class CHGNetStaticMaker(ForceFieldStaticMaker):
-    """
-    Maker to calculate forces and stresses using the CHGNet force field.
-
-    Parameters
-    ----------
-    name : str
-        The job name.
-    calculator_kwargs : dict
-        Keyword arguments that will get passed to the ASE calculator.
-    task_document_kwargs : dict (deprecated)
-        Additional keyword args passed to :obj:`.ForceFieldStructureTaskDocument()` or
-          :obj: `ForceFieldMoleculeTaskDocument`.
-    """
-
-    name: str = f"{MLFF.CHGNet} static"
-    force_field_name: str | MLFF = MLFF.CHGNet
-    task_document_kwargs: dict = field(default_factory=dict)
-    calculator_kwargs: dict = field(
-        default_factory=lambda: _DEFAULT_CALCULATOR_KWARGS[MLFF.CHGNet]
-    )
-
-
-@deprecated(
-    replacement=ForceFieldRelaxMaker,
-    deadline=(2025, 1, 1),
-    message="To use M3GNet, set `force_field_name = 'M3GNet'` in ForceFieldRelaxMaker.",
-)
-@dataclass
-class M3GNetRelaxMaker(ForceFieldRelaxMaker):
-    """
-    Maker to perform a relaxation using the M3GNet ML force field.
-
-    Parameters
-    ----------
-    name : str
-        The job name.
-    force_field_name : str or .MLFF
-        The name of the force field.
-    relax_cell : bool = True
-        Whether to allow the cell shape/volume to change during relaxation.
-    fix_symmetry : bool = False
-        Whether to fix the symmetry during relaxation.
-        Refines the symmetry of the initial structure.
-    symprec : float = 1e-2
-        Tolerance for symmetry finding in case of fix_symmetry.
-    steps : int
-        Maximum number of ionic steps allowed during relaxation.
-    relax_kwargs : dict
-        Keyword arguments that will get passed to :obj:`AseRelaxer.relax`.
-    optimizer_kwargs : dict
-        Keyword arguments that will get passed to :obj:`AseRelaxer()`.
-    calculator_kwargs : dict
-        Keyword arguments that will get passed to the ASE calculator.
-    task_document_kwargs : dict (deprecated)
-        Additional keyword args passed to :obj:`.ForceFieldStructureTaskDocument()` or
-          :obj: `ForceFieldMoleculeTaskDocument`.
-    """
-
-    name: str = f"{MLFF.M3GNet} relax"
-    force_field_name: str | MLFF = MLFF.M3GNet
-    relax_cell: bool = True
-    fix_symmetry: bool = False
-    symprec: float = 1e-2
-    steps: int = 500
-    relax_kwargs: dict = field(default_factory=dict)
-    optimizer_kwargs: dict = field(default_factory=dict)
-    task_document_kwargs: dict = field(default_factory=dict)
-    calculator_kwargs: dict = field(
-        default_factory=lambda: _DEFAULT_CALCULATOR_KWARGS[MLFF.M3GNet]
-    )
-
-
-@deprecated(
-    replacement=ForceFieldStaticMaker,
-    deadline=(2025, 1, 1),
-    message=(
-        "To use M3GNet, set `force_field_name = 'M3GNet'` in ForceFieldStaticMaker."
-    ),
-)
-@dataclass
-class M3GNetStaticMaker(ForceFieldStaticMaker):
-    """
-    Maker to calculate forces and stresses using the M3GNet force field.
-
-    Parameters
-    ----------
-    name : str
-        The job name.
-    force_field_name : str or .MLFF
-        The name of the force field.
-    calculator_kwargs : dict
-        Keyword arguments that will get passed to the ASE calculator.
-    task_document_kwargs : dict (deprecated)
-        Additional keyword args passed to :obj:`.ForceFieldStructureTaskDocument()` or
-          :obj: `ForceFieldMoleculeTaskDocument`.
-    """
-
-    name: str = f"{MLFF.M3GNet} static"
-    force_field_name: str | MLFF = MLFF.M3GNet
-    task_document_kwargs: dict = field(default_factory=dict)
-    calculator_kwargs: dict = field(
-        default_factory=lambda: _DEFAULT_CALCULATOR_KWARGS[MLFF.M3GNet]
-    )
-
-
-@deprecated(
-    replacement=ForceFieldRelaxMaker,
-    deadline=(2025, 1, 1),
-    message="To use NEP, set `force_field_name = 'NEP'` in ForceFieldRelaxMaker.",
-)
-@dataclass
-class NEPRelaxMaker(ForceFieldRelaxMaker):
-    """
-    Base Maker to calculate forces and stresses using a NEP potential.
-
-    Parameters
-    ----------
-    name : str
-        The job name.
-    force_field_name : str or .MLFF
-        The name of the force field.
-    relax_cell : bool = True
-        Whether to allow the cell shape/volume to change during relaxation.
-    fix_symmetry : bool = False
-        Whether to fix the symmetry during relaxation.
-        Refines the symmetry of the initial structure.
-    symprec : float = 1e-2
-        Tolerance for symmetry finding in case of fix_symmetry.
-    steps : int
-        Maximum number of ionic steps allowed during relaxation.
-    relax_kwargs : dict
-        Keyword arguments that will get passed to :obj:`AseRelaxer.relax`.
-    optimizer_kwargs : dict
-        Keyword arguments that will get passed to :obj:`AseRelaxer()`.
-    calculator_kwargs : dict
-        Keyword arguments that will get passed to the ASE calculator.
-    task_document_kwargs : dict (deprecated)
-        Additional keyword args passed to :obj:`.ForceFieldStructureTaskDocument()` or
-          :obj: `ForceFieldMoleculeTaskDocument`.
-    """
-
-    name: str = f"{MLFF.NEP} relax"
-    force_field_name: str | MLFF = MLFF.NEP
-    relax_cell: bool = True
-    fix_symmetry: bool = False
-    symprec: float = 1e-2
-    steps: int = 500
-    relax_kwargs: dict = field(default_factory=dict)
-    optimizer_kwargs: dict = field(default_factory=dict)
-    calculator_kwargs: dict = field(
-        default_factory=lambda: _DEFAULT_CALCULATOR_KWARGS[MLFF.NEP]
-    )
-    task_document_kwargs: dict = field(default_factory=dict)
-
-
-@deprecated(
-    replacement=ForceFieldStaticMaker,
-    deadline=(2025, 1, 1),
-    message="To use NEP, set `force_field_name = 'NEP'` in ForceFieldStaticMaker.",
-)
-@dataclass
-class NEPStaticMaker(ForceFieldStaticMaker):
-    """
-    Base Maker to calculate forces and stresses using a NEP potential.
-
-    Parameters
-    ----------
-    name : str
-        The job name.
-    force_field_name : str or .MLFF
-        The name of the force field.
-    calculator_kwargs : dict
-        Keyword arguments that will get passed to the ASE calculator.
-    task_document_kwargs : dict (deprecated)
-        Additional keyword args passed to :obj:`.ForceFieldStructureTaskDocument()` or
-          :obj: `ForceFieldMoleculeTaskDocument`.
-    """
-
-    name: str = f"{MLFF.NEP} static"
-    force_field_name: str | MLFF = MLFF.NEP
-    task_document_kwargs: dict = field(default_factory=dict)
-    calculator_kwargs: dict = field(
-        default_factory=lambda: _DEFAULT_CALCULATOR_KWARGS[MLFF.NEP]
-    )
-
-
-@deprecated(
-    replacement=ForceFieldRelaxMaker,
-    deadline=(2025, 1, 1),
-    message="To use Nequip, set `force_field_name = 'Nequip'` in ForceFieldRelaxMaker.",
-)
-@dataclass
-class NequipRelaxMaker(ForceFieldRelaxMaker):
-    """
-    Maker to perform a relaxation using a Nequip force field.
-
-    Parameters
-    ----------
-    name : str
-        The job name.
-    force_field_name : str or .MLFF
-        The name of the force field.
-    relax_cell : bool = True
-        Whether to allow the cell shape/volume to change during relaxation.
-    fix_symmetry : bool = False
-        Whether to fix the symmetry during relaxation.
-        Refines the symmetry of the initial structure.
-    symprec : float = 1e-2
-        Tolerance for symmetry finding in case of fix_symmetry.
-    steps : int
-        Maximum number of ionic steps allowed during relaxation.
-    relax_kwargs : dict
-        Keyword arguments that will get passed to :obj:`AseRelaxer.relax`.
-    optimizer_kwargs : dict
-        Keyword arguments that will get passed to :obj:`AseRelaxer()`.
-    calculator_kwargs : dict
-        Keyword arguments that will get passed to the ASE calculator.
-    task_document_kwargs : dict (deprecated)
-        Additional keyword args passed to :obj:`.ForceFieldStructureTaskDocument()` or
-          :obj: `ForceFieldMoleculeTaskDocument`.
-    """
-
-    name: str = f"{MLFF.Nequip} relax"
-    force_field_name: str | MLFF = MLFF.Nequip
-    relax_cell: bool = True
-    fix_symmetry: bool = False
-    symprec: float = 1e-2
-    steps: int = 500
-    relax_kwargs: dict = field(default_factory=dict)
-    optimizer_kwargs: dict = field(default_factory=dict)
-    task_document_kwargs: dict = field(default_factory=dict)
-
-
-@deprecated(
-    replacement=ForceFieldStaticMaker,
-    deadline=(2025, 1, 1),
-    message=(
-        "To use Nequip, set `force_field_name = 'Nequip'` in ForceFieldStaticMaker."
-    ),
-)
-@dataclass
-class NequipStaticMaker(ForceFieldStaticMaker):
-    """
-    Maker to calculate energies, forces and stresses using a nequip force field.
-
-    Parameters
-    ----------
-    name : str
-        The job name.
-    force_field_name : str or .MLFF
-        The name of the force field.
-    calculator_kwargs : dict
-        Keyword arguments that will get passed to the ASE calculator.
-    task_document_kwargs : dict (deprecated)
-        Additional keyword args passed to :obj:`.ForceFieldStructureTaskDocument()` or
-          :obj: `ForceFieldMoleculeTaskDocument`.
-    """
-
-    name: str = f"{MLFF.Nequip} static"
-    force_field_name: str | MLFF = MLFF.Nequip
-    task_document_kwargs: dict = field(default_factory=dict)
-
-
-@deprecated(
-    replacement=ForceFieldRelaxMaker,
-    deadline=(2025, 1, 1),
-    message=(
-        "To use MACE-MP-0, set `force_field_name = 'MACE-MP-0'` "
-        "in ForceFieldRelaxMaker."
-    ),
-)
-@dataclass
-class MACERelaxMaker(ForceFieldRelaxMaker):
-    """
-    Maker to perform a relaxation using the MACE-MP-0 medium ML force field.
-
-    Parameters
-    ----------
-    name : str
-        The job name.
-    force_field_name : str or .MLFF
-        The name of the force field.
-    relax_cell : bool = True
-        Whether to allow the cell shape/volume to change during relaxation.
-    fix_symmetry : bool = False
-        Whether to fix the symmetry during relaxation.
-        Refines the symmetry of the initial structure.
-    symprec : float = 1e-2
-        Tolerance for symmetry finding in case of fix_symmetry.
-    steps : int
-        Maximum number of ionic steps allowed during relaxation.
-    relax_kwargs : dict
-        Keyword arguments that will get passed to :obj:`AseRelaxer.relax`.
-    optimizer_kwargs : dict
-        Keyword arguments that will get passed to :obj:`AseRelaxer()`.
-    calculator_kwargs : dict
-        Keyword arguments that will get passed to the ASE calculator. E.g. the "model"
-        key configures which checkpoint to load with mace.calculators.MACECalculator().
-        Can be a URL starting with https://. If not set, loads the universal MACE-MP
-        trained for Matbench Discovery on the MPtrj dataset available at
-        https://figshare.com/articles/dataset/22715158.
-    task_document_kwargs : dict (deprecated)
-        Additional keyword args passed to :obj:`.ForceFieldStructureTaskDocument()` or
-          :obj: `ForceFieldMoleculeTaskDocument`.
-    """
-
-    name: str = f"{MLFF.MACE_MP_0} relax"
-    force_field_name: str | MLFF = MLFF.MACE_MP_0
-    relax_cell: bool = True
-    fix_symmetry: bool = False
-    symprec: float = 1e-2
-    steps: int = 500
-    relax_kwargs: dict = field(default_factory=dict)
-    optimizer_kwargs: dict = field(default_factory=dict)
-    task_document_kwargs: dict = field(default_factory=dict)
-
-
-@deprecated(
-    replacement=ForceFieldStaticMaker,
-    deadline=(2025, 1, 1),
-    message=(
-        "To use MACE-MP-0, set `force_field_name = 'MACE_MP_0'` "
-        "in ForceFieldStaticMaker."
-    ),
-)
-@dataclass
-class MACEStaticMaker(ForceFieldStaticMaker):
-    """
-    Maker to calculate forces and stresses using the MACE-MP-0 force field.
-
-    Parameters
-    ----------
-    name : str
-        The job name.
-    force_field_name : str or .MLFF
-        The name of the force field.
-    calculator_kwargs : dict
-        Keyword arguments that will get passed to the ASE calculator. E.g. the "model"
-        key configures which checkpoint to load with mace.calculators.MACECalculator().
-        Can be a URL starting with https://. If not set, loads the universal MACE-MP
-        trained for Matbench Discovery on the MPtrj dataset available at
-        https://figshare.com/articles/dataset/22715158.
-    task_document_kwargs : dict (deprecated)
-        Additional keyword args passed to :obj:`.ForceFieldStructureTaskDocument()` or
-          :obj: `ForceFieldMoleculeTaskDocument`.
-    """
-
-    name: str = f"{MLFF.MACE_MP_0} static"
-    force_field_name: str | MLFF = MLFF.MACE_MP_0
-    task_document_kwargs: dict = field(default_factory=dict)
-
-
-@deprecated(
-    replacement=ForceFieldRelaxMaker,
-    deadline=(2025, 1, 1),
-    message=(
-        "To use SevenNet, set `force_field_name = 'SevenNet'` in ForceFieldRelaxMaker."
-    ),
-)
-@dataclass
-class SevenNetRelaxMaker(ForceFieldRelaxMaker):
-    """
-    Maker to perform a relaxation using the SevenNet ML force field.
-
-    Published in https://pubs.acs.org/doi/10.1021/acs.jctc.4c00190.
-    pip install git+https://github.com/MDIL-SNU/SevenNet
-
-    Parameters
-    ----------
-    name : str
-        The job name.
-    force_field_name : str or .MLFF
-        The name of the force field.
-    relax_cell : bool = True
-        Whether to allow the cell shape/volume to change during relaxation.
-    fix_symmetry : bool = False
-        Whether to fix the symmetry during relaxation.
-        Refines the symmetry of the initial structure.
-    symprec : float = 1e-2
-        Tolerance for symmetry finding in case of fix_symmetry.
-    steps : int
-        Maximum number of ionic steps allowed during relaxation.
-    relax_kwargs : dict
-        Keyword arguments that will get passed to :obj:`AseRelaxer.relax`.
-    optimizer_kwargs : dict
-        Keyword arguments that will get passed to :obj:`AseRelaxer()`.
-    calculator_kwargs : dict
-        Keyword arguments that will get passed to the ASE calculator. E.g. the "model"
-        key configures which checkpoint to load with mace.calculators.MACECalculator().
-        Can be a URL starting with https://. If not set, loads the universal MACE-MP
-        trained for Matbench Discovery on the MPtrj dataset available at
-        https://figshare.com/articles/dataset/22715158.
-    task_document_kwargs : dict (deprecated)
-        Additional keyword args passed to :obj:`.ForceFieldStructureTaskDocument()` or
-          :obj: `ForceFieldMoleculeTaskDocument`.
-    """
-
-    name: str = f"{MLFF.SevenNet} relax"
-    force_field_name: str | MLFF = MLFF.SevenNet
-    relax_cell: bool = True
-    fix_symmetry: bool = False
-    symprec: float = 1e-2
-    steps: int = 500
-    relax_kwargs: dict = field(default_factory=dict)
-    optimizer_kwargs: dict = field(default_factory=dict)
-    task_document_kwargs: dict = field(default_factory=dict)
-
-
-@deprecated(
-    replacement=ForceFieldStaticMaker,
-    deadline=(2025, 1, 1),
-    message=(
-        "To use SevenNet, set `force_field_name = 'SevenNet'` in ForceFieldStaticMaker."
-    ),
-)
-@dataclass
-class SevenNetStaticMaker(ForceFieldStaticMaker):
-    """
-    Maker to calculate forces and stresses using the SevenNet force field.
-
-    Published in https://pubs.acs.org/doi/10.1021/acs.jctc.4c00190.
-    pip install git+https://github.com/MDIL-SNU/SevenNet
-
-    Parameters
-    ----------
-    name : str
-        The job name.
-    force_field_name : str or .MLFF
-        The name of the force field.
-    calculator_kwargs : dict
-        Keyword arguments that will get passed to the ASE calculator. E.g. the "model"
-        key configures which checkpoint to load with mace.calculators.MACECalculator().
-        Can be a URL starting with https://. If not set, loads the universal MACE-MP
-        trained for Matbench Discovery on the MPtrj dataset available at
-        https://figshare.com/articles/dataset/22715158.
-    task_document_kwargs : dict (deprecated)
-        Additional keyword args passed to :obj:`.ForceFieldStructureTaskDocument()` or
-          :obj: `ForceFieldMoleculeTaskDocument`.
-    """
-
-    name: str = f"{MLFF.SevenNet} static"
-    force_field_name: str | MLFF = MLFF.SevenNet
-    task_document_kwargs: dict = field(default_factory=dict)
-
-
-@deprecated(
-    replacement=ForceFieldRelaxMaker,
-    deadline=(2025, 1, 1),
-    message="To use GAP, set `force_field_name = 'GAP'` in ForceFieldRelaxMaker.",
-)
-@dataclass
-class GAPRelaxMaker(ForceFieldRelaxMaker):
-    """
-    Base Maker to calculate forces and stresses using a GAP potential.
-
-    Parameters
-    ----------
-    name : str
-        The job name.
-    force_field_name : str or .MLFF
-        The name of the force field.
-    relax_cell : bool = True
-        Whether to allow the cell shape/volume to change during relaxation.
-    fix_symmetry : bool = False
-        Whether to fix the symmetry during relaxation.
-        Refines the symmetry of the initial structure.
-    symprec : float = 1e-2
-        Tolerance for symmetry finding in case of fix_symmetry.
-    steps : int
-        Maximum number of ionic steps allowed during relaxation.
-    relax_kwargs : dict
-        Keyword arguments that will get passed to :obj:`AseRelaxer.relax`.
-    optimizer_kwargs : dict
-        Keyword arguments that will get passed to :obj:`AseRelaxer()`.
-    calculator_kwargs : dict
-        Keyword arguments that will get passed to the ASE calculator.
-    task_document_kwargs : dict (deprecated)
-        Additional keyword args passed to :obj:`.ForceFieldStructureTaskDocument()` or
-          :obj: `ForceFieldMoleculeTaskDocument`.
-    """
-
-    name: str = f"{MLFF.GAP} relax"
-    force_field_name: str | MLFF = MLFF.GAP
-    relax_cell: bool = True
-    fix_symmetry: bool = False
-    symprec: float = 1e-2
-    steps: int = 500
-    relax_kwargs: dict = field(default_factory=dict)
-    optimizer_kwargs: dict = field(default_factory=dict)
-    calculator_kwargs: dict = field(
-        default_factory=lambda: _DEFAULT_CALCULATOR_KWARGS[MLFF.GAP]
-    )
-    task_document_kwargs: dict = field(default_factory=dict)
-
-
-@deprecated(
-    replacement=ForceFieldStaticMaker,
-    deadline=(2025, 1, 1),
-    message="To use GAP, set `force_field_name = 'GAP'` in ForceFieldStaticMaker.",
-)
-@dataclass
-class GAPStaticMaker(ForceFieldStaticMaker):
-    """
-    Base Maker to calculate forces and stresses using a GAP potential.
-
-    Parameters
-    ----------
-    name : str
-        The job name.
-    force_field_name : str or .MLFF
-        The name of the force field.
-    calculator_kwargs : dict
-        Keyword arguments that will get passed to the ASE calculator.
-    task_document_kwargs : dict (deprecated)
-        Additional keyword args passed to :obj:`.ForceFieldStructureTaskDocument()` or
-          :obj: `ForceFieldMoleculeTaskDocument`.
-    """
-
-    name: str = f"{MLFF.GAP} static"
-    force_field_name: str | MLFF = MLFF.GAP
-    task_document_kwargs: dict = field(default_factory=dict)
-    calculator_kwargs: dict = field(
-        default_factory=lambda: _DEFAULT_CALCULATOR_KWARGS[MLFF.GAP]
-    )
-=======
-    task_document_kwargs: dict = field(default_factory=dict)
->>>>>>> c40a3949
+    task_document_kwargs: dict = field(default_factory=dict)