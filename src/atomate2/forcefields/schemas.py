--- conflicted
+++ resolved
@@ -10,32 +10,6 @@
 from atomate2.ase.schemas import AseObject, AseResult, AseStructureTaskDoc, AseTaskDoc
 from atomate2.forcefields import MLFF
 
-
-<<<<<<< HEAD
-@deprecated(replacement=AseResult, deadline=(2025, 1, 1))
-class ForcefieldResult(AseResult):
-    """Schema to store outputs; deprecated."""
-
-    final_structure: Optional[Structure] = Field(
-        None, description="The structure in the final trajectory frame."
-    )
-
-    def model_post_init(self, context: Any, /) -> None:
-        """Populate final_structure attr."""
-        self.final_structure = getattr(
-            self, "final_structure", self.final_mol_or_struct
-        )
-
-
-@deprecated(replacement=AseObject, deadline=(2025, 1, 1))
-class ForcefieldObject(ValueEnum):
-    """Types of force-field output data objects."""
-
-    TRAJECTORY = "trajectory"
-
-
-=======
->>>>>>> a401cd26
 class ForceFieldTaskDocument(AseStructureTaskDoc):
     """Document containing information on structure manipulation using a force field."""
 
