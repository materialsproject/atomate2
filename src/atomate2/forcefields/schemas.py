--- conflicted
+++ resolved
@@ -119,12 +119,9 @@
             MLFF.MACE_MP_0B3: "mace-torch",
             MLFF.GAP: "quippy-ase",
             MLFF.Nequip: "nequip",
-<<<<<<< HEAD
             MLFF.DeepMD: "deepmd-kit",
-=======
             MLFF.MATPES_PBE: "matgl",
             MLFF.MATPES_R2SCAN: "matgl",
->>>>>>> 0030d685
         }
 
         if pkg_name := {str(k): v for k, v in model_to_pkg_map.items()}.get(
