--- conflicted
+++ resolved
@@ -152,11 +152,8 @@
         relax_kwargs: dict = None,
         optimizer_kwargs: dict = None,
         ionic_step_data: tuple = ("energy", "forces", "magmoms", "stress", "structure"),
-<<<<<<< HEAD
+        store_trajectory: StoreTrajectoryOption = StoreTrajectoryOption.NO,
         **task_document_kwargs,
-=======
-        store_trajectory: StoreTrajectoryOption = StoreTrajectoryOption.NO,
->>>>>>> 2687443f
     ) -> "ForceFieldTaskDocument":
         """
         Create a ForceFieldTaskDocument for a Task that has ASE-compatible outputs.
@@ -177,6 +174,8 @@
             Keyword arguments that will get passed to :obj:`Relaxer()`.
         ionic_step_data : tuple
             Which data to save from each ionic step.
+        store_trajectory: 
+            StoreTrajectoryOption
         task_document_kwargs : dict
             Additional keyword args passed to :obj:`.ForceFieldTaskDocument()`.
         """
@@ -294,11 +293,8 @@
             output=output_doc,
             forcefield_name=forcefield_name,
             forcefield_version=version,
-<<<<<<< HEAD
-            **task_document_kwargs,
-=======
             included_objects=list(forcefield_objects.keys()),
             forcefield_objects=forcefield_objects,
             is_force_converged=result.get("is_force_converged"),
->>>>>>> 2687443f
+            **task_document_kwargs,
         )