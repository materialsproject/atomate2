"""Flows for calculating phonons."""

from __future__ import annotations

from dataclasses import dataclass, field
from typing import Literal

from atomate2.common.flows.phonons import BasePhononMaker
from atomate2.forcefields.jobs import (
    CHGNetRelaxMaker,
    CHGNetStaticMaker,
    ForceFieldRelaxMaker,
    ForceFieldStaticMaker,
)


@dataclass
class PhononMaker(BasePhononMaker):
    """
    Maker to calculate harmonic phonons with a force field.

    Calculate the harmonic phonons of a material. Initially, a tight structural
    relaxation is performed to obtain a structure without forces on the atoms.
    Subsequently, supercells with one displaced atom are generated and accurate
    forces are computed for these structures. With the help of phonopy, these
    forces are then converted into a dynamical matrix. To correct for polarization
    effects, a correction of the dynamical matrix based on BORN charges can
    be performed. The BORN charges can be supplied manually.
    Finally, phonon densities of states, phonon band structures
    and thermodynamic properties are computed.

    .. Note::
        It is heavily recommended to symmetrize the structure before passing it to
        this flow. Otherwise, a different space group might be detected and too
        many displacement calculations will be generated.
        It is recommended to check the convergence parameters here and
        adjust them if necessary. The default might not be strict enough
        for your specific case.

    Parameters
    ----------
    name : str
        Name of the flows produced by this maker.
    sym_reduce : bool
        Whether to reduce the number of deformations using symmetry.
    symprec : float
        Symmetry precision to use in the
        reduction of symmetry to find the primitive/conventional cell
        (use_primitive_standard_structure, use_conventional_standard_structure)
        and to handle all symmetry-related tasks in phonopy
    displacement: float
        displacement distance for phonons
    min_length: float
        min length of the supercell that will be built
    prefer_90_degrees: bool
        if set to True, supercell algorithm will first try to find a supercell
        with 3 90 degree angles
    get_supercell_size_kwargs: dict
        kwargs that will be passed to get_supercell_size to determine supercell size
    use_symmetrized_structure: str
        allowed strings: "primitive", "conventional", None

        - "primitive" will enforce to start the phonon computation
          from the primitive standard structure
          according to Setyawan, W., & Curtarolo, S. (2010).
          High-throughput electronic band structure calculations:
          Challenges and tools. Computational Materials Science,
          49(2), 299-312. doi:10.1016/j.commatsci.2010.05.010.
          This makes it possible to use certain k-path definitions
          with this workflow. Otherwise, we must rely on seekpath
        - "conventional" will enforce to start the phonon computation
          from the conventional standard structure
          according to Setyawan, W., & Curtarolo, S. (2010).
          High-throughput electronic band structure calculations:
          Challenges and tools. Computational Materials Science,
          49(2), 299-312. doi:10.1016/j.commatsci.2010.05.010.
          We will however use seekpath and primitive structures
          as determined by from phonopy to compute the phonon band structure
    bulk_relax_maker : .ForceFieldRelaxMaker or None
        A maker to perform a tight relaxation on the bulk.
        Set to ``None`` to skip the
        bulk relaxation
    static_energy_maker : .ForceFieldRelaxMaker or None
        A maker to perform the computation of the DFT energy on the bulk.
        Set to ``None`` to skip the
        static energy computation
    born_maker: .ForceFieldStaticMaker or None
        Maker to compute the BORN charges.
    phonon_displacement_maker : .ForceFieldStaticMaker or None
        Maker used to compute the forces for a supercell.
    generate_frequencies_eigenvectors_kwargs : dict
        Keyword arguments passed to :obj:`generate_frequencies_eigenvectors`.
    create_thermal_displacements: bool
        Bool that determines if thermal_displacement_matrices are computed
    kpath_scheme: str
        scheme to generate kpoints. Please be aware that
        you can only use seekpath with any kind of cell
        Otherwise, please use the standard primitive structure
        Available schemes are:
        "seekpath", "hinuma", "setyawan_curtarolo", "latimer_munro".
        "seekpath" and "hinuma" are the same definition but
        seekpath can be used with any kind of unit cell as
        it relies on phonopy to handle the relationship
        to the primitive cell and not pymatgen
    code: str
        determines the dft or force field code.
    store_force_constants: bool
        if True, force constants will be stored
    socket: bool
        If True, use the socket for the calculation
    """

    name: str = "phonon"
    sym_reduce: bool = True
    symprec: float = 1e-4
    displacement: float = 0.01
    min_length: float | None = 20.0
    prefer_90_degrees: bool = True
    get_supercell_size_kwargs: dict = field(default_factory=dict)
    use_symmetrized_structure: Literal["primitive", "conventional"] | None = None
    bulk_relax_maker: ForceFieldRelaxMaker | None = field(
        default_factory=lambda: CHGNetRelaxMaker(relax_kwargs={"fmax": 0.00001})
    )
    static_energy_maker: ForceFieldStaticMaker | None = field(
        default_factory=CHGNetStaticMaker
    )
    phonon_displacement_maker: ForceFieldStaticMaker = field(
        default_factory=CHGNetStaticMaker
    )
    create_thermal_displacements: bool = False
    generate_frequencies_eigenvectors_kwargs: dict = field(default_factory=dict)
    kpath_scheme: str = "seekpath"
    store_force_constants: bool = True

<<<<<<< HEAD
    code: str = "forcefields"
    born_maker: ForceFieldStaticMaker | None = None

    @property
    def prev_calc_dir_argname(self) -> None:
        """Name of argument informing static maker of previous calculation directory.
=======
    def make(
        self,
        structure: Structure,
        born: list[Matrix3D] | None = None,
        epsilon_static: Matrix3D | None = None,
        total_dft_energy_per_formula_unit: float | None = None,
        supercell_matrix: Matrix3D | None = None,
    ) -> Flow:
        """
        Make flow to calculate the phonon properties.

        Parameters
        ----------
        structure : .Structure
            A pymatgen structure. Please start with a structure
            that is nearly fully optimized as the internal optimizers
            have very strict settings!
        born: Matrix3D
            The born charges and epsilon can be provided manually.
            It can be provided in the VASP convention with information for
            every atom in unit cell. Please be careful when converting
            structures within in this workflow as this could lead to errors
        epsilon_static: Matrix3D
            The high-frequency dielectric constant.
        total_dft_energy_per_formula_unit: float
            It has to be given per formula unit (as a result in corresponding Doc)
            Instead of recomputing the energy of the bulk structure every time,
            this value can also be provided in eV. If it is provided,
            the static run will be skipped. This energy is the typical
            output DFT energy of the DFT workflow. No conversion needed.
        supercell_matrix: list
            instead of min_length, also a supercell_matrix can
            be given, e.g. [[1.0,0.0,0.0],[0.0,1.0,0.0],[0.0,0.0,1.0]
        """
        use_symmetrized_structure = self.use_symmetrized_structure
        kpath_scheme = self.kpath_scheme
        valid_structs = (None, "primitive", "conventional")
        if use_symmetrized_structure not in valid_structs:
            raise ValueError(
                f"Invalid {use_symmetrized_structure=}, use one of {valid_structs}"
            )

        if use_symmetrized_structure != "primitive" and kpath_scheme != "seekpath":
            raise ValueError(
                f"You can't use {kpath_scheme=} with the primitive standard "
                "structure, please use seekpath"
            )

        valid_schemes = ("seekpath", "hinuma", "setyawan_curtarolo", "latimer_munro")
        if kpath_scheme not in valid_schemes:
            raise ValueError(
                f"{kpath_scheme=} is not implemented, use one of {valid_schemes}"
            )
>>>>>>> e2181ea8

        As this differs between different DFT codes (e.g., VASP, CP2K), it
        has been left as a property to be implemented by the inheriting class.

        Note: this is only applicable if a relax_maker is specified; i.e., two
        calculations are performed for each ordering (relax -> static)
        """
        return<|MERGE_RESOLUTION|>--- conflicted
+++ resolved
@@ -131,15 +131,13 @@
     generate_frequencies_eigenvectors_kwargs: dict = field(default_factory=dict)
     kpath_scheme: str = "seekpath"
     store_force_constants: bool = True
-
-<<<<<<< HEAD
     code: str = "forcefields"
     born_maker: ForceFieldStaticMaker | None = None
 
     @property
     def prev_calc_dir_argname(self) -> None:
         """Name of argument informing static maker of previous calculation directory.
-=======
+    
     def make(
         self,
         structure: Structure,
@@ -193,7 +191,6 @@
             raise ValueError(
                 f"{kpath_scheme=} is not implemented, use one of {valid_schemes}"
             )
->>>>>>> e2181ea8
 
         As this differs between different DFT codes (e.g., VASP, CP2K), it
         has been left as a property to be implemented by the inheriting class.
