--- conflicted
+++ resolved
@@ -601,21 +601,13 @@
     author = None
     author_mail = None
     if git:
-<<<<<<< HEAD
         name = subprocess.run(  # noqa: S603
-=======
-        name = subprocess.run(
->>>>>>> e210b58b
             "git config user.name".split(),
             capture_output=True,
             encoding="utf-8",
             check=True,
         )
-<<<<<<< HEAD
         mail = subprocess.run(  # noqa: S603
-=======
-        mail = subprocess.run(
->>>>>>> e210b58b
             "git config user.email".split(),
             capture_output=True,
             encoding="utf-8",
