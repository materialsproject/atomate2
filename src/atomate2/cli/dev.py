"""Module containing command line scripts for developers."""


from __future__ import annotations

from typing import TYPE_CHECKING

import click

if TYPE_CHECKING:
    from pathlib import Path


@click.group(context_settings={"help_option_names": ["-h", "--help"]})
def dev() -> None:
    """Tools for atomate2 developers."""


@dev.command(context_settings={"help_option_names": ["-h", "--help"]})
<<<<<<< HEAD
@click.argument(
    "test_dir",
)
@click.option(
    "--additional_file",
    "-a",
    multiple=True,
    help="list of additional files to copy from each completed VASP directory. "
    "Example: `--additional_file CHGCAR --additional_file LOCPOT`",
)
def vasp_test_data(test_dir, additional_file) -> None:
=======
@click.argument("test_dir")
def vasp_test_data(test_dir: Path) -> None:
>>>>>>> db568d70
    """Generate test data for VASP unit tests.

    This script expects there is an outputs.json file and job folders in the current
    directory. Please refer to the atomate2 documentation on writing unit tests for more
    information.

    Parameters
    ----------
    test_dir
        The directory to write the test data to.
        Should not contain spaces or punctuation.
    additional_files
        list of additional files to copy from each completed VASP directory.
        Example: `--additional_file CHGCAR --additional_file LOCPOT`,
    """
    import warnings
    from pathlib import Path
    from pprint import pformat

    from emmet.core.tasks import TaskDoc
    from monty.serialization import loadfn

    from atomate2.common.files import copy_files, delete_files, gunzip_files
    from atomate2.utils.path import strip_hostname

    warnings.filterwarnings("ignore", module="pymatgen")

    test_dir = Path(test_dir)

    if test_dir.exists():
        click.echo("test_data folder already exists, refusing to overwrite it")
        raise SystemExit(1)

    test_dir.mkdir()

    outputs = loadfn("outputs.json")

    task_labels = [o["output"].task_label for o in outputs if isinstance(o, TaskDoc)]

    if len(task_labels) != len(set(task_labels)):
        raise ValueError("Not all jobs have unique names")

    original_mapping = {}
    mapping = {}
    for output in outputs:
        if not isinstance(output["output"], TaskDoc):
            # this is not a VASP job
            continue

        job_name = output["output"].task_label
        orig_job_dir = strip_hostname(output["output"].dir_name)
        folder_name = output["output"].task_label.replace("/", "_").replace(" ", "_")

        if len(task_labels) == 1:
            # only testing a single job
            job_dir = test_dir
        else:
            job_dir = test_dir / folder_name
            job_dir.mkdir()

        mapping[job_name] = str(job_dir)
        original_mapping[str(job_dir)] = orig_job_dir

        # create input folder and copy across files
        input_dir = job_dir / "inputs"
        input_dir.mkdir()

        copy_files(
            orig_job_dir,
            input_dir,
            include_files=[
                "INCAR",
                "INCAR.gz",
                "KPOINTS",
                "KPOINTS.gz",
                "POTCAR",
                "POTCAR.gz",
                "POSCAR",
                "POSCAR.gz",
            ],
            allow_missing=True,
        )
        gunzip_files(input_dir)
        _potcar_to_potcar_spec(input_dir / "POTCAR", input_dir / "POTCAR.spec")
        delete_files(input_dir, include_files=["POTCAR"])

        # create output folder and copy across files
        output_dir = job_dir / "outputs"
        output_dir.mkdir()
        copy_files(
            orig_job_dir,
            output_dir,
            include_files=[
                "POSCAR*",
                "CONTCAR*",
                "KPOINTS*",
                "INCAR*",
                "vasprun*",
                "OUTCAR*",
                "*.json*",
                *additional_file,
            ],
            allow_missing=True,
        )
        copy_files(input_dir, output_dir, include_files=["POTCAR.spec"])

    mapping_str = pformat(mapping).replace("\n", "\n    ")
    original_mapping_str = "\n".join(
        [f"  {v}  ->  {k}" for k, v in original_mapping.items()]
    )

    run_vasp_kwargs = {k: {"incar_settings": ["NSW", "ISMEAR"]} for k in mapping}
    run_vasp_kwargs_str = pformat(run_vasp_kwargs).replace("\n", "\n    ")

    test_function_str = f"""Test files generated in test_data.

Please ensure that all other necessary files are included in the test_data, such as
CHGCAR, LOCPOT, etc. However, only include additional files if they are absolutely
necessary (for example to calculate defect corrections) otherwise they will increase
the size of the atomate2 repository.

A mapping from the original job folders to the formatted folders is:
{original_mapping_str}

An example test using the generated test data is provided below. Be sure to update
this test with the particulars for your system. For more examples, see the existing
tests in atomate2/tests/vasp/jobs.

def test_my_flow(mock_vasp, clean_dir, si_structure):
    from jobflow import run_locally
    from emmet.core.tasks import TaskDoc

    # mapping from job name to directory containing test files
    ref_paths = {mapping_str}

    # settings passed to fake_run_vasp; adjust these to check for certain INCAR settings
    fake_run_vasp_kwargs = {run_vasp_kwargs_str}

    # automatically use fake VASP and write POTCAR.spec during the test
    mock_vasp(ref_paths, fake_run_vasp_kwargs)

    job = MyMaker().make(si_structure)

    # run the flow or job and ensure that it finished running successfully
    responses = run_locally(job, create_folders=True, ensure_success=True)

    # validate the outputs
    output1 = responses[job.uuid][1].output
    assert isinstance(output1, TaskDoc)
    assert output1.output.energy == pytest.approx(-10.85037078)
    """

    print(test_function_str)  # noqa: T201


def _potcar_to_potcar_spec(potcar_filename: str | Path, output_filename: Path) -> None:
    """Convert a POTCAR file to a POTCAR.spec file."""
    from pymatgen.io.vasp import Potcar

    potcar = Potcar.from_file(potcar_filename)
    output_filename.write_text("\n".join(potcar.symbols))<|MERGE_RESOLUTION|>--- conflicted
+++ resolved
@@ -17,7 +17,6 @@
 
 
 @dev.command(context_settings={"help_option_names": ["-h", "--help"]})
-<<<<<<< HEAD
 @click.argument(
     "test_dir",
 )
@@ -28,11 +27,7 @@
     help="list of additional files to copy from each completed VASP directory. "
     "Example: `--additional_file CHGCAR --additional_file LOCPOT`",
 )
-def vasp_test_data(test_dir, additional_file) -> None:
-=======
-@click.argument("test_dir")
-def vasp_test_data(test_dir: Path) -> None:
->>>>>>> db568d70
+def vasp_test_data(test_dir: str | Path, additional_file: list[str]) -> None:
     """Generate test data for VASP unit tests.
 
     This script expects there is an outputs.json file and job folders in the current
