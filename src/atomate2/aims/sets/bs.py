--- conflicted
+++ resolved
@@ -4,18 +4,15 @@
 from dataclasses import dataclass
 from typing import TYPE_CHECKING, Any
 
-from pymatgen.core import Molecule, Structure
-
-from pymatgen.core.structure import Structure
+from pymatgen.core import Structure
 
 from atomate2.aims.sets.base import AimsInputGenerator
 from atomate2.aims.utils.bands import prepare_band_input
-<<<<<<< HEAD
 
 if TYPE_CHECKING:
     from collections.abc import Sequence
-=======
->>>>>>> c7d9e11a
+
+    from pymatgen.core import Molecule
 
 
 @dataclass
@@ -34,21 +31,13 @@
     k_point_density: float = 20
 
     def get_parameter_updates(
-<<<<<<< HEAD
-        self, structure: Structure | Molecule, prev_parameters: dict[str, Any]
-=======
-        self, atoms: Structure, prev_parameters: dict[str, Any]
->>>>>>> c7d9e11a
+        self, structure: Structure, prev_parameters: dict[str, Any]
     ) -> dict[str, Sequence[str]]:
         """Get the parameter updates for the calculation.
 
         Parameters
         ----------
-<<<<<<< HEAD
-        structure: Structure or Molecule
-=======
-        atoms: Structure
->>>>>>> c7d9e11a
+        structure: Structure
             The structure to calculate the bands for
         prev_parameters: Dict[str, Any]
             The previous parameters
@@ -58,11 +47,7 @@
         The updated for the parameters for the output section of FHI-aims
         """
         updated_outputs = prev_parameters.get("output", [])
-<<<<<<< HEAD
         updated_outputs += prepare_band_input(structure.lattice, self.k_point_density)
-=======
-        updated_outputs += prepare_band_input(atoms, self.k_point_density)
->>>>>>> c7d9e11a
         return {"output": updated_outputs}
 
 
@@ -83,21 +68,13 @@
     k_point_density: float = 20
 
     def get_parameter_updates(
-<<<<<<< HEAD
         self, structure: Structure | Molecule, prev_parameters: dict[str, Any]
-=======
-        self, atoms: Structure, prev_parameters: dict[str, Any]
->>>>>>> c7d9e11a
     ) -> dict[str, Any]:
         """Get the parameter updates for the calculation.
 
         Parameters
         ----------
-<<<<<<< HEAD
-        structure: Structure or Molecule
-=======
-        atoms: Structure
->>>>>>> c7d9e11a
+        atoms: Structure or Molecule
             The structure to calculate the bands for
         prev_parameters: Dict[str, Any]
             The previous parameters
