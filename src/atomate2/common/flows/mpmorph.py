"""Define code agnostic MPMorph flows.

This file generalizes the MPMorph workflows of
https://github.com/materialsproject/mpmorph
originally written in atomate for VASP only to a more general
code agnostic form.

For information about the current flows, contact:
- Bryant Li (@BryantLi-BLI)
- Aaron Kaplan (@esoteric-ephemera)
- Max Gallant (@mcgalcode)
"""

from __future__ import annotations

from abc import ABC, abstractmethod
from dataclasses import dataclass, field
from typing import TYPE_CHECKING, Literal

import numpy as np
from jobflow import Flow, Maker, Response, job

from atomate2.common.jobs.eos import MPMorphPVPostProcess, _apply_strain_to_structure

if TYPE_CHECKING:
    from pathlib import Path
    from typing import Any

    from jobflow import Job
    from pymatgen.core import Structure
    from typing_extensions import Self

    from atomate2.common.jobs.eos import EOSPostProcessor


@dataclass
class EquilibriumVolumeMaker(Maker):
    """
    Equilibrate structure using NVT + EOS fitting.

    Parameters
    ----------
    name : str = "Equilibrium Volume Maker"
        Name of the flow
    md_maker : Maker
        Maker to perform NVT MD runs
    postprocessor : atomate2.common.jobs.eos.EOSPostProcessor
        Postprocessing step to fit the EOS
    initial_strain : float | tuple[float,float] = 0.2
        Initial percentage linear strain to the apply to the structure
    min_strain : float, default = 0.5
        Minimum absolute percentage linear strain to apply to the structure
    max_attempts : int | None = 20
        Number of times to continue attempting to equilibrate the structure.
        If None, the workflow will not terminate if an equilibrated structure
        cannot be determined.
    """

    md_maker: Maker
    name: str = "Equilibrium Volume Maker"
    postprocessor: EOSPostProcessor = field(default_factory=MPMorphPVPostProcess)
    initial_strain: float | tuple[float, float] = 0.2
    min_strain: float = 0.5
    max_attempts: int | None = 20

    def __post_init__(self) -> None:
        """Ensure required class attributes are set."""
        if self.md_maker is None:
            raise ValueError("You must specify `md_maker` to use this flow.")

    @job
    def make(
        self,
        structure: Structure,
        prev_dir: str | Path | None = None,
        working_outputs: dict[str, Any] | None = None,
    ) -> Flow:
        """
        Run an NVT+EOS equilibration flow.

        Parameters
        ----------
        structure : Structure
            structure to equilibrate
        prev_dir : str | Path | None (default)
            path to copy files from
        working_outputs : dict or None
            contains the outputs of the flow as it recursively updates

        Returns
        -------
        .Flow, an MPMorph flow
        """
        if working_outputs is None:
            if isinstance(self.initial_strain, float | int):
                self.initial_strain = (
                    -abs(self.initial_strain),
                    abs(self.initial_strain),
                )
            elif (
                not isinstance(self.initial_strain, tuple | list | np.array)
                or len(self.initial_strain) != 2
            ):
                raise ValueError(
                    "`initial_strain` should either be a float, to set "
                    "a symmetric linear strain of ± `initial_strain`, or a two-element "
                    "tuple / list to explicitly set linear strain values, "
                    f"not {self.initial_strain}."
                )

            linear_strain = np.linspace(
                *self.initial_strain, self.postprocessor.min_data_points
            )
            working_outputs = {
                "relax": {key: [] for key in ("energy", "volume", "stress", "pressure")}
            }

        else:
            # Fit EOS to running list of energies and volumes
            self.postprocessor.fit(working_outputs)
            working_outputs = dict(self.postprocessor.results)
            flow_output = {"working_outputs": working_outputs.copy(), "structure": None}
            for k in ("pressure",):
                working_outputs["relax"].pop(k, None)

            # Stop flow here if EOS cannot be fit
            if (v0 := working_outputs.get("V0")) is None:
                return Response(output=flow_output, stop_children=True)

            # Check if equilibrium volume is in range of attempted volumes
            vmin = working_outputs.get("Vmin")
            vmax = working_outputs.get("Vmax")

            # Check if maximum number of refinement NVT runs is set,
            # and if so, if that limit has been reached
            max_attempts_reached = len(working_outputs["relax"]["volume"]) >= (
                (self.max_attempts or np.inf) + self.postprocessor.min_data_points
            )

            # Successful fit: return structure at estimated equilibrium volume
            if (vmin <= v0 <= vmax) or max_attempts_reached:
                flow_output["structure"] = structure.copy()
                flow_output["structure"].scale_lattice(v0)  # type: ignore[attr-defined]
                return flow_output

            # Else, if the extrapolated equilibrium volume is outside the range of
            # fitted volumes, scale appropriately
            v_ref = vmax if v0 > vmax else vmin
            eps_0 = (v0 / v_ref) ** (1.0 / 3.0) - 1.0
            linear_strain = [np.sign(eps_0) * (abs(eps_0) + self.min_strain)]

        deformation_matrices = [np.eye(3) * (1.0 + eps) for eps in linear_strain]
        deformed_structures = _apply_strain_to_structure(
            structure, deformation_matrices
        )

        eos_jobs = []
        for index in range(len(deformation_matrices)):
            md_job = self.md_maker.make(
                deformed_structures[index].final_structure,
                prev_dir=None,
            )
<<<<<<< HEAD
            n_volumes = len(working_outputs["relax"]["volume"]) + 1
            md_job.name = f"{self.name} {md_job.name} {n_volumes}"
=======
            relaxed_vol = len(working_outputs["relax"]["volume"])
            md_job.name = f"{self.name} {md_job.name} {relaxed_vol + 1}"
>>>>>>> a401cd26

            working_outputs["relax"]["energy"].append(md_job.output.output.energy)
            working_outputs["relax"]["volume"].append(md_job.output.structure.volume)
            working_outputs["relax"]["stress"].append(md_job.output.output.stress)
            eos_jobs.append(md_job)

        recursive = self.make(
            structure,
            prev_dir=None,
            working_outputs=working_outputs,
        )

        new_eos_flow = Flow([*eos_jobs, recursive], output=recursive.output)

        return Response(replace=new_eos_flow, output=recursive.output)


@dataclass
class MPMorphMDMaker(Maker, ABC):
    """Base MPMorph flow for amorphous solid equilibration.

    This flow uses NVT molecular dynamics to:
    (1 - optional) Determine the equilibrium volume of an amorphous
        structure via EOS fit.
    (2 - optional) Quench the equilibrium volume structure from a higher
        temperature down to a lower desired "production" temperature.
    (3) Run a production, longer-time MD run in NVT.
        The production run can be broken up into smaller steps to
        ensure the simulation does not hit wall time limits.

    Check atomate2.vasp.flows.mpmorph for MPMorphVaspMDMaker

    Parameters
    ----------
    name : str
        Name of the flows produced by this maker.
    equilibrium_volume_maker : EquilibriumVolumeMaker
        MDMaker to generate the equilibrium volumer searcher
    production_md_maker : Maker
        MDMaker to generate the production run(s)
    quench_maker :  SlowQuenchMaker or FastQuenchMaker or None
        SlowQuenchMaker - MDMaker that quenches structure from
            high to low temperature
        FastQuenchMaker - DoubleRelaxMaker + Static that
            "quenches" structure at 0K
    """

    production_md_maker: Maker
    name: str = "Base MPMorph MD"
    equilibrium_volume_maker: Maker | None = None
    quench_maker: FastQuenchMaker | SlowQuenchMaker | None = None

    def __post_init__(self) -> None:
        """Ensure required class attributes are set."""
        if self.production_md_maker is None:
            raise ValueError("You must set `production_md_maker` to use this flow.")

    def make(
        self,
        structure: Structure,
        prev_dir: str | Path | None = None,
    ) -> Flow:
        """
        Create an MPMorph equilibration workflow.

        Converegence and quench steps are optional, and may be used
        to equilibrate the cell volume (useful for high temperature
        production runs of structures extracted from Materials Project)
        and to quench the structure from high to low temperature
        (e.g. amorphous structures), respectively.

        Parameters
        ----------
        structure : .Structure
            A pymatgen structure object.
        prev_dir : str or Path or None
            A previous VASP calculation directory to copy output files from.

        Returns
        -------
        Flow
            A flow containing series of molecular dynamics run (and relax+static).
        """
        flow_jobs = []

        if self.equilibrium_volume_maker is not None:
            convergence_flow = self.equilibrium_volume_maker.make(
                structure, prev_dir=prev_dir
            )
            flow_jobs.append(convergence_flow)

            # convergence_flow only outputs a structure
            structure = convergence_flow.output["structure"]

        self.production_md_maker.name = self.name + " production run"
        production_run = self.production_md_maker.make(structure, prev_dir=prev_dir)
        flow_jobs.append(production_run)

        if self.quench_maker:
            quench_flow = self.quench_maker.make(
                production_run.output.structure,
                prev_dir=production_run.output.dir_name,
            )
            flow_jobs += [quench_flow]

        return Flow(
            flow_jobs,
            output=production_run.output,
            name=self.name,
        )

    @classmethod
    @abstractmethod
    def from_temperature_and_steps(
        cls,
        temperature: float,
        n_steps_convergence: int = 5000,
        n_steps_production: int = 10000,
        end_temp: float | None = None,
        md_maker: Maker = None,
        quench_maker: FastQuenchMaker | SlowQuenchMaker | None = None,
    ) -> Self:
        """
        Create an MPMorph flow from a temperature and number of steps.

        This is a convenience class constructor. The user need only
        input the desired temperature and steps for convergence / production
        MD runs.

        Parameters
        ----------
        temperature : float
            The (starting) temperature
        n_steps_convergence : int = 5000
            The number of steps used in MD runs for equilibrating structures.
        n_steps_production : int = 10000
            The number of steps used in MD production runs.
        end_temp : float or None
            If a float, the temperature to ramp down to in the production run.
            If None (default), set to `temperature`.
        base_md_maker : Maker
            The Maker used to start MD runs.
        quench_maker : SlowQuenchMaker or FastQuenchMaker or None
            SlowQuenchMaker - MDMaker that quenches structure from
                high to low temperature
            FastQuenchMaker - DoubleRelaxMaker + Static that
                "quenches" structure at 0K
        """
        raise NotImplementedError


@dataclass
class FastQuenchMaker(Maker):
    """Fast quench flow from high temperature to 0K structures.

    Quenches a provided structure with a single (or double)
    relaxation and a static calculation at 0K.

    Parameters
    ----------
    name : str
        Name of the flows produced by this maker.
    relax_maker :  Maker
        Relax Maker
    relax_maker2 :  Maker or None
        Relax Maker for a second relaxation; useful for tighter convergence
    static_maker : Maker
        Static Maker
    """

    relax_maker: Maker
    static_maker: Maker
    name: str = "fast quench"
    relax_maker2: Maker | None = None

    def __post_init__(self) -> None:
        """Ensure required class attributes are set."""
        for attr in ("relax_maker", "static_maker"):
            if getattr(self, attr, None) is None:
                raise ValueError(
                    f"You must specify {attr} to use this flow. "
                    "Only `relax_maker2` is optional."
                )

    def make(
        self,
        structure: Structure,
        prev_dir: str | Path | None = None,
    ) -> Flow:
        """
        Create a fast quench flow with relax and static makers.

        Parameters
        ----------
        structure : .Structure
            A pymatgen structure object.
        prev_dir : str or Path or None
            A previous VASP calculation directory to copy output files from.

        Returns
        -------
        Flow
            A flow containing series of relax and static runs.
        """
        jobs: list[Job] = []

        relax1 = self.relax_maker.make(structure, prev_dir=prev_dir)
        jobs += [relax1]
        structure = relax1.output.structure
        prev_dir = relax1.output.dir_name

        if self.relax_maker2 is not None:
            relax1.name += " 1"
            relax2 = self.relax_maker2.make(structure, prev_dir=prev_dir)
            relax2.name += " 2"
            jobs += [relax2]
            structure = relax2.output.structure
            prev_dir = relax2.output.dir_name

        static = self.static_maker.make(structure, prev_dir=prev_dir)
        jobs += [static]
        return Flow(
            jobs,
            output=static.output,
            name=self.name,
        )


@dataclass
class SlowQuenchMaker(Maker, ABC):
    """Slow quench from high to low temperature structures.

    Quenches a provided structure with a molecular dynamics
    run from a desired high temperature to a desired low temperature.
    Flow creates a series of MD runs that holds at a certain temperature
    and initiates the following MD run at a lower temperature (step-wise
    temperature MD runs).

    Parameters
    ----------
    name : str
        Name of the flows produced by this maker.
    md_maker :  Maker | None = None
        Can only be an MDMaker or ForceFieldMDMaker.
        Defaults to None. If None, will not work. #WORK IN PROGRESS.
    quench_start_temperature : float = 3000
        Starting temperature for quench; default 3000K
    quench_end_temperature : float = 500
        Ending temperature for quench; default 500K
    quench_temperature_step : float = 500
        Temperature step for quench; default 500K drop
    quench_n_steps : int = 1000
        Number of steps for quench; default 1000 steps
    descent_method : str = "stepwise"
        Descent method for quench; default "stepwise".
        Others available: "linear with hold"
    """

    md_maker: Maker
    name: str = "slow quench"
    quench_start_temperature: float = 3000
    quench_end_temperature: float = 500
    quench_temperature_step: float = 500
    quench_n_steps: int = 1000
    descent_method: Literal["stepwise", "linear with hold"] = "stepwise"

    def __post_init__(self) -> None:
        """Ensure required class attributes are set."""
        if self.md_maker is None:
            raise ValueError("You must specify `md_maker` to use this flow.")

    def make(self, structure: Structure, prev_dir: str | Path | None = None) -> Flow:
        """
        Create a slow quench flow with md maker.

        Parameters
        ----------
        structure : .Structure
            A pymatgen structure object.
        prev_dir : str or Path or None
            A previous VASP calculation directory to copy output files from.

        Returns
        -------
        Flow
            A flow containing series of relax and static runs.
        """
        md_jobs: list[Job] = []
        for temp in np.arange(
            self.quench_start_temperature,
            self.quench_end_temperature,
            -self.quench_temperature_step,
        ):
            prev_dir = (
                None
                if temp == self.quench_start_temperature
                else md_jobs[-1].output.dir_name
            )
            if self.descent_method == "stepwise":
                md_job = self.call_md_maker(
                    structure,
                    temp=temp,
                    prev_dir=prev_dir,
                )

            elif (
                self.descent_method == "linear with hold"
            ):  # TODO: Work in Progress; needs testing
                md_job_linear = self.call_md_maker(
                    structure,
                    temp=[temp, temp - self.quench_temperature_step],  # type: ignore[arg-type]
                    prev_dir=prev_dir,
                )

                md_job = self.call_md_maker(
                    md_job_linear.output.structure,
                    temp=temp - self.quench_temperature_step,
                    prev_dir=md_job_linear.output.dir_name,
                )

                md_jobs.append(md_job_linear)

            md_jobs.append(md_job)

            structure = md_job.output.structure

        return Flow(
            md_jobs,
            output=md_jobs[-1].output,
            name=self.name,
        )

    @abstractmethod
    def call_md_maker(
        self,
        structure: Structure,
        temp: float,
        prev_dir: str | Path | None = None,
    ) -> Flow | Job:
        """Call MD maker for slow quench.

        To be implemented in subclasses.

        Parameters
        ----------
        structure : .Structure
            A pymatgen structure object.
        temp : float
            The temperature in Kelvin.
        prev_dir : str or Path or None
            A previous calculation directory to copy output files from.

        Returns
        -------
        A slow quench .Flow or .Job
        """
        raise NotImplementedError<|MERGE_RESOLUTION|>--- conflicted
+++ resolved
@@ -160,13 +160,9 @@
                 deformed_structures[index].final_structure,
                 prev_dir=None,
             )
-<<<<<<< HEAD
-            n_volumes = len(working_outputs["relax"]["volume"]) + 1
-            md_job.name = f"{self.name} {md_job.name} {n_volumes}"
-=======
+            
             relaxed_vol = len(working_outputs["relax"]["volume"])
             md_job.name = f"{self.name} {md_job.name} {relaxed_vol + 1}"
->>>>>>> a401cd26
 
             working_outputs["relax"]["energy"].append(md_job.output.output.energy)
             working_outputs["relax"]["volume"].append(md_job.output.structure.volume)
