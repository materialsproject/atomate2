--- conflicted
+++ resolved
@@ -346,20 +346,14 @@
         phonon.produce_force_constants(forces=set_of_forces)
 
         filename_phonopy_yaml = kwargs.get("filename_phonopy_yaml", "phonopy.yaml")
-<<<<<<< HEAD
-=======
         create_force_constants_file = kwargs.get("create_force_constants_file", False)
         force_constants_filename = kwargs.get(
             "force_constants_filename", "FORCE_CONSTANTS"
         )
->>>>>>> 5f0bc759
         # if kwargs.get("filename_phonopy_yaml") is None:
         #    kwargs["filename_phonopy_yaml"] = "phonopy.yaml"
 
         # with phonopy.load("phonopy.yaml") the phonopy API can be used
-<<<<<<< HEAD
-        phonon.save(filename_phonopy_yaml)
-=======
         phonon.save(
             filename_phonopy_yaml,
             settings={
@@ -374,7 +368,6 @@
             write_FORCE_CONSTANTS(  # save force_constants to text file
                 phonon.force_constants, filename=force_constants_filename
             )
->>>>>>> 5f0bc759
 
         # get phonon band structure
         kpath_dict, kpath_concrete = PhononBSDOSDoc.get_kpath(
