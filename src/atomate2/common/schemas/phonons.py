"""Schemas for phonon documents."""

import copy
import logging
from pathlib import Path
from typing import Optional, Union

import numpy as np
from emmet.core.math import Matrix3D
from emmet.core.structure import StructureMetadata
from monty.json import MSONable
from phonopy import Phonopy
from phonopy.phonon.band_structure import get_band_qpoints_and_path_connections
from phonopy.structure.symmetry import symmetrize_borns_and_epsilon
from phonopy.units import VaspToTHz
from pydantic import BaseModel, Field
from pymatgen.core import Structure
from pymatgen.io.phonopy import (
    get_ph_bs_symm_line,
    get_ph_dos,
    get_phonopy_structure,
    get_pmg_structure,
)
from pymatgen.io.vasp import Kpoints
from pymatgen.phonon.bandstructure import PhononBandStructureSymmLine
from pymatgen.phonon.dos import PhononDos
from pymatgen.phonon.plotter import PhononBSPlotter, PhononDosPlotter
from pymatgen.symmetry.bandstructure import HighSymmKpath
from pymatgen.symmetry.kpath import KPathSeek
from typing_extensions import Self

from atomate2.aims.utils.units import omegaToTHz

logger = logging.getLogger(__name__)


def get_factor(code: str) -> float:
    """
    Get the frequency conversion factor to THz for each code.

    Parameters
    ----------
    code: str
        The code to get the conversion factor for

    Returns
    -------
    float
        The correct conversion factor

    Raises
    ------
    ValueError
        If code is not defined
    """
    if code in ["forcefields", "vasp"]:
        return VaspToTHz
    if code == "aims":
        return omegaToTHz  # Based on CODATA 2002
    raise ValueError(f"Frequency conversion factor for code ({code}) not defined.")


class PhononComputationalSettings(BaseModel):
    """Collection to store computational settings for the phonon computation."""

    # could be optional and implemented at a later stage?
    npoints_band: int = Field("number of points for band structure computation")
    kpath_scheme: str = Field("indicates the kpath scheme")
    kpoint_density_dos: int = Field(
        "number of points for computation of free energies and densities of states",
    )


class ThermalDisplacementData(BaseModel):
    """Collection to store information on the thermal displacement matrices."""

    freq_min_thermal_displacements: float = Field(
        "cutoff frequency in THz to avoid numerical issues in the "
        "computation of the thermal displacement parameters"
    )
    thermal_displacement_matrix_cif: Optional[list[list[Matrix3D]]] = Field(
        None, description="field including thermal displacement matrices in CIF format"
    )
    thermal_displacement_matrix: Optional[list[list[Matrix3D]]] = Field(
        None,
        description="field including thermal displacement matrices in Cartesian "
        "coordinate system",
    )
    temperatures_thermal_displacements: Optional[list[int]] = Field(
        None,
        description="temperatures at which the thermal displacement matrices"
        "have been computed",
    )


class PhononUUIDs(BaseModel):
    """Collection to save all uuids connected to the phonon run."""

    optimization_run_uuid: Optional[str] = Field(
        None, description="optimization run uuid"
    )
    displacements_uuids: Optional[list[str]] = Field(
        None, description="The uuids of the displacement jobs."
    )
    static_run_uuid: Optional[str] = Field(None, description="static run uuid")
    born_run_uuid: Optional[str] = Field(None, description="born run uuid")


class ForceConstants(MSONable):
    """A force constants class."""

    def __init__(self, force_constants: list[list[Matrix3D]]) -> None:
        self.force_constants = force_constants


class PhononJobDirs(BaseModel):
    """Collection to save all job directories relevant for the phonon run."""

    displacements_job_dirs: Optional[list[Optional[str]]] = Field(
        None, description="The directories where the displacement jobs were run."
    )
    static_run_job_dir: Optional[Optional[str]] = Field(
        None, description="Directory where static run was performed."
    )
    born_run_job_dir: Optional[str] = Field(
        None, description="Directory where born run was performed."
    )
    optimization_run_job_dir: Optional[str] = Field(
        None, description="Directory where optimization run was performed."
    )
    taskdoc_run_job_dir: Optional[str] = Field(
        None, description="Directory where task doc was generated."
    )


class PhononBSDOSDoc(StructureMetadata, extra="allow"):  # type: ignore[call-arg]
    """Collection of all data produced by the phonon workflow."""

    structure: Optional[Structure] = Field(
        None, description="Structure of Materials Project."
    )

    phonon_bandstructure: Optional[PhononBandStructureSymmLine] = Field(
        None,
        description="Phonon band structure object.",
    )

    phonon_dos: Optional[PhononDos] = Field(
        None,
        description="Phonon density of states object.",
    )

    free_energies: Optional[list[float]] = Field(
        None,
        description="vibrational part of the free energies in J/mol per "
        "formula unit for temperatures in temperature_list",
    )

    heat_capacities: Optional[list[float]] = Field(
        None,
        description="heat capacities in J/K/mol per "
        "formula unit for temperatures in temperature_list",
    )

    internal_energies: Optional[list[float]] = Field(
        None,
        description="internal energies in J/mol per "
        "formula unit for temperatures in temperature_list",
    )
    entropies: Optional[list[float]] = Field(
        None,
        description="entropies in J/(K*mol) per formula unit"
        "for temperatures in temperature_list ",
    )

    temperatures: Optional[list[int]] = Field(
        None,
        description="temperatures at which the vibrational"
        " part of the free energies"
        " and other properties have been computed",
    )

    total_dft_energy: Optional[float] = Field(
        None, description="total DFT energy per formula unit in eV"
    )

    volume_per_formula_unit: Optional[float] = Field(
        None, description="volume per formula unit in Angstrom**3"
    )

    formula_units: Optional[int] = Field(None, description="Formula units per cell")

    has_imaginary_modes: Optional[bool] = Field(
        None, description="if true, structure has imaginary modes"
    )

    # needed, e.g. to compute Grueneisen parameter etc
    force_constants: Optional[ForceConstants] = Field(
        None, description="Force constants between every pair of atoms in the structure"
    )

    born: Optional[list[Matrix3D]] = Field(
        None,
        description="born charges as computed from phonopy. Only for symmetrically "
        "different atoms",
    )

    epsilon_static: Optional[Matrix3D] = Field(
        None, description="The high-frequency dielectric constant"
    )

    supercell_matrix: Optional[Matrix3D] = Field(
        None, description="matrix describing the supercell"
    )
    primitive_matrix: Optional[Matrix3D] = Field(
        None, description="matrix describing relationship to primitive cell"
    )

    code: Optional[str] = Field(
        None, description="String describing the code for the computation"
    )

    phonopy_settings: Optional[PhononComputationalSettings] = Field(
        None, description="Field including settings for Phonopy"
    )

    thermal_displacement_data: Optional[ThermalDisplacementData] = Field(
        None,
        description="Includes all data of the computation of the thermal displacements",
    )

    jobdirs: Optional[PhononJobDirs] = Field(
        None, description="Field including all relevant job directories"
    )

    uuids: Optional[PhononUUIDs] = Field(
        None, description="Field including all relevant uuids"
    )

    @classmethod
    def from_forces_born(
        cls,
        structure: Structure,
        supercell_matrix: np.array,
        displacement: float,
        sym_reduce: bool,
        symprec: float,
        use_symmetrized_structure: Union[str, None],
        kpath_scheme: str,
        code: str,
        displacement_data: dict[str, list],
        total_dft_energy: float,
        epsilon_static: Matrix3D = None,
        born: Matrix3D = None,
        **kwargs,
    ) -> Self:
        """Generate collection of phonon data.

        Parameters
        ----------
        structure: Structure object
        supercell_matrix: numpy array describing the supercell
        displacement: float
            size of displacement in angstrom
        sym_reduce: bool
            if True, phonopy will use symmetry
        symprec: float
            precision to determine kpaths,
            primitive cells and symmetry in phonopy and pymatgen
        use_symmetrized_structure: str
            primitive, conventional or None
        kpath_scheme: str
            kpath scheme to generate phonon band structure
        code: str
            which code was used for computation
        displacement_data:
            output of the displacement data
        total_dft_energy: float
            total energy in eV per cell
        epsilon_static: Matrix3D
            The high-frequency dielectric constant
        born: Matrix3D
            born charges
        **kwargs:
            additional arguments
        """
        additional_fields = kwargs.get("additional_fields", {})
        factor = get_factor(code)
        # This opens the opportunity to add support for other codes
        # that are supported by phonopy

        cell = get_phonopy_structure(structure)

        if use_symmetrized_structure == "primitive":
            primitive_matrix: Union[np.ndarray, str] = np.eye(3)
        else:
            primitive_matrix = "auto"

        # TARP: THIS IS BAD! Including for discussions sake
        if cell.magnetic_moments is not None and primitive_matrix == "auto":
            if np.any(cell.magnetic_moments != 0.0):
                raise ValueError(
                    "For materials with magnetic moments, "
                    "use_symmetrized_structure must be 'primitive'"
                )
            cell.magnetic_moments = None

        phonon = Phonopy(
            cell,
            supercell_matrix,
            primitive_matrix=primitive_matrix,
            factor=factor,
            symprec=symprec,
            is_symmetry=sym_reduce,
        )
        phonon.generate_displacements(distance=displacement)
        set_of_forces = [np.array(forces) for forces in displacement_data["forces"]]

        if born is not None and epsilon_static is not None:
            if len(structure) == len(born):
                borns, epsilon = symmetrize_borns_and_epsilon(
                    ucell=phonon.unitcell,
                    borns=np.array(born),
                    epsilon=np.array(epsilon_static),
                    symprec=symprec,
                    primitive_matrix=phonon.primitive_matrix,
                    supercell_matrix=phonon.supercell_matrix,
                    is_symmetry=kwargs.get("symmetrize_born", True),
                )
            else:
                raise ValueError(
                    "Number of born charges does not agree with number of atoms"
                )
            if code == "vasp" and not np.all(np.isclose(borns, 0.0)):
                phonon.nac_params = {
                    "born": borns,
                    "dielectric": epsilon,
                    "factor": 14.399652,
                }
            # Other codes could be added here
        else:
            borns = None
            epsilon = None

        # Produces all force constants
        phonon.produce_force_constants(forces=set_of_forces)

        filename_phonopy_yaml = kwargs.get("filename_phonopy_yaml", "phonopy.yaml")
        # if kwargs.get("filename_phonopy_yaml") is None:
        #    kwargs["filename_phonopy_yaml"] = "phonopy.yaml"

        # with phonopy.load("phonopy.yaml") the phonopy API can be used
        phonon.save(filename_phonopy_yaml)

        # get phonon band structure
        kpath_dict, kpath_concrete = PhononBSDOSDoc.get_kpath(
            structure=get_pmg_structure(phonon.primitive),
            kpath_scheme=kpath_scheme,
            symprec=symprec,
        )

        npoints_band = kwargs.get("npoints_band", 101)
        qpoints, connections = get_band_qpoints_and_path_connections(
            kpath_concrete, npoints=kwargs.get("npoints_band", 101)
        )

        # phonon band structures will always be computed
        filename_band_yaml = kwargs.get(
            "filename_band_yaml", "phonon_band_structure.yaml"
        )
        # filename_band_yaml = "phonon_band_structure.yaml"

        # TODO: potentially add kwargs to avoid computation of eigenvectors
        phonon.run_band_structure(
            qpoints,
            path_connections=connections,
            with_eigenvectors=kwargs.get("band_structure_eigenvectors", False),
            is_band_connection=kwargs.get("band_structure_eigenvectors", False),
        )
        phonon.write_yaml_band_structure(filename=filename_band_yaml)
        bs_symm_line = get_ph_bs_symm_line(
            filename_band_yaml, labels_dict=kpath_dict, has_nac=born is not None
        )
        new_plotter = PhononBSPlotter(bs=bs_symm_line)
        new_plotter.save_plot(
            filename=kwargs.get("filename_bs", "phonon_band_structure.pdf"),
            units=kwargs.get("units", "THz"),
        )

        # will determine if imaginary modes are present in the structure
        imaginary_modes = bs_symm_line.has_imaginary_freq(
            tol=kwargs.get("tol_imaginary_modes", 1e-5)
        )

        # gets data for visualization on website - yaml is also enough
        if kwargs.get("band_structure_eigenvectors"):
            bs_symm_line.write_phononwebsite("phonon_website.json")

        # get phonon density of states
        filename_dos_yaml = kwargs.get("filename_dos_yaml", "phonon_dos.yaml")
        # filename_dos_yaml = "phonon_dos.yaml"

        kpoint_density_dos = kwargs.get("kpoint_density_dos", 7_000)
        kpoint = Kpoints.automatic_density(
            structure=get_pmg_structure(phonon.primitive),
            kppa=kpoint_density_dos,
            force_gamma=True,
        )
        phonon.run_mesh(kpoint.kpts[0])
        phonon_dos_sigma = kwargs.get("phonon_dos_sigma", None)
        dos_use_tetrahedron_method = kwargs.get("dos_use_tetrahedron_method", True)
        phonon.run_total_dos(
            sigma=phonon_dos_sigma, use_tetrahedron_method=dos_use_tetrahedron_method
        )
        phonon.write_total_dos(filename=filename_dos_yaml)
        dos = get_ph_dos(filename_dos_yaml)
        new_plotter_dos = PhononDosPlotter()
        new_plotter_dos.add_dos(label="total", dos=dos)
        new_plotter_dos.save_plot(
            filename=kwargs.get("filename_dos", "phonon_dos.pdf"),
            units=kwargs.get("units", "THz"),
        )

        # compute vibrational part of free energies per formula unit
        temperature_range = np.arange(
            kwargs.get("tmin", 0), kwargs.get("tmax", 500), kwargs.get("tstep", 10)
        )

        free_energies = [
            dos.helmholtz_free_energy(
                temp=temp, structure=get_pmg_structure(phonon.primitive)
            )
            for temp in temperature_range
        ]

        entropies = [
            dos.entropy(temp=temp, structure=get_pmg_structure(phonon.primitive))
            for temp in temperature_range
        ]

        internal_energies = [
            dos.internal_energy(
                temp=temp, structure=get_pmg_structure(phonon.primitive)
            )
            for temp in temperature_range
        ]

        heat_capacities = [
            dos.cv(temp=temp, structure=get_pmg_structure(phonon.primitive))
            for temp in temperature_range
        ]

        # will compute thermal displacement matrices
        # for the primitive cell (phonon.primitive!)
        # only this is available in phonopy
        if kwargs.get("create_thermal_displacements"):
            phonon.run_mesh(
                kpoint.kpts[0], with_eigenvectors=True, is_mesh_symmetry=False
            )
            freq_min_thermal_displacements = kwargs.get(
                "freq_min_thermal_displacements", 0.0
            )
            phonon.run_thermal_displacement_matrices(
                t_min=kwargs.get("tmin_thermal_displacements", 0),
                t_max=kwargs.get("tmax_thermal_displacements", 500),
                t_step=kwargs.get("tstep_thermal_displacements", 100),
                freq_min=freq_min_thermal_displacements,
            )

            temperature_range_thermal_displacements = np.arange(
                kwargs.get("tmin_thermal_displacements", 0),
                kwargs.get("tmax_thermal_displacements", 500),
                kwargs.get("tstep_thermal_displacements", 100),
            )
            for idx, temp in enumerate(temperature_range_thermal_displacements):
                phonon.thermal_displacement_matrices.write_cif(
                    phonon.primitive, idx, filename=f"tdispmat_{temp}K.cif"
                )
            _disp_mat = phonon._thermal_displacement_matrices  # noqa: SLF001
            tdisp_mat = _disp_mat.thermal_displacement_matrices.tolist()

            tdisp_mat_cif = _disp_mat.thermal_displacement_matrices_cif.tolist()

        else:
            tdisp_mat = None
            tdisp_mat_cif = None

        formula_units = (
            structure.composition.num_atoms
            / structure.composition.reduced_composition.num_atoms
        )

        total_dft_energy_per_formula_unit = (
            total_dft_energy / formula_units if total_dft_energy is not None else None
        )

<<<<<<< HEAD
        volume_per_formula_unit = structure.volume / formula_units

        return cls.from_structure(
=======
        doc = cls.from_structure(
>>>>>>> 9c841084
            structure=structure,
            meta_structure=structure,
            phonon_bandstructure=bs_symm_line,
            phonon_dos=dos,
            free_energies=free_energies,
            internal_energies=internal_energies,
            heat_capacities=heat_capacities,
            entropies=entropies,
            temperatures=temperature_range.tolist(),
            total_dft_energy=total_dft_energy_per_formula_unit,
            volume_per_formula_unit=volume_per_formula_unit,
            formula_units=formula_units,
            has_imaginary_modes=imaginary_modes,
            force_constants={"force_constants": phonon.force_constants.tolist()}
            if kwargs["store_force_constants"]
            else None,
            born=borns.tolist() if borns is not None else None,
            epsilon_static=epsilon.tolist() if epsilon is not None else None,
            supercell_matrix=phonon.supercell_matrix.tolist(),
            primitive_matrix=phonon.primitive_matrix.tolist(),
            code=code,
            thermal_displacement_data={
                "temperatures_thermal_displacements": temperature_range_thermal_displacements.tolist(),  # noqa: E501
                "thermal_displacement_matrix_cif": tdisp_mat_cif,
                "thermal_displacement_matrix": tdisp_mat,
                "freq_min_thermal_displacements": freq_min_thermal_displacements,
            }
            if kwargs.get("create_thermal_displacements")
            else None,
            jobdirs={
                "displacements_job_dirs": displacement_data["dirs"],
                "static_run_job_dir": kwargs["static_run_job_dir"],
                "born_run_job_dir": kwargs["born_run_job_dir"],
                "optimization_run_job_dir": kwargs["optimization_run_job_dir"],
                "taskdoc_run_job_dir": str(Path.cwd()),
            },
            uuids={
                "displacements_uuids": displacement_data["uuids"],
                "born_run_uuid": kwargs["born_run_uuid"],
                "optimization_run_uuid": kwargs["optimization_run_uuid"],
                "static_run_uuid": kwargs["static_run_uuid"],
            },
            phonopy_settings={
                "npoints_band": npoints_band,
                "kpath_scheme": kpath_scheme,
                "kpoint_density_dos": kpoint_density_dos,
            },
        )

        return doc.model_copy(update=additional_fields)

    @staticmethod
    def get_kpath(
        structure: Structure, kpath_scheme: str, symprec: float, **kpath_kwargs
    ) -> tuple:
        """Get high-symmetry points in k-space in phonopy format.

        Parameters
        ----------
        structure: Structure Object
        kpath_scheme: str
            string describing kpath
        symprec: float
            precision for symmetry determination
        **kpath_kwargs:
            additional parameters that can be passed to this method as a dict
        """
        if kpath_scheme in ("setyawan_curtarolo", "latimer_munro", "hinuma"):
            high_symm_kpath = HighSymmKpath(
                structure, path_type=kpath_scheme, symprec=symprec, **kpath_kwargs
            )
            kpath = high_symm_kpath.kpath
        elif kpath_scheme == "seekpath":
            high_symm_kpath = KPathSeek(structure, symprec=symprec, **kpath_kwargs)
            kpath = high_symm_kpath._kpath  # noqa: SLF001
        else:
            raise ValueError(f"Unexpected {kpath_scheme=}")

        path = copy.deepcopy(kpath["path"])

        for set_idx, label_set in enumerate(kpath["path"]):
            for lbl_idx, label in enumerate(label_set):
                path[set_idx][lbl_idx] = kpath["kpoints"][label]
        return kpath["kpoints"], path<|MERGE_RESOLUTION|>--- conflicted
+++ resolved
@@ -494,13 +494,9 @@
             total_dft_energy / formula_units if total_dft_energy is not None else None
         )
 
-<<<<<<< HEAD
         volume_per_formula_unit = structure.volume / formula_units
 
-        return cls.from_structure(
-=======
         doc = cls.from_structure(
->>>>>>> 9c841084
             structure=structure,
             meta_structure=structure,
             phonon_bandstructure=bs_symm_line,
