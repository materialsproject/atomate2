"""Jobs used in the calculation of elastic tensors."""

from __future__ import annotations

import contextlib
import logging
from typing import TYPE_CHECKING

import numpy as np
from jobflow import Flow, Response, job
from pymatgen.alchemy.materials import TransformedStructure
from pymatgen.analysis.elasticity import Deformation, Strain, Stress
from pymatgen.core.tensors import symmetry_reduce
from pymatgen.transformations.standard_transformations import (
    DeformStructureTransformation,
)

from atomate2 import SETTINGS
from atomate2.common.analysis.elastic import get_default_strain_states
from atomate2.common.schemas.elastic import ElasticDocument

if TYPE_CHECKING:
    from pathlib import Path

    from emmet.core.math import Matrix3D
    from pymatgen.core.structure import Structure

    from atomate2.forcefields.jobs import ForceFieldRelaxMaker
    from atomate2.vasp.jobs.base import BaseVaspMaker


logger = logging.getLogger(__name__)


@job
def generate_elastic_deformations(
    structure: Structure,
    order: int = 2,
    strain_states: list[tuple[int, int, int, int, int, int]] | None = None,
    strain_magnitudes: list[float] | list[list[float]] | None = None,
    symprec: float = SETTINGS.SYMPREC,
    sym_reduce: bool = True,
) -> list[Deformation]:
    """
    Generate elastic deformations.

    Parameters
    ----------
    structure : Structure
        A pymatgen structure object.
    order : int
        Order of the tensor expansion to be determined. Can be either 2 or 3.
    strain_states : None or list of tuple of int
        List of Voigt-notation strains, e.g. ``[(1, 0, 0, 0, 0, 0), (0, 1, 0, 0, 0, 0),
        etc]``.
    strain_magnitudes : None or list of float or list of list of float
        A list of strain magnitudes to multiply by for each strain state, e.g. ``[-0.01,
        -0.005, 0.005, 0.01]``. Alternatively, a list of lists can be specified, where
        each inner list corresponds to a specific strain state.

    symprec : float
        Symmetry precision.
    sym_reduce : bool
        Whether to reduce the number of deformations using symmetry.

    Returns
    -------
    List[Deformation]
        A list of deformations.
    """
    if strain_states is None:
        strain_states = get_default_strain_states(order)

    if strain_magnitudes is None:
        strain_magnitudes = np.linspace(-0.01, 0.01, 5 + (order - 2) * 2)

    if np.array(strain_magnitudes).ndim == 1:
        strain_magnitudes = [strain_magnitudes] * len(strain_states)  # type: ignore[assignment]

    strains = []
    for state, magnitudes in zip(strain_states, strain_magnitudes):
        strains.extend([Strain.from_voigt(m * np.array(state)) for m in magnitudes])

    # remove zero strains
    strains = [strain for strain in strains if (abs(strain) > 1e-10).any()]

    if np.linalg.matrix_rank([strain.voigt for strain in strains]) < 6:
        # TODO: check for sufficiency of input for nth order
        raise ValueError("strain list is insufficient to fit an elastic tensor")

    if sym_reduce:
        strain_mapping = symmetry_reduce(strains, structure, symprec=symprec)
        logger.info(
            f"Using symmetry to reduce number of strains from {len(strains)} to "
            f"{len(list(strain_mapping.keys()))}"
        )
        strains = list(strain_mapping.keys())

    return [s.get_deformation_matrix() for s in strains]


@job
def run_elastic_deformations(
    structure: Structure,
    deformations: list[Deformation],
    prev_dir: str | Path | None = None,
    prev_dir_argname: str = None,
    elastic_relax_maker: BaseVaspMaker | ForceFieldRelaxMaker = None,
) -> Response:
    """
    Run elastic deformations.

    Note, this job will replace itself with N relaxation calculations, where N is
    the number of deformations.

    Parameters
    ----------
    structure : Structure
        A pymatgen structure.
    deformations : list of Deformation
        The deformations to apply.
    prev_dir : str or Path or None
        A previous directory to use for copying outputs.
    prev_dir_argname: str
        argument name for the prev_dir variable
    elastic_relax_maker : .BaseVaspMaker or .ForceFieldRelaxMaker
        A VaspMaker or a ForceFieldMaker to use to generate the elastic relaxation jobs.
    """
    relaxations = []
    outputs = []
    for idx, deformation in enumerate(deformations):
        # deform the structure
        dst = DeformStructureTransformation(deformation=deformation)
        ts = TransformedStructure(structure, transformations=[dst])
        deformed_structure = ts.final_structure

        with contextlib.suppress(Exception):
            # write details of the transformation to the transformations.json file
            # this file will automatically get added to the task document and allow
            # the elastic builder to reconstruct the elastic document; note the ":" is
            # automatically converted to a "." in the filename.
            elastic_relax_maker.write_additional_data["transformations:json"] = ts

        elastic_job_kwargs = {}
        if prev_dir is not None and prev_dir_argname is not None:
            elastic_job_kwargs[prev_dir_argname] = prev_dir
        # create the job
        relax_job = elastic_relax_maker.make(deformed_structure, **elastic_job_kwargs)
        relax_job.append_name(f" {idx + 1}/{len(deformations)}")
        relaxations.append(relax_job)

        # extract the outputs we want
        output = {
            "stress": relax_job.output.output.stress,
            "deformation": deformation,
            "uuid": relax_job.output.uuid,
            "job_dir": relax_job.output.dir_name,
        }

        outputs.append(output)

    relax_flow = Flow(relaxations, outputs)
    return Response(replace=relax_flow)


@job(output_schema=ElasticDocument)
def fit_elastic_tensor(
    structure: Structure,
    deformation_data: list[dict],
    equilibrium_stress: Matrix3D | None = None,
    order: int = 2,
    fitting_method: str = SETTINGS.ELASTIC_FITTING_METHOD,
    symprec: float = SETTINGS.SYMPREC,
    allow_elastically_unstable_structs: bool = True,
<<<<<<< HEAD
    stress_sign_factor: float = 1.0,
=======
    max_failed_deformations: float | None = None,
>>>>>>> 760e5372
) -> ElasticDocument:
    r"""
    Analyze stress/strain data to fit the elastic tensor and related properties.

    Parameters
    ----------
    structure : ~pymatgen.core.structure.Structure
        A pymatgen structure.
    deformation_data : list of dict
        The deformation data, as a list of dictionaries, each containing the keys
        "stress", "deformation".
    equilibrium_stress : None or tuple of tuple of float
        The equilibrium stress of the (relaxed) structure, if known.
    order : int
        Order of the tensor expansion to be fitted. Can be either 2 or 3.
    fitting_method : str
        The method used to fit the elastic tensor. See pymatgen for more details on the
        methods themselves. The options are:

        - "finite_difference" (note this is required if fitting a 3rd order tensor)
        - "independent"
        - "pseudoinverse"
    symprec : float
        Symmetry precision for deriving symmetry equivalent deformations. If
        ``symprec=None``, then no symmetry operations will be applied.
    allow_elastically_unstable_structs : bool
        Whether to allow the ElasticDocument to still complete in the event that
        the structure is elastically unstable.
<<<<<<< HEAD
    stress_sign_factor: float
        Corrections for codes that define stress to be \partial E / \partial n_ij
=======
    max_failed_deformations: int or float
        Maximum number of deformations allowed to fail to proceed with the fitting
        of the elastic tensor. If an int the absolute number of deformations. If
        a float between 0 an 1 the maximum fraction of deformations. If None any
        number of deformations allowed.
>>>>>>> 760e5372
    """
    stresses = []
    deformations = []
    uuids = []
    job_dirs = []
    failed_uuids = []
    for data in deformation_data:
        # stress could be none if the deformation calculation failed
        if data["stress"] is None:
            failed_uuids.append(data["uuid"])
            continue

        stresses.append(Stress(stress_sign_factor * np.array(data["stress"])))
        deformations.append(Deformation(data["deformation"]))
        uuids.append(data["uuid"])
        job_dirs.append(data["job_dir"])

    if max_failed_deformations is not None:
        if 0 < max_failed_deformations < 1:
            fraction_failed = len(failed_uuids) / len(deformation_data)
            if fraction_failed > max_failed_deformations:
                raise RuntimeError(
                    f"{fraction_failed} fraction of deformation calculations have "
                    f"failed, maximum fraction allowed: {max_failed_deformations}"
                )
        elif len(failed_uuids) > max_failed_deformations:
            raise RuntimeError(
                f"{len(failed_uuids)} deformation calculations have failed, maximum "
                f"allowed: {max_failed_deformations}"
            )

    logger.info("Analyzing stress/strain data")

    return ElasticDocument.from_stresses(
        structure,
        stresses,
        deformations,
        uuids,
        job_dirs,
        fitting_method=fitting_method,
        order=order,
        equilibrium_stress=equilibrium_stress,
        symprec=symprec,
        allow_elastically_unstable_structs=allow_elastically_unstable_structs,
        failed_uuids=failed_uuids,
    )<|MERGE_RESOLUTION|>--- conflicted
+++ resolved
@@ -172,11 +172,8 @@
     fitting_method: str = SETTINGS.ELASTIC_FITTING_METHOD,
     symprec: float = SETTINGS.SYMPREC,
     allow_elastically_unstable_structs: bool = True,
-<<<<<<< HEAD
     stress_sign_factor: float = 1.0,
-=======
     max_failed_deformations: float | None = None,
->>>>>>> 760e5372
 ) -> ElasticDocument:
     r"""
     Analyze stress/strain data to fit the elastic tensor and related properties.
@@ -205,16 +202,13 @@
     allow_elastically_unstable_structs : bool
         Whether to allow the ElasticDocument to still complete in the event that
         the structure is elastically unstable.
-<<<<<<< HEAD
     stress_sign_factor: float
         Corrections for codes that define stress to be \partial E / \partial n_ij
-=======
     max_failed_deformations: int or float
         Maximum number of deformations allowed to fail to proceed with the fitting
         of the elastic tensor. If an int the absolute number of deformations. If
         a float between 0 an 1 the maximum fraction of deformations. If None any
         number of deformations allowed.
->>>>>>> 760e5372
     """
     stresses = []
     deformations = []
