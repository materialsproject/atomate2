--- conflicted
+++ resolved
@@ -4,11 +4,8 @@
 
 import contextlib
 import logging
-<<<<<<< HEAD
-=======
 import warnings
 from dataclasses import dataclass, field
->>>>>>> 5055030a
 from typing import TYPE_CHECKING
 
 import numpy as np
@@ -152,11 +149,6 @@
     code:
         code to perform the computations
     """
-<<<<<<< HEAD
-    cell = get_phonopy_structure(structure)
-    factor = get_factor(code)
-
-=======
     warnings.warn(
         "Initial magnetic moments will not be considered for the determination "
         "of the symmetry of the structure and thus will be removed now.",
@@ -167,9 +159,8 @@
         if "magmom" in structure.site_properties
         else structure
     )
-    if code == "vasp":
-        factor = VaspToTHz
->>>>>>> 5055030a
+    factor = get_factor(code)
+
     # a bit of code repetition here as I currently
     # do not see how to pass the phonopy object?
     if use_symmetrized_structure == "primitive" and kpath_scheme != "seekpath":
