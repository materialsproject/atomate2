from copy import deepcopy

from .generic_tags import (
    BoolTag,
    FloatTag,
    IntTag,
    MultiformatTag,
    StrTag,
    TagContainer,
)

# simple dictionaries deepcopied multiple times into MASTER_TAG_LIST later for different tags
JDFTXMinimize_subtagdict = {
    "alphaTincreaseFactor": FloatTag(),
    "alphaTmin": FloatTag(),
    "alphaTreduceFactor": FloatTag(),
    "alphaTstart": FloatTag(),
    "dirUpdateScheme": StrTag(
        options=[
            "FletcherReeves",
            "HestenesStiefellL-BFGS",
            "PolakRibiere",
            "SteepestDescent",
        ]
    ),
    "energyDiffThreshold": FloatTag(),
    "fdTest": BoolTag(),
    "history": IntTag(),
    "knormThreshold": FloatTag(),
    "linminMethod": StrTag(
        options=["CubicWolfe", "DirUpdateRecommended", "Quad", "Relax"]
    ),
    "nAlphaAdjustMax": FloatTag(),
    "nEnergyDiff": IntTag(),
    "nIterations": IntTag(),
    "updateTestStepSize": BoolTag(),
    "wolfeEnergy": FloatTag(),
    "wolfeGradient": FloatTag(),
}
JDFTXFluid_subtagdict = {
    "epsBulk": FloatTag(),
    "epsInf": FloatTag(),
    "epsLJ": FloatTag(),
    "Nnorm": FloatTag(),
    "pMol": FloatTag(),
    "poleEl": FloatTag(can_repeat=True),
    "Pvap": FloatTag(),
    "quad_nAlpha": FloatTag(),
    "quad_nBeta": FloatTag(),
    "quad_nGamma": FloatTag(),
    "representation": TagContainer(
        subtags={"MuEps": FloatTag(), "Pomega": FloatTag(), "PsiAlpha": FloatTag()}
    ),
    "Res": FloatTag(),
    "Rvdw": FloatTag(),
    "s2quadType": StrTag(
        options=[
            "10design60",
            "11design70",
            "12design84",
            "13design94",
            "14design108",
            "15design120",
            "16design144",
            "17design156",
            "18design180",
            "19design204",
            "20design216",
            "21design240",
            "7design24",
            "8design36",
            "9design48",
            "Euler",
            "Icosahedron",
            "Octahedron",
            "Tetrahedron",
        ]
    ),
    "sigmaBulk": FloatTag(),
    "tauNuc": FloatTag(),
    "translation": StrTag(options=["ConstantSpline", "Fourier", "LinearSpline"]),
}

MASTER_TAG_LIST = {
    "extrafiles": {
        "include": StrTag(can_repeat=True),
    },
    "structure": {
        "latt-scale": TagContainer(
            allow_list_representation=True,
            subtags={
                "s0": IntTag(write_tagname=False, optional=False),
                "s1": IntTag(write_tagname=False, optional=False),
                "s2": IntTag(write_tagname=False, optional=False),
            },
        ),
        "latt-move-scale": TagContainer(
            allow_list_representation=True,
            subtags={
                "s0": FloatTag(write_tagname=False, optional=False),
                "s1": FloatTag(write_tagname=False, optional=False),
                "s2": FloatTag(write_tagname=False, optional=False),
            },
        ),
        "coords-type": StrTag(options=["Cartesian", "Lattice"]),
        # TODO: change lattice tag into MultiformatTag for different symmetry options
        "lattice": TagContainer(
            linebreak_Nth_entry=3,
            optional=False,
            allow_list_representation=True,
            subtags={
                "R00": FloatTag(write_tagname=False, optional=False, prec=12),
                "R01": FloatTag(write_tagname=False, optional=False, prec=12),
                "R02": FloatTag(write_tagname=False, optional=False, prec=12),
                "R10": FloatTag(write_tagname=False, optional=False, prec=12),
                "R11": FloatTag(write_tagname=False, optional=False, prec=12),
                "R12": FloatTag(write_tagname=False, optional=False, prec=12),
                "R20": FloatTag(write_tagname=False, optional=False, prec=12),
                "R21": FloatTag(write_tagname=False, optional=False, prec=12),
                "R22": FloatTag(write_tagname=False, optional=False, prec=12),
            },
        ),
        "ion": TagContainer(
            can_repeat=True,
            optional=False,
            allow_list_representation=True,
            subtags={
                "species-id": StrTag(write_tagname=False, optional=False),
                "x0": FloatTag(write_tagname=False, optional=False, prec=12),
                "x1": FloatTag(write_tagname=False, optional=False, prec=12),
                "x2": FloatTag(write_tagname=False, optional=False, prec=12),
                "v": TagContainer(
                    allow_list_representation=True,
                    subtags={
                        "vx0": FloatTag(write_tagname=False, optional=False, prec=12),
                        "vx1": FloatTag(write_tagname=False, optional=False, prec=12),
                        "vx2": FloatTag(write_tagname=False, optional=False, prec=12),
                    },
                ),
                "moveScale": IntTag(write_tagname=False, optional=False),
            },
        ),
        "perturb-ion": TagContainer(
            subtags={
                "species": StrTag(write_tagname=False, optional=False),
                "atom": IntTag(write_tagname=False, optional=False),
                "dx0": FloatTag(write_tagname=False, optional=False),
                "dx1": FloatTag(write_tagname=False, optional=False),
                "dx2": FloatTag(write_tagname=False, optional=False),
            }
        ),
        "core-overlap-check": StrTag(options=["additive", "vector", "none"]),
        "ion-species": StrTag(can_repeat=True, optional=False),
        "cache-projectors": BoolTag(),
        "ion-width": MultiformatTag(
            format_options=[
                StrTag(options=["Ecut", "fftbox"]),
                FloatTag(),
            ]
        ),
    },
    "symmetries": {
        "symmetries": StrTag(options=["automatic", "manual", "none"]),
        "symmetry-threshold": FloatTag(),
        "symmetry-matrix": TagContainer(
            linebreak_Nth_entry=3,
            can_repeat=True,
            allow_list_representation=True,
            subtags={
                "s00": IntTag(write_tagname=False, optional=False),
                "s01": IntTag(write_tagname=False, optional=False),
                "s02": IntTag(write_tagname=False, optional=False),
                "s10": IntTag(write_tagname=False, optional=False),
                "s11": IntTag(write_tagname=False, optional=False),
                "s12": IntTag(write_tagname=False, optional=False),
                "s20": IntTag(write_tagname=False, optional=False),
                "s21": IntTag(write_tagname=False, optional=False),
                "s22": IntTag(write_tagname=False, optional=False),
                "a0": FloatTag(write_tagname=False, optional=False, prec=12),
                "a1": FloatTag(write_tagname=False, optional=False, prec=12),
                "a2": FloatTag(write_tagname=False, optional=False, prec=12),
            },
        ),
    },
    "k-mesh": {
        "kpoint": TagContainer(
            can_repeat=True,
            allow_list_representation=True,
            subtags={
                "k0": FloatTag(write_tagname=False, optional=False, prec=12),
                "k1": FloatTag(write_tagname=False, optional=False, prec=12),
                "k2": FloatTag(write_tagname=False, optional=False, prec=12),
                "weight": FloatTag(write_tagname=False, optional=False, prec=12),
            },
        ),
        "kpoint-folding": TagContainer(
            allow_list_representation=True,
            subtags={
                "n0": IntTag(write_tagname=False, optional=False),
                "n1": IntTag(write_tagname=False, optional=False),
                "n2": IntTag(write_tagname=False, optional=False),
            },
        ),
        "kpoint-reduce-inversion": BoolTag(),
    },
<<<<<<< HEAD
    'electronic': {
        'elec-ex-corr': MultiformatTag(
            format_options = [
            #note that hyb-HSE06 has a bug in JDFTx and should not be used and is excluded here
            #    use the LibXC version instead (hyb-gga-HSE06)
            StrTag(write_tagname = True, #Ben: Changing this to True to see if it fixes the issue
                   options = ['gga', 'gga-PBE', 'gga-PBEsol', 'gga-PW91', 'Hartree-Fock', 'hyb-PBE0',
                              'lda', 'lda-PW', 'lda-PW-prec', 'lda-PZ', 'lda-Teter', 'lda-VWN',
                              'mgga-revTPSS', 'mgga-TPSS', 'orb-GLLBsc', 'pot-LB94']),
            #TODO: add all X and C options from here: https://jdftx.org/CommandElecExCorr.html
            #    note: use a separate variable elsewhere for this to not dominate this dictionary
            TagContainer(subtags = {
                'funcX': StrTag(write_tagname = False, optional = False),
                'funcC': StrTag(write_tagname = False, optional = False)}),
            #TODO: add all XC options from here: https://jdftx.org/CommandElecExCorr.html
            #    note: use a separate variable elsewhere for this to not dominate this dictionary
            TagContainer(subtags = {
                'funcXC': StrTag(write_tagname = False, optional = False)}),
            ]),
        'elec-ex-corr-compare':MultiformatTag(can_repeat = True,
            format_options = [
            #note that hyb-HSE06 has a bug in JDFTx and should not be used and is excluded here
            #    use the LibXC version instead (hyb-gga-HSE06)
            StrTag(write_tagname = False,
                   options = ['gga', 'gga-PBE', 'gga-PBEsol', 'gga-PW91', 'Hartree-Fock', 'hyb-PBE0',
                              'lda', 'lda-PW', 'lda-PW-prec', 'lda-PZ', 'lda-Teter', 'lda-VWN',
                              'mgga-revTPSS', 'mgga-TPSS', 'orb-GLLBsc', 'pot-LB94']),
            #TODO: add all X and C options from here: https://jdftx.org/CommandElecExCorr.html
            #    note: use a separate variable elsewhere for this to not dominate this dictionary
            TagContainer(subtags = {
                'funcX': StrTag(write_tagname = False, optional = False),
                'funcC': StrTag(write_tagname = False, optional = False)}),
            #TODO: add all XC options from here: https://jdftx.org/CommandElecExCorr.html
            #    note: use a separate variable elsewhere for this to not dominate this dictionary
            TagContainer(subtags = {
                'funcXC': StrTag(write_tagname = False, optional = False)}),
            ]),
        'exchange-block-size': IntTag(),
        'exchange-outer-loop': IntTag(),
        'exchange-parameters': TagContainer(
            subtags = {
            'exxScale': FloatTag(write_tagname = False, optional = False),
            'exxOmega': FloatTag(write_tagname = False),
            }),
        'exchange-params': TagContainer(multiline_tag = True,
            subtags = {
            'blockSize': IntTag(),
            'nOuterVxx': IntTag(),
            }),
        'exchange-regularization': StrTag(options = ['AuxiliaryFunction', 'None', 'ProbeChargeEwald',
                                                     'SphericalTruncated', 'WignerSeitzTruncated']),
        'tau-core': TagContainer(
            subtags = {
            'species-id': StrTag(write_tagname = False, optional = False),
            'rCut': FloatTag(write_tagname = False),
            'plot': BoolTag(write_tagname = False),
            }),
        'lj-override': FloatTag(),
        'van-der-waals': MultiformatTag(
            format_options = [
            StrTag(options = ['D3']),
            FloatTag(),
            ]),
        'elec-cutoff': TagContainer(allow_list_representation = True,
            subtags = {
            'Ecut': FloatTag(write_tagname = False, optional = False),
            'EcutRho': FloatTag(write_tagname = False),
            }),
        'elec-smearing': TagContainer(allow_list_representation = True,
            subtags = {
            'smearingType': StrTag(options = ['Cold', 'Fermi', 'Gauss', 'MP1'], write_tagname = False, optional = False),
            'smearingWidth': FloatTag(write_tagname = False, optional = False),
            }),
        'elec-n-bands': IntTag(),
        'spintype': StrTag(options = ['no-spin', 'spin-orbit', 'vector-spin', 'z-spin']),
=======
    "electronic": {
        "elec-ex-corr": MultiformatTag(
            format_options=[
                # note that hyb-HSE06 has a bug in JDFTx and should not be used and is excluded here
                #    use the LibXC version instead (hyb-gga-HSE06)
                StrTag(
                    write_tagname=False,
                    options=[
                        "gga",
                        "gga-PBE",
                        "gga-PBEsol",
                        "gga-PW91",
                        "Hartree-Fock",
                        "hyb-PBE0",
                        "lda",
                        "lda-PW",
                        "lda-PW-prec",
                        "lda-PZ",
                        "lda-Teter",
                        "lda-VWN",
                        "mgga-revTPSS",
                        "mgga-TPSS",
                        "orb-GLLBsc",
                        "pot-LB94",
                    ],
                ),
                # TODO: add all X and C options from here: https://jdftx.org/CommandElecExCorr.html
                #    note: use a separate variable elsewhere for this to not dominate this dictionary
                TagContainer(
                    subtags={
                        "funcX": StrTag(write_tagname=False, optional=False),
                        "funcC": StrTag(write_tagname=False, optional=False),
                    }
                ),
                # TODO: add all XC options from here: https://jdftx.org/CommandElecExCorr.html
                #    note: use a separate variable elsewhere for this to not dominate this dictionary
                TagContainer(
                    subtags={"funcXC": StrTag(write_tagname=False, optional=False)}
                ),
            ]
        ),
        "elec-ex-corr-compare": MultiformatTag(
            can_repeat=True,
            format_options=[
                # note that hyb-HSE06 has a bug in JDFTx and should not be used and is excluded here
                #    use the LibXC version instead (hyb-gga-HSE06)
                StrTag(
                    write_tagname=False,
                    options=[
                        "gga",
                        "gga-PBE",
                        "gga-PBEsol",
                        "gga-PW91",
                        "Hartree-Fock",
                        "hyb-PBE0",
                        "lda",
                        "lda-PW",
                        "lda-PW-prec",
                        "lda-PZ",
                        "lda-Teter",
                        "lda-VWN",
                        "mgga-revTPSS",
                        "mgga-TPSS",
                        "orb-GLLBsc",
                        "pot-LB94",
                    ],
                ),
                # TODO: add all X and C options from here: https://jdftx.org/CommandElecExCorr.html
                #    note: use a separate variable elsewhere for this to not dominate this dictionary
                TagContainer(
                    subtags={
                        "funcX": StrTag(write_tagname=False, optional=False),
                        "funcC": StrTag(write_tagname=False, optional=False),
                    }
                ),
                # TODO: add all XC options from here: https://jdftx.org/CommandElecExCorr.html
                #    note: use a separate variable elsewhere for this to not dominate this dictionary
                TagContainer(
                    subtags={"funcXC": StrTag(write_tagname=False, optional=False)}
                ),
            ],
        ),
        "exchange-block-size": IntTag(),
        "exchange-outer-loop": IntTag(),
        "exchange-parameters": TagContainer(
            subtags={
                "exxScale": FloatTag(write_tagname=False, optional=False),
                "exxOmega": FloatTag(write_tagname=False),
            }
        ),
        "exchange-params": TagContainer(
            multiline_tag=True,
            subtags={
                "blockSize": IntTag(),
                "nOuterVxx": IntTag(),
            },
        ),
        "exchange-regularization": StrTag(
            options=[
                "AuxiliaryFunction",
                "None",
                "ProbeChargeEwald",
                "SphericalTruncated",
                "WignerSeitzTruncated",
            ]
        ),
        "tau-core": TagContainer(
            subtags={
                "species-id": StrTag(write_tagname=False, optional=False),
                "rCut": FloatTag(write_tagname=False),
                "plot": BoolTag(write_tagname=False),
            }
        ),
        "lj-override": FloatTag(),
        "van-der-waals": MultiformatTag(
            format_options=[
                StrTag(options=["D3"]),
                FloatTag(),
            ]
        ),
        "elec-cutoff": TagContainer(
            allow_list_representation=True,
            subtags={
                "Ecut": FloatTag(write_tagname=False, optional=False),
                "EcutRho": FloatTag(write_tagname=False),
            },
        ),
        "elec-smearing": TagContainer(
            allow_list_representation=True,
            subtags={
                "smearingType": StrTag(
                    options=["Cold", "Fermi", "Gauss", "MP1"],
                    write_tagname=False,
                    optional=False,
                ),
                "smearingWidth": FloatTag(write_tagname=False, optional=False),
            },
        ),
        "elec-n-bands": IntTag(),
        "spintype": StrTag(options=["no-spin", "spin-orbit", "vector-spin", "z-spin"]),
>>>>>>> 7518af0a7b70cfb276a4ad130fbfcda1e581cd69
        #'initial-magnetic-moments': StructureDeferredTagContainer(),
        "elec-initial-magnetization": TagContainer(
            subtags={
                "M": FloatTag(write_tagname=False, optional=False),
                "constrain": BoolTag(write_tagname=False, optional=False),
            }
        ),
        "target-Bz": FloatTag(),
        "elec-initial-charge": FloatTag(),
        "converge-empty-states": BoolTag(),
        "band-unfold": TagContainer(
            linebreak_Nth_entry=3,
            allow_list_representation=True,
            subtags={
                "M00": IntTag(write_tagname=False, optional=False),
                "M01": IntTag(write_tagname=False, optional=False),
                "M02": IntTag(write_tagname=False, optional=False),
                "M10": IntTag(write_tagname=False, optional=False),
                "M11": IntTag(write_tagname=False, optional=False),
                "M12": IntTag(write_tagname=False, optional=False),
                "M20": IntTag(write_tagname=False, optional=False),
                "M21": IntTag(write_tagname=False, optional=False),
                "M22": IntTag(write_tagname=False, optional=False),
            },
        ),
        "basis": StrTag(options=["kpoint-dependent", "single"]),
        "fftbox": TagContainer(
            allow_list_representation=True,
            subtags={
                "S0": IntTag(write_tagname=False, optional=False),
                "S1": IntTag(write_tagname=False, optional=False),
                "S2": IntTag(write_tagname=False, optional=False),
            },
        ),
        "electric-field": TagContainer(
            allow_list_representation=True,
            subtags={
                "Ex": IntTag(write_tagname=False, optional=False),
                "Ey": IntTag(write_tagname=False, optional=False),
                "Ez": IntTag(write_tagname=False, optional=False),
            },
        ),
        "perturb-electric-field": TagContainer(
            allow_list_representation=True,
            subtags={
                "Ex": IntTag(write_tagname=False, optional=False),
                "Ey": IntTag(write_tagname=False, optional=False),
                "Ez": IntTag(write_tagname=False, optional=False),
            },
        ),
        "box-potential": TagContainer(
            can_repeat=True,
            subtags={
                "xmin": FloatTag(write_tagname=False, optional=False),
                "xmax": FloatTag(write_tagname=False, optional=False),
                "ymin": FloatTag(write_tagname=False, optional=False),
                "ymax": FloatTag(write_tagname=False, optional=False),
                "zmin": FloatTag(write_tagname=False, optional=False),
                "zmax": FloatTag(write_tagname=False, optional=False),
                "Vin": FloatTag(write_tagname=False, optional=False),
                "Vout": FloatTag(write_tagname=False, optional=False),
                "convolve_radius": FloatTag(write_tagname=False),
            },
        ),
        "ionic-gaussian-potential": TagContainer(
            can_repeat=True,
            subtags={
                "species": StrTag(write_tagname=False, optional=False),
                "U0": FloatTag(write_tagname=False, optional=False),
                "sigma": FloatTag(write_tagname=False, optional=False),
                "geometry": StrTag(
                    options=["Spherical", "Cylindrical", "Planar"],
                    write_tagname=False,
                    optional=False,
                ),
            },
        ),
        "bulk-epsilon": TagContainer(
            subtags={
                "DtotFile": StrTag(write_tagname=False, optional=False),
                "Ex": FloatTag(write_tagname=False),
                "Ey": FloatTag(write_tagname=False),
                "Ez": FloatTag(write_tagname=False),
            }
        ),
        "charged-defect": TagContainer(
            can_repeat=True,
            subtags={
                "x0": FloatTag(write_tagname=False, optional=False),
                "x1": FloatTag(write_tagname=False, optional=False),
                "x2": FloatTag(write_tagname=False, optional=False),
                "q": FloatTag(write_tagname=False, optional=False),
                "sigma": FloatTag(write_tagname=False, optional=False),
            },
        ),
        "charged-defect-correction": TagContainer(
            subtags={
                "Slab": TagContainer(
                    subtags={
                        "dir": StrTag(
                            options=["100", "010", "001"], write_tagname=False
                        ),
                    }
                ),
                "DtotFile": StrTag(write_tagname=False, optional=False),
                "Eps": MultiformatTag(
                    format_options=[
                        FloatTag(write_tagname=False, optional=False),
                        StrTag(write_tagname=False, optional=False),
                    ]
                ),
                "rMin": FloatTag(write_tagname=False, optional=False),
                "rSigma": FloatTag(write_tagname=False, optional=False),
            }
        ),
        "Cprime-params": TagContainer(
            subtags={
                "dk": FloatTag(write_tagname=False),
                "degeneracyThreshold": FloatTag(write_tagname=False),
                "vThreshold": FloatTag(write_tagname=False),
                "realSpaceTruncated": BoolTag(write_tagname=False),
            }
        ),
        "electron-scattering": TagContainer(
            multiline_tag=True,
            subtags={
                "eta": FloatTag(optional=False),
                "Ecut": FloatTag(),
                "fCut": FloatTag(),
                "omegaMax": FloatTag(),
                "RPA": BoolTag(),
                "dumpEpsilon": BoolTag(),
                "slabResponse": BoolTag(),
                "EcutTransverse": FloatTag(),
                "computeRange": TagContainer(
                    subtags={
                        "iqStart": FloatTag(write_tagname=False, optional=False),
                        "iqStop": FloatTag(write_tagname=False, optional=False),
                    }
                ),
            },
        ),
        "perturb-test": BoolTag(write_value=False),
        "perturb-wavevector": TagContainer(
            subtags={
                "q0": FloatTag(write_tagname=False, optional=False),
                "q1": FloatTag(write_tagname=False, optional=False),
                "q2": FloatTag(write_tagname=False, optional=False),
            }
        ),
    },
    "truncation": {
        "coulomb-interaction": MultiformatTag(
            format_options=[
                # note that the first 2 and last 2 TagContainers could be combined, but keep separate so there is less ambiguity on formatting
                TagContainer(
                    subtags={
                        "truncationType": StrTag(
                            options=["Periodic", "Isolated"],
                            write_tagname=False,
                            optional=False,
                        )
                    }
                ),
                TagContainer(
                    subtags={
                        "truncationType": StrTag(
                            options=["Spherical"], write_tagname=False, optional=False
                        ),
                        "Rc": FloatTag(write_tagname=False),
                    }
                ),
                TagContainer(
                    subtags={
                        "truncationType": StrTag(
                            options=["Slab", "Wire"],
                            write_tagname=False,
                            optional=False,
                        ),
                        "dir": StrTag(
                            options=["001", "010", "100"],
                            write_tagname=False,
                            optional=False,
                        ),
                    }
                ),
                TagContainer(
                    subtags={
                        "truncationType": StrTag(
                            options=["Cylindrical"], write_tagname=False, optional=False
                        ),
                        "dir": StrTag(
                            options=["001", "010", "100"],
                            write_tagname=False,
                            optional=False,
                        ),
                        "Rc": FloatTag(write_tagname=False),
                    }
                ),
            ]
        ),
        "coulomb-truncation-embed": TagContainer(
            subtags={
                "c0": FloatTag(write_tagname=False, optional=False),
                "c1": FloatTag(write_tagname=False, optional=False),
                "c2": FloatTag(write_tagname=False, optional=False),
            }
        ),
        "coulomb-truncation-ion-margin": FloatTag(),
    },
    "restart": {
        "initial-state": StrTag(),
        "elec-initial-eigenvals": StrTag(),
        "elec-initial-fillings": TagContainer(
            subtags={
                "read": BoolTag(write_value=False, optional=False),
                "filename": StrTag(write_tagname=False, optional=False),
                "nBandsOld": IntTag(write_tagname=False),
            }
        ),
        "wavefunction": MultiformatTag(
            format_options=[
                TagContainer(
                    subtags={"lcao": BoolTag(write_value=False, optional=False)}
                ),
                TagContainer(
                    subtags={"random": BoolTag(write_value=False, optional=False)}
                ),
                TagContainer(
                    subtags={
                        "read": StrTag(write_value=False, optional=False),
                        "nBandsOld": IntTag(write_tagname=False),
                        "EcutOld": FloatTag(write_tagname=False),
                    }
                ),
                TagContainer(
                    subtags={
                        "read-rs": StrTag(write_value=False, optional=False),
                        "nBandsOld": IntTag(write_tagname=False),
                        "NxOld": IntTag(write_tagname=False),
                        "NyOld": IntTag(write_tagname=False),
                        "NzOld": IntTag(write_tagname=False),
                    }
                ),
            ]
        ),
        "fluid-initial-state": StrTag(),
        "perturb-incommensurate-wavefunctions": TagContainer(
            subtags={
                "filename": StrTag(write_tagname=False, optional=False),
                "EcutOld": IntTag(write_tagname=False),
            }
        ),
        "perturb-rhoExternal": StrTag(),
        "perturb-Vexternal": StrTag(),
        "fix-electron-density": StrTag(),
        "fix-electron-potential": StrTag(),
        "Vexternal": MultiformatTag(
            format_options=[
                TagContainer(
                    subtags={"filename": StrTag(write_value=False, optional=False)}
                ),
                TagContainer(
                    subtags={
                        "filenameUp": StrTag(write_value=False, optional=False),
                        "filenameDn": StrTag(write_tagname=False, optional=False),
                    }
                ),
            ]
        ),
        "rhoExternal": TagContainer(
            subtags={
                "filename": StrTag(write_tagname=False, optional=False),
                "includeSelfEnergy": FloatTag(write_tagname=False),
            }
        ),
        "slab-epsilon": TagContainer(
            subtags={
                "DtotFile": StrTag(write_tagname=False, optional=False),
                "sigma": FloatTag(write_tagname=False, optional=False),
                "Ex": FloatTag(write_tagname=False),
                "Ey": FloatTag(write_tagname=False),
                "Ez": FloatTag(write_tagname=False),
            }
        ),
    },
    "minimization": {
        "lcao-params": TagContainer(
            subtags={
                "nIter": IntTag(write_tagname=False),
                "Ediff": FloatTag(write_tagname=False),
                "smearingWidth": FloatTag(write_tagname=False),
            }
        ),
        "elec-eigen-algo": StrTag(options=["CG", "Davidson"]),
        "ionic-minimize": TagContainer(
            multiline_tag=True,
            subtags={
                **deepcopy(JDFTXMinimize_subtagdict),
            },
        ),
        "lattice-minimize": TagContainer(
            multiline_tag=True,
            subtags={
                **deepcopy(JDFTXMinimize_subtagdict),
            },
        ),
        "electronic-minimize": TagContainer(
            multiline_tag=True,
            subtags={
                **deepcopy(JDFTXMinimize_subtagdict),
            },
        ),
        "electronic-scf": TagContainer(
            multiline_tag=True,
            subtags={
                "energyDiffThreshold": FloatTag(),
                "history": IntTag(),
                "mixFraction": FloatTag(),
                "nIterations": IntTag(),
                "qMetric": FloatTag(),
                "residualThreshold": FloatTag(),
                "eigDiffThreshold": FloatTag(),
                "mixedVariable": StrTag(),
                "mixFractionMag": FloatTag(),
                "nEigSteps": IntTag(),
                "qKappa": FloatTag(),
                "qKerker": FloatTag(),
                "verbose": BoolTag(),
            },
        ),
        "fluid-minimize": TagContainer(
            multiline_tag=True,
            subtags={
                **deepcopy(JDFTXMinimize_subtagdict),
            },
        ),
        "davidson-band-ratio": FloatTag(),
        "wavefunction-drag": BoolTag(),
        "subspace-rotation-factor": TagContainer(
            subtags={
                "factor": FloatTag(write_tagname=False, optional=False),
                "adjust": BoolTag(write_tagname=False, optional=False),
            }
        ),
        "perturb-minimize": TagContainer(
            multiline_tag=True,
            subtags={
                "algorithm": StrTag(options=["MINRES", "CGIMINRES"]),
                "CGBypass": BoolTag(),
                "nIterations": IntTag(),
                "recomputeResidual": BoolTag(),
                "residualDiffThreshold": FloatTag(),
                "residualTol": FloatTag(),
            },
        ),
    },
    "fluid": {
        "target-mu": TagContainer(
            allow_list_representation=True,
            subtags={
                "mu": FloatTag(write_tagname=False, optional=False),
                "outerLoop": BoolTag(write_tagname=False),
            },
        ),
        "fluid": TagContainer(
            subtags={
                "type": StrTag(
                    options=[
                        "None",
                        "LinearPCM",
                        "NonlinearPCM",
                        "SaLSA",
                        "ClassicalDFT",
                    ],
                    write_tagname=False,
                    optional=False,
                ),
                "Temperature": FloatTag(write_tagname=False),
                "Pressure": FloatTag(write_tagname=False),
            }
        ),
        "fluid-solvent": MultiformatTag(
            can_repeat=True,
            format_options=[
                TagContainer(
                    subtags={
                        "name": StrTag(
                            options=[
                                "CarbonDisulfide",
                                "CCl4",
                                "CH2Cl2",
                                "CH3CN",
                                "Chlorobenzene",
                                "DMC",
                                "DMF",
                                "DMSO",
                                "EC",
                                "Ethanol",
                                "EthyleneGlycol",
                                "EthylEther",
                                "Glyme",
                                "H2O",
                                "Isobutanol",
                                "Methanol",
                                "Octanol",
                                "PC",
                                "THF",
                            ],
                            write_tagname=False,
                        ),
                        "concentration": FloatTag(write_tagname=False),
                        "functional": StrTag(
                            options=[
                                "BondedVoids",
                                "FittedCorrelations",
                                "MeanFieldLJ",
                                "ScalarEOS",
                            ],
                            write_tagname=False,
                        ),
                        **deepcopy(JDFTXFluid_subtagdict),
                    }
                ),
                TagContainer(
                    subtags={
                        "name": StrTag(
                            options=[
                                "CarbonDisulfide",
                                "CCl4",
                                "CH2Cl2",
                                "CH3CN",
                                "Chlorobenzene",
                                "DMC",
                                "DMF",
                                "DMSO",
                                "EC",
                                "Ethanol",
                                "EthyleneGlycol",
                                "EthylEther",
                                "Glyme",
                                "H2O",
                                "Isobutanol",
                                "Methanol",
                                "Octanol",
                                "PC",
                                "THF",
                            ],
                            write_tagname=False,
                        ),
                        "concentration": StrTag(options=["bulk"], write_tagname=False),
                        "functional": StrTag(
                            options=[
                                "BondedVoids",
                                "FittedCorrelations",
                                "MeanFieldLJ",
                                "ScalarEOS",
                            ],
                            write_tagname=False,
                        ),
                        **deepcopy(JDFTXFluid_subtagdict),
                    }
                ),
            ],
        ),
        "fluid-anion": TagContainer(
            subtags={
                "name": StrTag(
                    options=["Cl-", "ClO4-", "F-"], write_tagname=False, optional=False
                ),
                "concentration": FloatTag(write_tagname=False, optional=False),
                "functional": StrTag(
                    options=[
                        "BondedVoids",
                        "FittedCorrelations",
                        "MeanFieldLJ",
                        "ScalarEOS",
                    ],
                    write_tagname=False,
                ),
                **deepcopy(JDFTXFluid_subtagdict),
            }
        ),
        "fluid-cation": TagContainer(
            subtags={
                "name": StrTag(
                    options=["K+", "Na+"], write_tagname=False, optional=False
                ),
                "concentration": FloatTag(write_tagname=False, optional=False),
                "functional": StrTag(
                    options=[
                        "BondedVoids",
                        "FittedCorrelations",
                        "MeanFieldLJ",
                        "ScalarEOS",
                    ],
                    write_tagname=False,
                ),
                **deepcopy(JDFTXFluid_subtagdict),
            }
        ),
        "fluid-dielectric-constant": TagContainer(
            subtags={
                "epsBulkOverride": FloatTag(write_tagname=False),
                "epsInfOverride": FloatTag(write_tagname=False),
            }
        ),
        "fluid-dielectric-tensor": TagContainer(
            subtags={
                "epsBulkXX": FloatTag(write_tagname=False, optional=False),
                "epsBulkYY": FloatTag(write_tagname=False, optional=False),
                "epsBulkZZ": FloatTag(write_tagname=False, optional=False),
            }
        ),
        "fluid-ex-corr": TagContainer(
            subtags={
                "kinetic": StrTag(
                    write_tagname=False, optional=False
                ),  # TODO: add options from: https://jdftx.org/CommandFluidExCorr.html
                "exchange-correlation": StrTag(
                    write_tagname=False
                ),  # TODO: add same options as elec-ex-corr
            }
        ),
        "fluid-mixing-functional": TagContainer(
            can_repeat=True,
            subtags={
                "fluid1": StrTag(
                    options=[
                        "CCl4",
                        "CH3CN",
                        "CHCl3",
                        "Cl-",
                        "ClO4-",
                        "CustomAnion",
                        "CustomCation",
                        "F-",
                        "H2O",
                        "Na(H2O)4+",
                        "Na+",
                    ],
                    write_tagname=False,
                    optional=False,
                ),
                "fluid2": StrTag(
                    options=[
                        "CCl4",
                        "CH3CN",
                        "CHCl3",
                        "Cl-",
                        "ClO4-",
                        "CustomAnion",
                        "CustomCation",
                        "F-",
                        "H2O",
                        "Na(H2O)4+",
                        "Na+",
                    ],
                    write_tagname=False,
                    optional=False,
                ),
                "energyScale": FloatTag(write_tagname=False, optional=False),
                "lengthScale": FloatTag(write_tagname=False),
                "FMixType": StrTag(
                    options=["LJPotential", "GaussianKernel"], write_tagname=False
                ),
            },
        ),
        "fluid-vdwScale": FloatTag(),
        "fluid-gummel-loop": TagContainer(
            subtags={
                "maxIterations": IntTag(write_tagname=False, optional=False),
                "Atol": FloatTag(write_tagname=False, optional=False),
            }
        ),
        "fluid-solve-frequency": StrTag(options=["Default", "Gummel", "Inner"]),
        "fluid-site-params": TagContainer(
            multiline_tag=True,
            can_repeat=True,
            subtags={
                "component": StrTag(
                    options=[
                        "CCl4",
                        "CH3CN",
                        "CHCl3",
                        "Cl-",
                        "ClO4-",
                        "CustomAnion",
                        "CustomCation",
                        "F-",
                        "H2O",
                        "Na(H2O)4+",
                        "Na+",
                    ],
                    optional=False,
                ),
                "siteName": StrTag(optional=False),
                "aElec": FloatTag(),
                "alpha": FloatTag(),
                "aPol": FloatTag(),
                "elecFilename": StrTag(),
                "elecFilenameG": StrTag(),
                "rcElec": FloatTag(),
                "Rhs": FloatTag(),
                "sigmaElec": FloatTag(),
                "sigmaNuc": FloatTag(),
                "Zelec": FloatTag(),
                "Znuc": FloatTag(),
            },
        ),
        "pcm-variant": StrTag(
            options=[
                "CANDLE",
                "CANON",
                "FixedCavity",
                "GLSSA13",
                "LA12",
                "SCCS_anion",
                "SCCS_cation",
                "SCCS_g03",
                "SCCS_g03beta",
                "SCCS_g03p",
                "SCCS_g03pbeta",
                "SCCS_g09",
                "SCCS_g09beta",
                "SGA13",
                "SoftSphere",
            ]
        ),
        "pcm-nonlinear-scf": TagContainer(
            multiline_tag=True,
            subtags={
                "energyDiffThreshold": FloatTag(),
                "history": IntTag(),
                "mixFraction": FloatTag(),
                "nIterations": IntTag(),
                "qMetric": FloatTag(),
                "residualThreshold": FloatTag(),
            },
        ),
        "pcm-params": TagContainer(
            multiline_tag=True,
            subtags={
                "cavityFile": StrTag(),
                "cavityPressure": FloatTag(),
                "cavityScale": FloatTag(),
                "cavityTension": FloatTag(),
                "eta_wDiel": FloatTag(),
                "ionSpacing": FloatTag(),
                "lMax": FloatTag(),
                "nc": FloatTag(),
                "pCavity": FloatTag(),
                "rhoDelta": FloatTag(),
                "rhoMax": FloatTag(),
                "rhoMin": FloatTag(),
                "screenOverride": FloatTag(),
                "sigma": FloatTag(),
                "sqrtC6eff": FloatTag(),
                "Zcenter": FloatTag(),
                "zMask0": FloatTag(),
                "zMaskH": FloatTag(),
                "zMaskIonH": FloatTag(),
                "zMaskSigma": FloatTag(),
                "Ztot": FloatTag(),
            },
        ),
    },
    "dynamics": {
        "vibrations": TagContainer(
            subtags={
                "dr": FloatTag(),
                "centralDiff": BoolTag(),
                "useConstraints": BoolTag(),
                "translationSym": BoolTag(),
                "rotationSym": BoolTag(),
                "omegaMin": FloatTag(),
                "T": FloatTag(),
                "omegaResolution": FloatTag(),
            }
        ),
        "barostat-velocity": TagContainer(
            subtags={
                "v1": FloatTag(write_tagname=False, optional=False),
                "v2": FloatTag(write_tagname=False, optional=False),
                "v3": FloatTag(write_tagname=False, optional=False),
                "v4": FloatTag(write_tagname=False, optional=False),
                "v5": FloatTag(write_tagname=False, optional=False),
                "v6": FloatTag(write_tagname=False, optional=False),
                "v7": FloatTag(write_tagname=False, optional=False),
                "v8": FloatTag(write_tagname=False, optional=False),
                "v9": FloatTag(write_tagname=False, optional=False),
            }
        ),
        "thermostat-velocity": TagContainer(
            subtags={
                "v1": FloatTag(write_tagname=False, optional=False),
                "v2": FloatTag(write_tagname=False, optional=False),
                "v3": FloatTag(write_tagname=False, optional=False),
            }
        ),
        "ionic-dynamics": TagContainer(
            multiline_tag=True,
            subtags={
                "B0": FloatTag(),
                "chainLengthP": FloatTag(),
                "chainLengthT": FloatTag(),
                "dt": FloatTag(),
                "nSteps": IntTag(),
                "P0": FloatTag(),  # can accept numpy.nan
                "statMethod": StrTag(options=["Berendsen", "None", "NoseHoover"]),
                "stress0": TagContainer(  # can accept numpy.nan
                    subtags={
                        "xx": FloatTag(write_tagname=False, optional=False),
                        "yy": FloatTag(write_tagname=False, optional=False),
                        "zz": FloatTag(write_tagname=False, optional=False),
                        "yz": FloatTag(write_tagname=False, optional=False),
                        "zx": FloatTag(write_tagname=False, optional=False),
                        "xy": FloatTag(write_tagname=False, optional=False),
                    }
                ),
                "T0": FloatTag(),
                "tDampP": FloatTag(),
                "tDampT": FloatTag(),
            },
        ),
    },
    "export": {
        # note that the below representation should be possible, but dealing with
        # arbitrary length nested TagContainers within the same line requires a lot of code changes
        # 'dump-name': TagContainer(allow_list_representation = True,
        #     subtags = {
        #     'format': StrTag(write_tagname = False, optional = False),
        #     # 'freq1': StrTag(),
        #     # 'format1': StrTag(),
        #     # 'freq2': StrTag(),
        #     # 'format2': StrTag(),
        #     'extra': TagContainer(can_repeat = True, write_tagname = False,
        #         subtags = {
        #         'freq': StrTag(write_tagname = False, optional = False),
        #         'format': StrTag(write_tagname = False, optional = False),
        #         }),
        #     }),
        "dump-name": StrTag(),
        "dump": TagContainer(
            can_repeat=True,
            subtags={
                "freq": StrTag(write_tagname=False, optional=False),
                "var": StrTag(write_tagname=False, optional=False),
            },
        ),
        "dump-interval": TagContainer(
            can_repeat=True,
            subtags={
                "freq": StrTag(
                    options=["Ionic", "Electronic", "Fluid", "Gummel"],
                    write_tagname=False,
                    optional=False,
                ),
                "var": IntTag(write_tagname=False, optional=False),
            },
        ),
        "dump-only": BoolTag(write_value=False),
        "band-projection-params": TagContainer(
            subtags={
                "ortho": BoolTag(write_tagname=False, optional=False),
                "norm": BoolTag(write_tagname=False, optional=False),
            }
        ),
        "density-of-states": TagContainer(
            multiline_tag=True,
            subtags={
                "Total": BoolTag(write_value=False),
                "Slice": TagContainer(
                    can_repeat=True,
                    subtags={
                        "c0": FloatTag(write_tagname=False, optional=False),
                        "c1": FloatTag(write_tagname=False, optional=False),
                        "c2": FloatTag(write_tagname=False, optional=False),
                        "r": FloatTag(write_tagname=False, optional=False),
                        "i0": FloatTag(write_tagname=False, optional=False),
                        "i1": FloatTag(write_tagname=False, optional=False),
                        "i2": FloatTag(write_tagname=False, optional=False),
                    },
                ),
                "Sphere": TagContainer(
                    can_repeat=True,
                    subtags={
                        "c0": FloatTag(write_tagname=False, optional=False),
                        "c1": FloatTag(write_tagname=False, optional=False),
                        "c2": FloatTag(write_tagname=False, optional=False),
                        "r": FloatTag(write_tagname=False, optional=False),
                    },
                ),
                "AtomSlice": TagContainer(
                    can_repeat=True,
                    subtags={
                        "species": StrTag(write_tagname=False, optional=False),
                        "atomIndex": IntTag(write_tagname=False, optional=False),
                        "r": FloatTag(write_tagname=False, optional=False),
                        "i0": FloatTag(write_tagname=False, optional=False),
                        "i1": FloatTag(write_tagname=False, optional=False),
                        "i2": FloatTag(write_tagname=False, optional=False),
                    },
                ),
                "AtomSphere": TagContainer(
                    can_repeat=True,
                    subtags={
                        "species": StrTag(write_tagname=False, optional=False),
                        "atomIndex": IntTag(write_tagname=False, optional=False),
                        "r": FloatTag(write_tagname=False, optional=False),
                    },
                ),
                "File": StrTag(),
                "Orbital": TagContainer(
                    can_repeat=True,
                    subtags={
                        "species": StrTag(write_tagname=False, optional=False),
                        "atomIndex": IntTag(write_tagname=False, optional=False),
                        "orbDesc": StrTag(write_tagname=False, optional=False),
                    },
                ),
                "OrthoOrbital": TagContainer(
                    can_repeat=True,
                    subtags={
                        "species": StrTag(write_tagname=False, optional=False),
                        "atomIndex": IntTag(write_tagname=False, optional=False),
                        "orbDesc": StrTag(write_tagname=False, optional=False),
                    },
                ),
                "Etol": FloatTag(),
                "Esigma": FloatTag(),
                "EigsOverride": StrTag(),
                "Occupied": BoolTag(write_value=False),
                "Complete": BoolTag(write_value=False),
                "SpinProjected": TagContainer(
                    can_repeat=True,
                    subtags={
                        "theta": FloatTag(write_tagname=False, optional=False),
                        "phi": FloatTag(write_tagname=False, optional=False),
                    },
                ),
                "SpinTotal": BoolTag(write_value=False),
            },
        ),
        "dump-Eresolved-density": TagContainer(
            subtags={
                "Emin": FloatTag(write_tagname=False, optional=False),
                "Emax": FloatTag(write_tagname=False, optional=False),
            }
        ),
        "dump-fermi-density": MultiformatTag(
            can_repeat=True,
            format_options=[
                BoolTag(write_value=False),
                FloatTag(),
            ],
        ),
        "bgw-params": TagContainer(
            multiline_tag=True,
            subtags={
                "nBandsDense": IntTag(),
                "nBandsV": IntTag(),
                "blockSize": IntTag(),
                "clusterSize": IntTag(),
                "Ecut_rALDA": FloatTag(),
                "EcutChiFluid": FloatTag(),
                "rpaExx": BoolTag(),
                "saveVxc": BoolTag(),
                "saveVxx": BoolTag(),
                "offDiagV": BoolTag(),
                "elecOnly": BoolTag(),
                "freqBroaden_eV": FloatTag(),
                "freqNimag": IntTag(),
                "freqPlasma": FloatTag(),
                "freqReMax_eV": FloatTag(),
                "freqReStep_eV": FloatTag(),
                "kernelSym_rALDA": BoolTag(),
                "kFcut_rALDA": FloatTag(),
                "q0": TagContainer(
                    subtags={
                        "q0x": FloatTag(write_tagname=False, optional=False),
                        "q0y": FloatTag(write_tagname=False, optional=False),
                        "q0z": FloatTag(write_tagname=False, optional=False),
                    }
                ),
            },
        ),
        "forces-output-coords": StrTag(
            options=["Cartesian", "Contravariant", "Lattice", "Positions"]
        ),
        "polarizability": TagContainer(
            subtags={
                "eigenBasis": StrTag(
                    options=["External", "NonInteracting", "Total"],
                    write_tagname=False,
                    optional=False,
                ),
                "Ecut": FloatTag(write_tagname=False),
                "nEigs": IntTag(write_tagname=False),
            }
        ),
        "polarizability-kdiff": TagContainer(
            subtags={
                "dk0": FloatTag(write_tagname=False, optional=False),
                "dk1": FloatTag(write_tagname=False, optional=False),
                "dk2": FloatTag(write_tagname=False, optional=False),
                "dkFilenamePattern": StrTag(write_tagname=False),
            }
        ),
        "potential-subtraction": BoolTag(),
    },
    "misc": {
        "debug": StrTag(
            options=[
                "Ecomponents",
                "EigsFillings",
                "Fluid",
                "Forces",
                "KpointsBasis",
                "MuSearch",
                "Symmetries",
            ],
            can_repeat=True,
        ),
        "pcm-nonlinear-debug": TagContainer(
            subtags={
                "linearDielectric": BoolTag(write_tagname=False, optional=False),
                "linearScreening": BoolTag(write_tagname=False, optional=False),
            }
        ),
    },
}

__PHONON_TAGS__ = ["phonon"]
__WANNIER_TAGS__ = [
    "wannier",
    "wannier-center-pinned",
    "wannier-dump-name",
    "wannier-initial-state",
    "wannier-minimize",
    "defect-supercell",
]
__TAG_LIST__ = [tag for group in MASTER_TAG_LIST for tag in MASTER_TAG_LIST[group]]
__TAG_GROUPS__ = {
    tag: group for group in MASTER_TAG_LIST for tag in MASTER_TAG_LIST[group]
}


def get_tag_object(tag):
    return MASTER_TAG_LIST[__TAG_GROUPS__[tag]][tag]<|MERGE_RESOLUTION|>--- conflicted
+++ resolved
@@ -1,215 +1,154 @@
 from copy import deepcopy
 
-from .generic_tags import (
-    BoolTag,
-    FloatTag,
-    IntTag,
-    MultiformatTag,
-    StrTag,
-    TagContainer,
-)
+from .generic_tags import BoolTag, StrTag, IntTag, FloatTag, TagContainer, MultiformatTag
 
-# simple dictionaries deepcopied multiple times into MASTER_TAG_LIST later for different tags
+
+#simple dictionaries deepcopied multiple times into MASTER_TAG_LIST later for different tags
 JDFTXMinimize_subtagdict = {
-    "alphaTincreaseFactor": FloatTag(),
-    "alphaTmin": FloatTag(),
-    "alphaTreduceFactor": FloatTag(),
-    "alphaTstart": FloatTag(),
-    "dirUpdateScheme": StrTag(
-        options=[
-            "FletcherReeves",
-            "HestenesStiefellL-BFGS",
-            "PolakRibiere",
-            "SteepestDescent",
-        ]
-    ),
-    "energyDiffThreshold": FloatTag(),
-    "fdTest": BoolTag(),
-    "history": IntTag(),
-    "knormThreshold": FloatTag(),
-    "linminMethod": StrTag(
-        options=["CubicWolfe", "DirUpdateRecommended", "Quad", "Relax"]
-    ),
-    "nAlphaAdjustMax": FloatTag(),
-    "nEnergyDiff": IntTag(),
-    "nIterations": IntTag(),
-    "updateTestStepSize": BoolTag(),
-    "wolfeEnergy": FloatTag(),
-    "wolfeGradient": FloatTag(),
-}
+    'alphaTincreaseFactor': FloatTag(),
+    'alphaTmin': FloatTag(),
+    'alphaTreduceFactor': FloatTag(),
+    'alphaTstart': FloatTag(),
+    'dirUpdateScheme': StrTag(options = ['FletcherReeves', 'HestenesStiefellL-BFGS', 'PolakRibiere', 'SteepestDescent']),
+    'energyDiffThreshold': FloatTag(),
+    'fdTest': BoolTag(),
+    'history': IntTag(),
+    'knormThreshold': FloatTag(),
+    'linminMethod': StrTag(options = ['CubicWolfe', 'DirUpdateRecommended', 'Quad', 'Relax']),
+    'nAlphaAdjustMax': FloatTag(),
+    'nEnergyDiff': IntTag(),
+    'nIterations': IntTag(),
+    'updateTestStepSize': BoolTag(),
+    'wolfeEnergy': FloatTag(),
+    'wolfeGradient': FloatTag(),
+    }
 JDFTXFluid_subtagdict = {
-    "epsBulk": FloatTag(),
-    "epsInf": FloatTag(),
-    "epsLJ": FloatTag(),
-    "Nnorm": FloatTag(),
-    "pMol": FloatTag(),
-    "poleEl": FloatTag(can_repeat=True),
-    "Pvap": FloatTag(),
-    "quad_nAlpha": FloatTag(),
-    "quad_nBeta": FloatTag(),
-    "quad_nGamma": FloatTag(),
-    "representation": TagContainer(
-        subtags={"MuEps": FloatTag(), "Pomega": FloatTag(), "PsiAlpha": FloatTag()}
-    ),
-    "Res": FloatTag(),
-    "Rvdw": FloatTag(),
-    "s2quadType": StrTag(
-        options=[
-            "10design60",
-            "11design70",
-            "12design84",
-            "13design94",
-            "14design108",
-            "15design120",
-            "16design144",
-            "17design156",
-            "18design180",
-            "19design204",
-            "20design216",
-            "21design240",
-            "7design24",
-            "8design36",
-            "9design48",
-            "Euler",
-            "Icosahedron",
-            "Octahedron",
-            "Tetrahedron",
-        ]
-    ),
-    "sigmaBulk": FloatTag(),
-    "tauNuc": FloatTag(),
-    "translation": StrTag(options=["ConstantSpline", "Fourier", "LinearSpline"]),
-}
+    'epsBulk': FloatTag(),
+    'epsInf': FloatTag(),
+    'epsLJ': FloatTag(),
+    'Nnorm': FloatTag(),
+    'pMol': FloatTag(),
+    'poleEl': FloatTag(can_repeat = True),
+    'Pvap': FloatTag(),
+    'quad_nAlpha': FloatTag(),
+    'quad_nBeta': FloatTag(),
+    'quad_nGamma': FloatTag(),
+    'representation': TagContainer(subtags = {'MuEps': FloatTag(), 'Pomega': FloatTag(), 'PsiAlpha': FloatTag()}),
+    'Res': FloatTag(),
+    'Rvdw': FloatTag(),
+    's2quadType': StrTag(options = ['10design60', '11design70', '12design84', '13design94',
+                                    '14design108', '15design120', '16design144', '17design156',
+                                    '18design180', '19design204', '20design216', '21design240',
+                                    '7design24', '8design36', '9design48', 'Euler',
+                                    'Icosahedron', 'Octahedron', 'Tetrahedron']),
+    'sigmaBulk': FloatTag(),
+    'tauNuc': FloatTag(),
+    'translation': StrTag(options = ['ConstantSpline', 'Fourier', 'LinearSpline']),
+    }
 
 MASTER_TAG_LIST = {
-    "extrafiles": {
-        "include": StrTag(can_repeat=True),
-    },
-    "structure": {
-        "latt-scale": TagContainer(
-            allow_list_representation=True,
-            subtags={
-                "s0": IntTag(write_tagname=False, optional=False),
-                "s1": IntTag(write_tagname=False, optional=False),
-                "s2": IntTag(write_tagname=False, optional=False),
-            },
-        ),
-        "latt-move-scale": TagContainer(
-            allow_list_representation=True,
-            subtags={
-                "s0": FloatTag(write_tagname=False, optional=False),
-                "s1": FloatTag(write_tagname=False, optional=False),
-                "s2": FloatTag(write_tagname=False, optional=False),
-            },
-        ),
-        "coords-type": StrTag(options=["Cartesian", "Lattice"]),
-        # TODO: change lattice tag into MultiformatTag for different symmetry options
-        "lattice": TagContainer(
-            linebreak_Nth_entry=3,
-            optional=False,
-            allow_list_representation=True,
-            subtags={
-                "R00": FloatTag(write_tagname=False, optional=False, prec=12),
-                "R01": FloatTag(write_tagname=False, optional=False, prec=12),
-                "R02": FloatTag(write_tagname=False, optional=False, prec=12),
-                "R10": FloatTag(write_tagname=False, optional=False, prec=12),
-                "R11": FloatTag(write_tagname=False, optional=False, prec=12),
-                "R12": FloatTag(write_tagname=False, optional=False, prec=12),
-                "R20": FloatTag(write_tagname=False, optional=False, prec=12),
-                "R21": FloatTag(write_tagname=False, optional=False, prec=12),
-                "R22": FloatTag(write_tagname=False, optional=False, prec=12),
-            },
-        ),
-        "ion": TagContainer(
-            can_repeat=True,
-            optional=False,
-            allow_list_representation=True,
-            subtags={
-                "species-id": StrTag(write_tagname=False, optional=False),
-                "x0": FloatTag(write_tagname=False, optional=False, prec=12),
-                "x1": FloatTag(write_tagname=False, optional=False, prec=12),
-                "x2": FloatTag(write_tagname=False, optional=False, prec=12),
-                "v": TagContainer(
-                    allow_list_representation=True,
-                    subtags={
-                        "vx0": FloatTag(write_tagname=False, optional=False, prec=12),
-                        "vx1": FloatTag(write_tagname=False, optional=False, prec=12),
-                        "vx2": FloatTag(write_tagname=False, optional=False, prec=12),
-                    },
-                ),
-                "moveScale": IntTag(write_tagname=False, optional=False),
-            },
-        ),
-        "perturb-ion": TagContainer(
-            subtags={
-                "species": StrTag(write_tagname=False, optional=False),
-                "atom": IntTag(write_tagname=False, optional=False),
-                "dx0": FloatTag(write_tagname=False, optional=False),
-                "dx1": FloatTag(write_tagname=False, optional=False),
-                "dx2": FloatTag(write_tagname=False, optional=False),
-            }
-        ),
-        "core-overlap-check": StrTag(options=["additive", "vector", "none"]),
-        "ion-species": StrTag(can_repeat=True, optional=False),
-        "cache-projectors": BoolTag(),
-        "ion-width": MultiformatTag(
-            format_options=[
-                StrTag(options=["Ecut", "fftbox"]),
-                FloatTag(),
-            ]
-        ),
-    },
-    "symmetries": {
-        "symmetries": StrTag(options=["automatic", "manual", "none"]),
-        "symmetry-threshold": FloatTag(),
-        "symmetry-matrix": TagContainer(
-            linebreak_Nth_entry=3,
-            can_repeat=True,
-            allow_list_representation=True,
-            subtags={
-                "s00": IntTag(write_tagname=False, optional=False),
-                "s01": IntTag(write_tagname=False, optional=False),
-                "s02": IntTag(write_tagname=False, optional=False),
-                "s10": IntTag(write_tagname=False, optional=False),
-                "s11": IntTag(write_tagname=False, optional=False),
-                "s12": IntTag(write_tagname=False, optional=False),
-                "s20": IntTag(write_tagname=False, optional=False),
-                "s21": IntTag(write_tagname=False, optional=False),
-                "s22": IntTag(write_tagname=False, optional=False),
-                "a0": FloatTag(write_tagname=False, optional=False, prec=12),
-                "a1": FloatTag(write_tagname=False, optional=False, prec=12),
-                "a2": FloatTag(write_tagname=False, optional=False, prec=12),
-            },
-        ),
-    },
-    "k-mesh": {
-        "kpoint": TagContainer(
-            can_repeat=True,
-            allow_list_representation=True,
-            subtags={
-                "k0": FloatTag(write_tagname=False, optional=False, prec=12),
-                "k1": FloatTag(write_tagname=False, optional=False, prec=12),
-                "k2": FloatTag(write_tagname=False, optional=False, prec=12),
-                "weight": FloatTag(write_tagname=False, optional=False, prec=12),
-            },
-        ),
-        "kpoint-folding": TagContainer(
-            allow_list_representation=True,
-            subtags={
-                "n0": IntTag(write_tagname=False, optional=False),
-                "n1": IntTag(write_tagname=False, optional=False),
-                "n2": IntTag(write_tagname=False, optional=False),
-            },
-        ),
-        "kpoint-reduce-inversion": BoolTag(),
-    },
-<<<<<<< HEAD
+    'extrafiles': {
+        'include': StrTag(can_repeat = True),
+    },
+    'structure': {
+        'latt-scale': TagContainer(allow_list_representation = True,
+            subtags = {
+            's0': IntTag(write_tagname = False, optional = False),
+            's1': IntTag(write_tagname = False, optional = False),
+            's2': IntTag(write_tagname = False, optional = False),
+            }),
+        'latt-move-scale': TagContainer(allow_list_representation = True,
+            subtags = {
+            's0': FloatTag(write_tagname = False, optional = False),
+            's1': FloatTag(write_tagname = False, optional = False),
+            's2': FloatTag(write_tagname = False, optional = False),
+            }),
+        'coords-type': StrTag(options = ['Cartesian', 'Lattice']),
+        #TODO: change lattice tag into MultiformatTag for different symmetry options
+        'lattice': TagContainer(linebreak_Nth_entry = 3, optional = False, allow_list_representation = True,
+            subtags = {
+            'R00': FloatTag(write_tagname = False, optional = False, prec = 12),
+            'R01': FloatTag(write_tagname = False, optional = False, prec = 12),
+            'R02': FloatTag(write_tagname = False, optional = False, prec = 12),
+            'R10': FloatTag(write_tagname = False, optional = False, prec = 12),
+            'R11': FloatTag(write_tagname = False, optional = False, prec = 12),
+            'R12': FloatTag(write_tagname = False, optional = False, prec = 12),
+            'R20': FloatTag(write_tagname = False, optional = False, prec = 12),
+            'R21': FloatTag(write_tagname = False, optional = False, prec = 12),
+            'R22': FloatTag(write_tagname = False, optional = False, prec = 12),
+            }),
+        'ion': TagContainer(can_repeat = True, optional = False, allow_list_representation = True,
+            subtags = {
+            'species-id': StrTag(write_tagname = False, optional = False),
+            'x0': FloatTag(write_tagname = False, optional = False, prec = 12),
+            'x1': FloatTag(write_tagname = False, optional = False, prec = 12),
+            'x2': FloatTag(write_tagname = False, optional = False, prec = 12),
+            'v': TagContainer(allow_list_representation = True,
+                subtags = {
+                'vx0': FloatTag(write_tagname = False, optional = False, prec = 12),
+                'vx1': FloatTag(write_tagname = False, optional = False, prec = 12),
+                'vx2': FloatTag(write_tagname = False, optional = False, prec = 12),
+                }),
+            'moveScale': IntTag(write_tagname = False, optional = False),
+            }),
+        'perturb-ion': TagContainer(
+            subtags = {
+            'species': StrTag(write_tagname = False, optional = False),
+            'atom': IntTag(write_tagname = False, optional = False),
+            'dx0': FloatTag(write_tagname = False, optional = False),
+            'dx1': FloatTag(write_tagname = False, optional = False),
+            'dx2': FloatTag(write_tagname = False, optional = False),
+            }),
+        'core-overlap-check': StrTag(options = ['additive', 'vector', 'none']),
+        'ion-species': StrTag(can_repeat = True, optional = False),
+        'cache-projectors': BoolTag(),
+        'ion-width': MultiformatTag(
+            format_options = [
+            StrTag(options = ['Ecut', 'fftbox']),
+            FloatTag(),
+            ]),
+    },
+    'symmetries': {
+        'symmetries': StrTag(options = ['automatic', 'manual', 'none']),
+        'symmetry-threshold': FloatTag(),
+        'symmetry-matrix': TagContainer(linebreak_Nth_entry = 3, can_repeat = True, allow_list_representation = True,
+            subtags = {
+            's00': IntTag(write_tagname = False, optional = False),
+            's01': IntTag(write_tagname = False, optional = False),
+            's02': IntTag(write_tagname = False, optional = False),
+            's10': IntTag(write_tagname = False, optional = False),
+            's11': IntTag(write_tagname = False, optional = False),
+            's12': IntTag(write_tagname = False, optional = False),
+            's20': IntTag(write_tagname = False, optional = False),
+            's21': IntTag(write_tagname = False, optional = False),
+            's22': IntTag(write_tagname = False, optional = False),
+            'a0': FloatTag(write_tagname = False, optional = False, prec = 12),
+            'a1': FloatTag(write_tagname = False, optional = False, prec = 12),
+            'a2': FloatTag(write_tagname = False, optional = False, prec = 12),
+            }),
+    },
+    'k-mesh': {
+        'kpoint': TagContainer(can_repeat = True, allow_list_representation = True,
+            subtags = {
+            'k0': FloatTag(write_tagname = False, optional = False, prec = 12),
+            'k1': FloatTag(write_tagname = False, optional = False, prec = 12),
+            'k2': FloatTag(write_tagname = False, optional = False, prec = 12),
+            'weight': FloatTag(write_tagname = False, optional = False, prec = 12),
+            }),
+        'kpoint-folding': TagContainer(allow_list_representation = True,
+            subtags = {
+            'n0': IntTag(write_tagname = False, optional = False),
+            'n1': IntTag(write_tagname = False, optional = False),
+            'n2': IntTag(write_tagname = False, optional = False),
+            }),
+        'kpoint-reduce-inversion': BoolTag(),
+    },
     'electronic': {
         'elec-ex-corr': MultiformatTag(
             format_options = [
             #note that hyb-HSE06 has a bug in JDFTx and should not be used and is excluded here
             #    use the LibXC version instead (hyb-gga-HSE06)
-            StrTag(write_tagname = True, #Ben: Changing this to True to see if it fixes the issue
+            StrTag(write_tagname = True, # Ben: Changing this to True with permission from Jacob!
                    options = ['gga', 'gga-PBE', 'gga-PBEsol', 'gga-PW91', 'Hartree-Fock', 'hyb-PBE0',
                               'lda', 'lda-PW', 'lda-PW-prec', 'lda-PZ', 'lda-Teter', 'lda-VWN',
                               'mgga-revTPSS', 'mgga-TPSS', 'orb-GLLBsc', 'pot-LB94']),
@@ -227,7 +166,7 @@
             format_options = [
             #note that hyb-HSE06 has a bug in JDFTx and should not be used and is excluded here
             #    use the LibXC version instead (hyb-gga-HSE06)
-            StrTag(write_tagname = False,
+            StrTag(write_tagname = True, # Ben: Changing this to True with permission from Jacob!
                    options = ['gga', 'gga-PBE', 'gga-PBEsol', 'gga-PW91', 'Hartree-Fock', 'hyb-PBE0',
                               'lda', 'lda-PW', 'lda-PW-prec', 'lda-PZ', 'lda-Teter', 'lda-VWN',
                               'mgga-revTPSS', 'mgga-TPSS', 'orb-GLLBsc', 'pot-LB94']),
@@ -279,877 +218,458 @@
             }),
         'elec-n-bands': IntTag(),
         'spintype': StrTag(options = ['no-spin', 'spin-orbit', 'vector-spin', 'z-spin']),
-=======
-    "electronic": {
-        "elec-ex-corr": MultiformatTag(
-            format_options=[
-                # note that hyb-HSE06 has a bug in JDFTx and should not be used and is excluded here
-                #    use the LibXC version instead (hyb-gga-HSE06)
-                StrTag(
-                    write_tagname=False,
-                    options=[
-                        "gga",
-                        "gga-PBE",
-                        "gga-PBEsol",
-                        "gga-PW91",
-                        "Hartree-Fock",
-                        "hyb-PBE0",
-                        "lda",
-                        "lda-PW",
-                        "lda-PW-prec",
-                        "lda-PZ",
-                        "lda-Teter",
-                        "lda-VWN",
-                        "mgga-revTPSS",
-                        "mgga-TPSS",
-                        "orb-GLLBsc",
-                        "pot-LB94",
-                    ],
-                ),
-                # TODO: add all X and C options from here: https://jdftx.org/CommandElecExCorr.html
-                #    note: use a separate variable elsewhere for this to not dominate this dictionary
-                TagContainer(
-                    subtags={
-                        "funcX": StrTag(write_tagname=False, optional=False),
-                        "funcC": StrTag(write_tagname=False, optional=False),
-                    }
-                ),
-                # TODO: add all XC options from here: https://jdftx.org/CommandElecExCorr.html
-                #    note: use a separate variable elsewhere for this to not dominate this dictionary
-                TagContainer(
-                    subtags={"funcXC": StrTag(write_tagname=False, optional=False)}
-                ),
-            ]
-        ),
-        "elec-ex-corr-compare": MultiformatTag(
-            can_repeat=True,
-            format_options=[
-                # note that hyb-HSE06 has a bug in JDFTx and should not be used and is excluded here
-                #    use the LibXC version instead (hyb-gga-HSE06)
-                StrTag(
-                    write_tagname=False,
-                    options=[
-                        "gga",
-                        "gga-PBE",
-                        "gga-PBEsol",
-                        "gga-PW91",
-                        "Hartree-Fock",
-                        "hyb-PBE0",
-                        "lda",
-                        "lda-PW",
-                        "lda-PW-prec",
-                        "lda-PZ",
-                        "lda-Teter",
-                        "lda-VWN",
-                        "mgga-revTPSS",
-                        "mgga-TPSS",
-                        "orb-GLLBsc",
-                        "pot-LB94",
-                    ],
-                ),
-                # TODO: add all X and C options from here: https://jdftx.org/CommandElecExCorr.html
-                #    note: use a separate variable elsewhere for this to not dominate this dictionary
-                TagContainer(
-                    subtags={
-                        "funcX": StrTag(write_tagname=False, optional=False),
-                        "funcC": StrTag(write_tagname=False, optional=False),
-                    }
-                ),
-                # TODO: add all XC options from here: https://jdftx.org/CommandElecExCorr.html
-                #    note: use a separate variable elsewhere for this to not dominate this dictionary
-                TagContainer(
-                    subtags={"funcXC": StrTag(write_tagname=False, optional=False)}
-                ),
-            ],
-        ),
-        "exchange-block-size": IntTag(),
-        "exchange-outer-loop": IntTag(),
-        "exchange-parameters": TagContainer(
-            subtags={
-                "exxScale": FloatTag(write_tagname=False, optional=False),
-                "exxOmega": FloatTag(write_tagname=False),
-            }
-        ),
-        "exchange-params": TagContainer(
-            multiline_tag=True,
-            subtags={
-                "blockSize": IntTag(),
-                "nOuterVxx": IntTag(),
-            },
-        ),
-        "exchange-regularization": StrTag(
-            options=[
-                "AuxiliaryFunction",
-                "None",
-                "ProbeChargeEwald",
-                "SphericalTruncated",
-                "WignerSeitzTruncated",
-            ]
-        ),
-        "tau-core": TagContainer(
-            subtags={
-                "species-id": StrTag(write_tagname=False, optional=False),
-                "rCut": FloatTag(write_tagname=False),
-                "plot": BoolTag(write_tagname=False),
-            }
-        ),
-        "lj-override": FloatTag(),
-        "van-der-waals": MultiformatTag(
-            format_options=[
-                StrTag(options=["D3"]),
-                FloatTag(),
-            ]
-        ),
-        "elec-cutoff": TagContainer(
-            allow_list_representation=True,
-            subtags={
-                "Ecut": FloatTag(write_tagname=False, optional=False),
-                "EcutRho": FloatTag(write_tagname=False),
-            },
-        ),
-        "elec-smearing": TagContainer(
-            allow_list_representation=True,
-            subtags={
-                "smearingType": StrTag(
-                    options=["Cold", "Fermi", "Gauss", "MP1"],
-                    write_tagname=False,
-                    optional=False,
-                ),
-                "smearingWidth": FloatTag(write_tagname=False, optional=False),
-            },
-        ),
-        "elec-n-bands": IntTag(),
-        "spintype": StrTag(options=["no-spin", "spin-orbit", "vector-spin", "z-spin"]),
->>>>>>> 7518af0a7b70cfb276a4ad130fbfcda1e581cd69
         #'initial-magnetic-moments': StructureDeferredTagContainer(),
-        "elec-initial-magnetization": TagContainer(
-            subtags={
-                "M": FloatTag(write_tagname=False, optional=False),
-                "constrain": BoolTag(write_tagname=False, optional=False),
-            }
-        ),
-        "target-Bz": FloatTag(),
-        "elec-initial-charge": FloatTag(),
-        "converge-empty-states": BoolTag(),
-        "band-unfold": TagContainer(
-            linebreak_Nth_entry=3,
-            allow_list_representation=True,
-            subtags={
-                "M00": IntTag(write_tagname=False, optional=False),
-                "M01": IntTag(write_tagname=False, optional=False),
-                "M02": IntTag(write_tagname=False, optional=False),
-                "M10": IntTag(write_tagname=False, optional=False),
-                "M11": IntTag(write_tagname=False, optional=False),
-                "M12": IntTag(write_tagname=False, optional=False),
-                "M20": IntTag(write_tagname=False, optional=False),
-                "M21": IntTag(write_tagname=False, optional=False),
-                "M22": IntTag(write_tagname=False, optional=False),
-            },
-        ),
-        "basis": StrTag(options=["kpoint-dependent", "single"]),
-        "fftbox": TagContainer(
-            allow_list_representation=True,
-            subtags={
-                "S0": IntTag(write_tagname=False, optional=False),
-                "S1": IntTag(write_tagname=False, optional=False),
-                "S2": IntTag(write_tagname=False, optional=False),
-            },
-        ),
-        "electric-field": TagContainer(
-            allow_list_representation=True,
-            subtags={
-                "Ex": IntTag(write_tagname=False, optional=False),
-                "Ey": IntTag(write_tagname=False, optional=False),
-                "Ez": IntTag(write_tagname=False, optional=False),
-            },
-        ),
-        "perturb-electric-field": TagContainer(
-            allow_list_representation=True,
-            subtags={
-                "Ex": IntTag(write_tagname=False, optional=False),
-                "Ey": IntTag(write_tagname=False, optional=False),
-                "Ez": IntTag(write_tagname=False, optional=False),
-            },
-        ),
-        "box-potential": TagContainer(
-            can_repeat=True,
-            subtags={
-                "xmin": FloatTag(write_tagname=False, optional=False),
-                "xmax": FloatTag(write_tagname=False, optional=False),
-                "ymin": FloatTag(write_tagname=False, optional=False),
-                "ymax": FloatTag(write_tagname=False, optional=False),
-                "zmin": FloatTag(write_tagname=False, optional=False),
-                "zmax": FloatTag(write_tagname=False, optional=False),
-                "Vin": FloatTag(write_tagname=False, optional=False),
-                "Vout": FloatTag(write_tagname=False, optional=False),
-                "convolve_radius": FloatTag(write_tagname=False),
-            },
-        ),
-        "ionic-gaussian-potential": TagContainer(
-            can_repeat=True,
-            subtags={
-                "species": StrTag(write_tagname=False, optional=False),
-                "U0": FloatTag(write_tagname=False, optional=False),
-                "sigma": FloatTag(write_tagname=False, optional=False),
-                "geometry": StrTag(
-                    options=["Spherical", "Cylindrical", "Planar"],
-                    write_tagname=False,
-                    optional=False,
-                ),
-            },
-        ),
-        "bulk-epsilon": TagContainer(
-            subtags={
-                "DtotFile": StrTag(write_tagname=False, optional=False),
-                "Ex": FloatTag(write_tagname=False),
-                "Ey": FloatTag(write_tagname=False),
-                "Ez": FloatTag(write_tagname=False),
-            }
-        ),
-        "charged-defect": TagContainer(
-            can_repeat=True,
-            subtags={
-                "x0": FloatTag(write_tagname=False, optional=False),
-                "x1": FloatTag(write_tagname=False, optional=False),
-                "x2": FloatTag(write_tagname=False, optional=False),
-                "q": FloatTag(write_tagname=False, optional=False),
-                "sigma": FloatTag(write_tagname=False, optional=False),
-            },
-        ),
-        "charged-defect-correction": TagContainer(
-            subtags={
-                "Slab": TagContainer(
-                    subtags={
-                        "dir": StrTag(
-                            options=["100", "010", "001"], write_tagname=False
-                        ),
-                    }
-                ),
-                "DtotFile": StrTag(write_tagname=False, optional=False),
-                "Eps": MultiformatTag(
-                    format_options=[
-                        FloatTag(write_tagname=False, optional=False),
-                        StrTag(write_tagname=False, optional=False),
-                    ]
-                ),
-                "rMin": FloatTag(write_tagname=False, optional=False),
-                "rSigma": FloatTag(write_tagname=False, optional=False),
-            }
-        ),
-        "Cprime-params": TagContainer(
-            subtags={
-                "dk": FloatTag(write_tagname=False),
-                "degeneracyThreshold": FloatTag(write_tagname=False),
-                "vThreshold": FloatTag(write_tagname=False),
-                "realSpaceTruncated": BoolTag(write_tagname=False),
-            }
-        ),
-        "electron-scattering": TagContainer(
-            multiline_tag=True,
-            subtags={
-                "eta": FloatTag(optional=False),
-                "Ecut": FloatTag(),
-                "fCut": FloatTag(),
-                "omegaMax": FloatTag(),
-                "RPA": BoolTag(),
-                "dumpEpsilon": BoolTag(),
-                "slabResponse": BoolTag(),
-                "EcutTransverse": FloatTag(),
-                "computeRange": TagContainer(
-                    subtags={
-                        "iqStart": FloatTag(write_tagname=False, optional=False),
-                        "iqStop": FloatTag(write_tagname=False, optional=False),
-                    }
-                ),
-            },
-        ),
-        "perturb-test": BoolTag(write_value=False),
-        "perturb-wavevector": TagContainer(
-            subtags={
-                "q0": FloatTag(write_tagname=False, optional=False),
-                "q1": FloatTag(write_tagname=False, optional=False),
-                "q2": FloatTag(write_tagname=False, optional=False),
-            }
-        ),
-    },
-    "truncation": {
-        "coulomb-interaction": MultiformatTag(
-            format_options=[
-                # note that the first 2 and last 2 TagContainers could be combined, but keep separate so there is less ambiguity on formatting
-                TagContainer(
-                    subtags={
-                        "truncationType": StrTag(
-                            options=["Periodic", "Isolated"],
-                            write_tagname=False,
-                            optional=False,
-                        )
-                    }
-                ),
-                TagContainer(
-                    subtags={
-                        "truncationType": StrTag(
-                            options=["Spherical"], write_tagname=False, optional=False
-                        ),
-                        "Rc": FloatTag(write_tagname=False),
-                    }
-                ),
-                TagContainer(
-                    subtags={
-                        "truncationType": StrTag(
-                            options=["Slab", "Wire"],
-                            write_tagname=False,
-                            optional=False,
-                        ),
-                        "dir": StrTag(
-                            options=["001", "010", "100"],
-                            write_tagname=False,
-                            optional=False,
-                        ),
-                    }
-                ),
-                TagContainer(
-                    subtags={
-                        "truncationType": StrTag(
-                            options=["Cylindrical"], write_tagname=False, optional=False
-                        ),
-                        "dir": StrTag(
-                            options=["001", "010", "100"],
-                            write_tagname=False,
-                            optional=False,
-                        ),
-                        "Rc": FloatTag(write_tagname=False),
-                    }
-                ),
-            ]
-        ),
-        "coulomb-truncation-embed": TagContainer(
-            subtags={
-                "c0": FloatTag(write_tagname=False, optional=False),
-                "c1": FloatTag(write_tagname=False, optional=False),
-                "c2": FloatTag(write_tagname=False, optional=False),
-            }
-        ),
-        "coulomb-truncation-ion-margin": FloatTag(),
-    },
-    "restart": {
-        "initial-state": StrTag(),
-        "elec-initial-eigenvals": StrTag(),
-        "elec-initial-fillings": TagContainer(
-            subtags={
-                "read": BoolTag(write_value=False, optional=False),
-                "filename": StrTag(write_tagname=False, optional=False),
-                "nBandsOld": IntTag(write_tagname=False),
-            }
-        ),
-        "wavefunction": MultiformatTag(
-            format_options=[
-                TagContainer(
-                    subtags={"lcao": BoolTag(write_value=False, optional=False)}
-                ),
-                TagContainer(
-                    subtags={"random": BoolTag(write_value=False, optional=False)}
-                ),
-                TagContainer(
-                    subtags={
-                        "read": StrTag(write_value=False, optional=False),
-                        "nBandsOld": IntTag(write_tagname=False),
-                        "EcutOld": FloatTag(write_tagname=False),
-                    }
-                ),
-                TagContainer(
-                    subtags={
-                        "read-rs": StrTag(write_value=False, optional=False),
-                        "nBandsOld": IntTag(write_tagname=False),
-                        "NxOld": IntTag(write_tagname=False),
-                        "NyOld": IntTag(write_tagname=False),
-                        "NzOld": IntTag(write_tagname=False),
-                    }
-                ),
-            ]
-        ),
-        "fluid-initial-state": StrTag(),
-        "perturb-incommensurate-wavefunctions": TagContainer(
-            subtags={
-                "filename": StrTag(write_tagname=False, optional=False),
-                "EcutOld": IntTag(write_tagname=False),
-            }
-        ),
-        "perturb-rhoExternal": StrTag(),
-        "perturb-Vexternal": StrTag(),
-        "fix-electron-density": StrTag(),
-        "fix-electron-potential": StrTag(),
-        "Vexternal": MultiformatTag(
-            format_options=[
-                TagContainer(
-                    subtags={"filename": StrTag(write_value=False, optional=False)}
-                ),
-                TagContainer(
-                    subtags={
-                        "filenameUp": StrTag(write_value=False, optional=False),
-                        "filenameDn": StrTag(write_tagname=False, optional=False),
-                    }
-                ),
-            ]
-        ),
-        "rhoExternal": TagContainer(
-            subtags={
-                "filename": StrTag(write_tagname=False, optional=False),
-                "includeSelfEnergy": FloatTag(write_tagname=False),
-            }
-        ),
-        "slab-epsilon": TagContainer(
-            subtags={
-                "DtotFile": StrTag(write_tagname=False, optional=False),
-                "sigma": FloatTag(write_tagname=False, optional=False),
-                "Ex": FloatTag(write_tagname=False),
-                "Ey": FloatTag(write_tagname=False),
-                "Ez": FloatTag(write_tagname=False),
-            }
-        ),
-    },
-    "minimization": {
-        "lcao-params": TagContainer(
-            subtags={
-                "nIter": IntTag(write_tagname=False),
-                "Ediff": FloatTag(write_tagname=False),
-                "smearingWidth": FloatTag(write_tagname=False),
-            }
-        ),
-        "elec-eigen-algo": StrTag(options=["CG", "Davidson"]),
-        "ionic-minimize": TagContainer(
-            multiline_tag=True,
-            subtags={
-                **deepcopy(JDFTXMinimize_subtagdict),
-            },
-        ),
-        "lattice-minimize": TagContainer(
-            multiline_tag=True,
-            subtags={
-                **deepcopy(JDFTXMinimize_subtagdict),
-            },
-        ),
-        "electronic-minimize": TagContainer(
-            multiline_tag=True,
-            subtags={
-                **deepcopy(JDFTXMinimize_subtagdict),
-            },
-        ),
-        "electronic-scf": TagContainer(
-            multiline_tag=True,
-            subtags={
-                "energyDiffThreshold": FloatTag(),
-                "history": IntTag(),
-                "mixFraction": FloatTag(),
-                "nIterations": IntTag(),
-                "qMetric": FloatTag(),
-                "residualThreshold": FloatTag(),
-                "eigDiffThreshold": FloatTag(),
-                "mixedVariable": StrTag(),
-                "mixFractionMag": FloatTag(),
-                "nEigSteps": IntTag(),
-                "qKappa": FloatTag(),
-                "qKerker": FloatTag(),
-                "verbose": BoolTag(),
-            },
-        ),
-        "fluid-minimize": TagContainer(
-            multiline_tag=True,
-            subtags={
-                **deepcopy(JDFTXMinimize_subtagdict),
-            },
-        ),
-        "davidson-band-ratio": FloatTag(),
-        "wavefunction-drag": BoolTag(),
-        "subspace-rotation-factor": TagContainer(
-            subtags={
-                "factor": FloatTag(write_tagname=False, optional=False),
-                "adjust": BoolTag(write_tagname=False, optional=False),
-            }
-        ),
-        "perturb-minimize": TagContainer(
-            multiline_tag=True,
-            subtags={
-                "algorithm": StrTag(options=["MINRES", "CGIMINRES"]),
-                "CGBypass": BoolTag(),
-                "nIterations": IntTag(),
-                "recomputeResidual": BoolTag(),
-                "residualDiffThreshold": FloatTag(),
-                "residualTol": FloatTag(),
-            },
-        ),
-    },
-    "fluid": {
-        "target-mu": TagContainer(
-            allow_list_representation=True,
-            subtags={
-                "mu": FloatTag(write_tagname=False, optional=False),
-                "outerLoop": BoolTag(write_tagname=False),
-            },
-        ),
-        "fluid": TagContainer(
-            subtags={
-                "type": StrTag(
-                    options=[
-                        "None",
-                        "LinearPCM",
-                        "NonlinearPCM",
-                        "SaLSA",
-                        "ClassicalDFT",
-                    ],
-                    write_tagname=False,
-                    optional=False,
-                ),
-                "Temperature": FloatTag(write_tagname=False),
-                "Pressure": FloatTag(write_tagname=False),
-            }
-        ),
-        "fluid-solvent": MultiformatTag(
-            can_repeat=True,
-            format_options=[
-                TagContainer(
-                    subtags={
-                        "name": StrTag(
-                            options=[
-                                "CarbonDisulfide",
-                                "CCl4",
-                                "CH2Cl2",
-                                "CH3CN",
-                                "Chlorobenzene",
-                                "DMC",
-                                "DMF",
-                                "DMSO",
-                                "EC",
-                                "Ethanol",
-                                "EthyleneGlycol",
-                                "EthylEther",
-                                "Glyme",
-                                "H2O",
-                                "Isobutanol",
-                                "Methanol",
-                                "Octanol",
-                                "PC",
-                                "THF",
-                            ],
-                            write_tagname=False,
-                        ),
-                        "concentration": FloatTag(write_tagname=False),
-                        "functional": StrTag(
-                            options=[
-                                "BondedVoids",
-                                "FittedCorrelations",
-                                "MeanFieldLJ",
-                                "ScalarEOS",
-                            ],
-                            write_tagname=False,
-                        ),
-                        **deepcopy(JDFTXFluid_subtagdict),
-                    }
-                ),
-                TagContainer(
-                    subtags={
-                        "name": StrTag(
-                            options=[
-                                "CarbonDisulfide",
-                                "CCl4",
-                                "CH2Cl2",
-                                "CH3CN",
-                                "Chlorobenzene",
-                                "DMC",
-                                "DMF",
-                                "DMSO",
-                                "EC",
-                                "Ethanol",
-                                "EthyleneGlycol",
-                                "EthylEther",
-                                "Glyme",
-                                "H2O",
-                                "Isobutanol",
-                                "Methanol",
-                                "Octanol",
-                                "PC",
-                                "THF",
-                            ],
-                            write_tagname=False,
-                        ),
-                        "concentration": StrTag(options=["bulk"], write_tagname=False),
-                        "functional": StrTag(
-                            options=[
-                                "BondedVoids",
-                                "FittedCorrelations",
-                                "MeanFieldLJ",
-                                "ScalarEOS",
-                            ],
-                            write_tagname=False,
-                        ),
-                        **deepcopy(JDFTXFluid_subtagdict),
-                    }
-                ),
-            ],
-        ),
-        "fluid-anion": TagContainer(
-            subtags={
-                "name": StrTag(
-                    options=["Cl-", "ClO4-", "F-"], write_tagname=False, optional=False
-                ),
-                "concentration": FloatTag(write_tagname=False, optional=False),
-                "functional": StrTag(
-                    options=[
-                        "BondedVoids",
-                        "FittedCorrelations",
-                        "MeanFieldLJ",
-                        "ScalarEOS",
-                    ],
-                    write_tagname=False,
-                ),
+        'elec-initial-magnetization': TagContainer(
+            subtags = {
+            'M': FloatTag(write_tagname = False, optional = False),
+            'constrain': BoolTag(write_tagname = False, optional = False),
+            }),
+        'target-Bz': FloatTag(),
+        'elec-initial-charge': FloatTag(),
+        'converge-empty-states': BoolTag(),
+        'band-unfold': TagContainer(linebreak_Nth_entry = 3, allow_list_representation = True,
+            subtags = {
+            'M00': IntTag(write_tagname = False, optional = False),
+            'M01': IntTag(write_tagname = False, optional = False),
+            'M02': IntTag(write_tagname = False, optional = False),
+            'M10': IntTag(write_tagname = False, optional = False),
+            'M11': IntTag(write_tagname = False, optional = False),
+            'M12': IntTag(write_tagname = False, optional = False),
+            'M20': IntTag(write_tagname = False, optional = False),
+            'M21': IntTag(write_tagname = False, optional = False),
+            'M22': IntTag(write_tagname = False, optional = False),
+            }),
+        'basis': StrTag(options = ['kpoint-dependent', 'single']),
+        'fftbox': TagContainer(allow_list_representation = True,
+            subtags = {
+            'S0': IntTag(write_tagname = False, optional = False),
+            'S1': IntTag(write_tagname = False, optional = False),
+            'S2': IntTag(write_tagname = False, optional = False),
+            }),
+        'electric-field': TagContainer(allow_list_representation = True,
+            subtags = {
+            'Ex': IntTag(write_tagname = False, optional = False),
+            'Ey': IntTag(write_tagname = False, optional = False),
+            'Ez': IntTag(write_tagname = False, optional = False),
+            }),
+        'perturb-electric-field': TagContainer(allow_list_representation = True,
+            subtags = {
+            'Ex': IntTag(write_tagname = False, optional = False),
+            'Ey': IntTag(write_tagname = False, optional = False),
+            'Ez': IntTag(write_tagname = False, optional = False),
+            }),
+        'box-potential': TagContainer(can_repeat = True,
+            subtags = {
+            'xmin': FloatTag(write_tagname = False, optional = False),
+            'xmax': FloatTag(write_tagname = False, optional = False),
+            'ymin': FloatTag(write_tagname = False, optional = False),
+            'ymax': FloatTag(write_tagname = False, optional = False),
+            'zmin': FloatTag(write_tagname = False, optional = False),
+            'zmax': FloatTag(write_tagname = False, optional = False),
+            'Vin': FloatTag(write_tagname = False, optional = False),
+            'Vout': FloatTag(write_tagname = False, optional = False),
+            'convolve_radius': FloatTag(write_tagname = False),
+            }),
+        'ionic-gaussian-potential': TagContainer(can_repeat = True,
+            subtags = {
+            'species': StrTag(write_tagname = False, optional = False),
+            'U0': FloatTag(write_tagname = False, optional = False),
+            'sigma': FloatTag(write_tagname = False, optional = False),
+            'geometry': StrTag(options = ['Spherical', 'Cylindrical', 'Planar'], write_tagname = False, optional = False),
+            }),
+        'bulk-epsilon': TagContainer(
+            subtags = {
+            'DtotFile': StrTag(write_tagname = False, optional = False),
+            'Ex': FloatTag(write_tagname = False),
+            'Ey': FloatTag(write_tagname = False),
+            'Ez': FloatTag(write_tagname = False),
+            }),
+        'charged-defect': TagContainer(can_repeat = True,
+            subtags = {
+            'x0': FloatTag(write_tagname = False, optional = False),
+            'x1': FloatTag(write_tagname = False, optional = False),
+            'x2': FloatTag(write_tagname = False, optional = False),
+            'q': FloatTag(write_tagname = False, optional = False),
+            'sigma': FloatTag(write_tagname = False, optional = False),
+            }),
+        'charged-defect-correction': TagContainer(
+            subtags = {
+            'Slab': TagContainer(
+                subtags = {
+                'dir': StrTag(options = ['100', '010', '001'], write_tagname = False),
+                }),
+            'DtotFile': StrTag(write_tagname = False, optional = False),
+            'Eps': MultiformatTag(
+                format_options = [
+                FloatTag(write_tagname = False, optional = False),
+                StrTag(write_tagname = False, optional = False),
+                ]),
+            'rMin': FloatTag(write_tagname = False, optional = False),
+            'rSigma': FloatTag(write_tagname = False, optional = False),
+            }),
+        'Cprime-params': TagContainer(
+            subtags = {
+            'dk': FloatTag(write_tagname = False),
+            'degeneracyThreshold': FloatTag(write_tagname = False),
+            'vThreshold': FloatTag(write_tagname = False),
+            'realSpaceTruncated': BoolTag(write_tagname = False),
+            }),
+        'electron-scattering': TagContainer(multiline_tag = True,
+            subtags = {
+            'eta': FloatTag(optional = False),
+            'Ecut': FloatTag(),
+            'fCut': FloatTag(),
+            'omegaMax': FloatTag(),
+            'RPA': BoolTag(),
+            'dumpEpsilon': BoolTag(),
+            'slabResponse': BoolTag(),
+            'EcutTransverse': FloatTag(),
+            'computeRange': TagContainer(
+                subtags = {
+                'iqStart': FloatTag(write_tagname = False, optional = False),
+                'iqStop': FloatTag(write_tagname = False, optional = False)}),
+            }),
+        'perturb-test': BoolTag(write_value = False),
+        'perturb-wavevector': TagContainer(
+            subtags = {
+            'q0': FloatTag(write_tagname = False, optional = False),
+            'q1': FloatTag(write_tagname = False, optional = False),
+            'q2': FloatTag(write_tagname = False, optional = False),
+            }),
+    },
+    'truncation': {
+        'coulomb-interaction': MultiformatTag(
+            format_options = [
+            #note that the first 2 and last 2 TagContainers could be combined, but keep separate so there is less ambiguity on formatting
+            TagContainer(subtags =
+                {'truncationType': StrTag(options = ['Periodic', 'Isolated'], write_tagname = False, optional = False)}),
+            TagContainer(subtags =
+                {'truncationType': StrTag(options = ['Spherical'], write_tagname = False, optional = False),
+                 'Rc': FloatTag(write_tagname = False)}),
+            TagContainer(subtags =
+                {'truncationType': StrTag(options = ['Slab', 'Wire'], write_tagname = False, optional = False),
+                 'dir': StrTag(options = ['001', '010', '100'], write_tagname = False, optional = False)}),
+            TagContainer(subtags =
+                {'truncationType': StrTag(options = ['Cylindrical'], write_tagname = False, optional = False),
+                 'dir': StrTag(options = ['001', '010', '100'], write_tagname = False, optional = False),
+                 'Rc': FloatTag(write_tagname = False)}),
+            ]),
+        'coulomb-truncation-embed': TagContainer(
+            subtags = {
+            'c0': FloatTag(write_tagname = False, optional = False),
+            'c1': FloatTag(write_tagname = False, optional = False),
+            'c2': FloatTag(write_tagname = False, optional = False),
+            }),
+        'coulomb-truncation-ion-margin': FloatTag(),
+    },
+    'restart': {
+        'initial-state': StrTag(),
+        'elec-initial-eigenvals': StrTag(),
+        'elec-initial-fillings': TagContainer(
+            subtags = {
+            'read': BoolTag(write_value = False, optional = False),
+            'filename': StrTag(write_tagname = False, optional = False),
+            'nBandsOld': IntTag(write_tagname = False),
+            }),
+        'wavefunction': MultiformatTag(
+            format_options = [
+            TagContainer(subtags = {'lcao': BoolTag(write_value = False, optional = False)}),
+            TagContainer(subtags = {'random': BoolTag(write_value = False, optional = False)}),
+            TagContainer(subtags = {'read': StrTag(write_value = False, optional = False),
+                                    'nBandsOld': IntTag(write_tagname = False),
+                                    'EcutOld': FloatTag(write_tagname = False)}),
+            TagContainer(subtags = {'read-rs': StrTag(write_value = False, optional = False),
+                                    'nBandsOld': IntTag(write_tagname = False),
+                                    'NxOld': IntTag(write_tagname = False),
+                                    'NyOld': IntTag(write_tagname = False),
+                                    'NzOld': IntTag(write_tagname = False),}),
+            ]),
+        'fluid-initial-state': StrTag(),
+        'perturb-incommensurate-wavefunctions': TagContainer(
+            subtags = {
+            'filename': StrTag(write_tagname = False, optional = False),
+            'EcutOld': IntTag(write_tagname = False),
+            }),
+        'perturb-rhoExternal': StrTag(),
+        'perturb-Vexternal': StrTag(),
+        'fix-electron-density': StrTag(),
+        'fix-electron-potential': StrTag(),
+        'Vexternal': MultiformatTag(
+            format_options = [
+            TagContainer(subtags = {'filename': StrTag(write_value = False, optional = False)}),
+            TagContainer(subtags = {'filenameUp': StrTag(write_value = False, optional = False),
+                                    'filenameDn': StrTag(write_tagname = False, optional = False)}),
+            ]),
+        'rhoExternal': TagContainer(
+            subtags = {
+            'filename': StrTag(write_tagname = False, optional = False),
+            'includeSelfEnergy': FloatTag(write_tagname = False),
+            }),
+        'slab-epsilon': TagContainer(
+            subtags = {
+            'DtotFile': StrTag(write_tagname = False, optional = False),
+            'sigma': FloatTag(write_tagname = False, optional = False),
+            'Ex': FloatTag(write_tagname = False),
+            'Ey': FloatTag(write_tagname = False),
+            'Ez': FloatTag(write_tagname = False),
+            }),
+    },
+    'minimization': {
+        'lcao-params': TagContainer(
+            subtags = {
+            'nIter': IntTag(write_tagname = False),
+            'Ediff': FloatTag(write_tagname = False),
+            'smearingWidth': FloatTag(write_tagname = False),
+            }),
+        'elec-eigen-algo': StrTag(options = ['CG', 'Davidson']),
+        'ionic-minimize': TagContainer(multiline_tag = True,
+            subtags = {
+            **deepcopy(JDFTXMinimize_subtagdict),
+            }),
+        'lattice-minimize': TagContainer(multiline_tag = True,
+            subtags = {
+            **deepcopy(JDFTXMinimize_subtagdict),
+            }),
+        'electronic-minimize': TagContainer(multiline_tag = True,
+            subtags = {
+            **deepcopy(JDFTXMinimize_subtagdict),
+            }),
+        'electronic-scf': TagContainer(multiline_tag = True,
+            subtags = {
+            'energyDiffThreshold': FloatTag(),
+            'history': IntTag(),
+            'mixFraction': FloatTag(),
+            'nIterations': IntTag(),
+            'qMetric': FloatTag(),
+            'residualThreshold': FloatTag(),
+            'eigDiffThreshold': FloatTag(),
+            'mixedVariable': StrTag(),
+            'mixFractionMag': FloatTag(),
+            'nEigSteps': IntTag(),
+            'qKappa': FloatTag(),
+            'qKerker': FloatTag(),
+            'verbose': BoolTag(),
+            }),
+        'fluid-minimize': TagContainer(multiline_tag = True,
+            subtags = {
+            **deepcopy(JDFTXMinimize_subtagdict),
+            }),
+        'davidson-band-ratio': FloatTag(),
+        'wavefunction-drag': BoolTag(),
+        'subspace-rotation-factor': TagContainer(
+            subtags = {
+            'factor': FloatTag(write_tagname = False, optional = False),
+            'adjust': BoolTag(write_tagname = False, optional = False),
+            }),
+        'perturb-minimize': TagContainer(multiline_tag = True,
+            subtags = {
+            'algorithm': StrTag(options = ['MINRES', 'CGIMINRES']),
+            'CGBypass': BoolTag(),
+            'nIterations': IntTag(),
+            'recomputeResidual': BoolTag(),
+            'residualDiffThreshold': FloatTag(),
+            'residualTol': FloatTag(),
+            }),
+    },
+    'fluid': {
+        'target-mu': TagContainer(allow_list_representation = True,
+            subtags = {
+            'mu': FloatTag(write_tagname = False, optional = False),
+            'outerLoop': BoolTag(write_tagname = False),
+            }),
+        'fluid': TagContainer(
+            subtags = {
+            'type': StrTag(options = ['None', 'LinearPCM', 'NonlinearPCM', 'SaLSA', 'ClassicalDFT'], write_tagname = False, optional = False),
+            'Temperature': FloatTag(write_tagname = False),
+            'Pressure': FloatTag(write_tagname = False),
+            }),
+        'fluid-solvent': MultiformatTag(can_repeat = True,
+            format_options = [
+            TagContainer(subtags = {
+                'name': StrTag(options = ['CarbonDisulfide', 'CCl4', 'CH2Cl2', 'CH3CN', 'Chlorobenzene',
+                                          'DMC', 'DMF', 'DMSO', 'EC', 'Ethanol', 'EthyleneGlycol',
+                                          'EthylEther', 'Glyme', 'H2O', 'Isobutanol', 'Methanol',
+                                          'Octanol', 'PC', 'THF'],
+                               write_tagname = False),
+                'concentration': FloatTag(write_tagname = False),
+                'functional': StrTag(options = ['BondedVoids', 'FittedCorrelations', 'MeanFieldLJ', 'ScalarEOS'],
+                                     write_tagname = False),
                 **deepcopy(JDFTXFluid_subtagdict),
-            }
-        ),
-        "fluid-cation": TagContainer(
-            subtags={
-                "name": StrTag(
-                    options=["K+", "Na+"], write_tagname=False, optional=False
-                ),
-                "concentration": FloatTag(write_tagname=False, optional=False),
-                "functional": StrTag(
-                    options=[
-                        "BondedVoids",
-                        "FittedCorrelations",
-                        "MeanFieldLJ",
-                        "ScalarEOS",
-                    ],
-                    write_tagname=False,
-                ),
+                }),
+            TagContainer(subtags = {
+                'name': StrTag(options = ['CarbonDisulfide', 'CCl4', 'CH2Cl2', 'CH3CN', 'Chlorobenzene',
+                                          'DMC', 'DMF', 'DMSO', 'EC', 'Ethanol', 'EthyleneGlycol',
+                                          'EthylEther', 'Glyme', 'H2O', 'Isobutanol', 'Methanol',
+                                          'Octanol', 'PC', 'THF'],
+                               write_tagname = False),
+                'concentration': StrTag(options = ['bulk'], write_tagname = False),
+                'functional': StrTag(options = ['BondedVoids', 'FittedCorrelations', 'MeanFieldLJ', 'ScalarEOS'],
+                                     write_tagname = False),
                 **deepcopy(JDFTXFluid_subtagdict),
-            }
-        ),
-        "fluid-dielectric-constant": TagContainer(
-            subtags={
-                "epsBulkOverride": FloatTag(write_tagname=False),
-                "epsInfOverride": FloatTag(write_tagname=False),
-            }
-        ),
-        "fluid-dielectric-tensor": TagContainer(
-            subtags={
-                "epsBulkXX": FloatTag(write_tagname=False, optional=False),
-                "epsBulkYY": FloatTag(write_tagname=False, optional=False),
-                "epsBulkZZ": FloatTag(write_tagname=False, optional=False),
-            }
-        ),
-        "fluid-ex-corr": TagContainer(
-            subtags={
-                "kinetic": StrTag(
-                    write_tagname=False, optional=False
-                ),  # TODO: add options from: https://jdftx.org/CommandFluidExCorr.html
-                "exchange-correlation": StrTag(
-                    write_tagname=False
-                ),  # TODO: add same options as elec-ex-corr
-            }
-        ),
-        "fluid-mixing-functional": TagContainer(
-            can_repeat=True,
-            subtags={
-                "fluid1": StrTag(
-                    options=[
-                        "CCl4",
-                        "CH3CN",
-                        "CHCl3",
-                        "Cl-",
-                        "ClO4-",
-                        "CustomAnion",
-                        "CustomCation",
-                        "F-",
-                        "H2O",
-                        "Na(H2O)4+",
-                        "Na+",
-                    ],
-                    write_tagname=False,
-                    optional=False,
-                ),
-                "fluid2": StrTag(
-                    options=[
-                        "CCl4",
-                        "CH3CN",
-                        "CHCl3",
-                        "Cl-",
-                        "ClO4-",
-                        "CustomAnion",
-                        "CustomCation",
-                        "F-",
-                        "H2O",
-                        "Na(H2O)4+",
-                        "Na+",
-                    ],
-                    write_tagname=False,
-                    optional=False,
-                ),
-                "energyScale": FloatTag(write_tagname=False, optional=False),
-                "lengthScale": FloatTag(write_tagname=False),
-                "FMixType": StrTag(
-                    options=["LJPotential", "GaussianKernel"], write_tagname=False
-                ),
-            },
-        ),
-        "fluid-vdwScale": FloatTag(),
-        "fluid-gummel-loop": TagContainer(
-            subtags={
-                "maxIterations": IntTag(write_tagname=False, optional=False),
-                "Atol": FloatTag(write_tagname=False, optional=False),
-            }
-        ),
-        "fluid-solve-frequency": StrTag(options=["Default", "Gummel", "Inner"]),
-        "fluid-site-params": TagContainer(
-            multiline_tag=True,
-            can_repeat=True,
-            subtags={
-                "component": StrTag(
-                    options=[
-                        "CCl4",
-                        "CH3CN",
-                        "CHCl3",
-                        "Cl-",
-                        "ClO4-",
-                        "CustomAnion",
-                        "CustomCation",
-                        "F-",
-                        "H2O",
-                        "Na(H2O)4+",
-                        "Na+",
-                    ],
-                    optional=False,
-                ),
-                "siteName": StrTag(optional=False),
-                "aElec": FloatTag(),
-                "alpha": FloatTag(),
-                "aPol": FloatTag(),
-                "elecFilename": StrTag(),
-                "elecFilenameG": StrTag(),
-                "rcElec": FloatTag(),
-                "Rhs": FloatTag(),
-                "sigmaElec": FloatTag(),
-                "sigmaNuc": FloatTag(),
-                "Zelec": FloatTag(),
-                "Znuc": FloatTag(),
-            },
-        ),
-        "pcm-variant": StrTag(
-            options=[
-                "CANDLE",
-                "CANON",
-                "FixedCavity",
-                "GLSSA13",
-                "LA12",
-                "SCCS_anion",
-                "SCCS_cation",
-                "SCCS_g03",
-                "SCCS_g03beta",
-                "SCCS_g03p",
-                "SCCS_g03pbeta",
-                "SCCS_g09",
-                "SCCS_g09beta",
-                "SGA13",
-                "SoftSphere",
-            ]
-        ),
-        "pcm-nonlinear-scf": TagContainer(
-            multiline_tag=True,
-            subtags={
-                "energyDiffThreshold": FloatTag(),
-                "history": IntTag(),
-                "mixFraction": FloatTag(),
-                "nIterations": IntTag(),
-                "qMetric": FloatTag(),
-                "residualThreshold": FloatTag(),
-            },
-        ),
-        "pcm-params": TagContainer(
-            multiline_tag=True,
-            subtags={
-                "cavityFile": StrTag(),
-                "cavityPressure": FloatTag(),
-                "cavityScale": FloatTag(),
-                "cavityTension": FloatTag(),
-                "eta_wDiel": FloatTag(),
-                "ionSpacing": FloatTag(),
-                "lMax": FloatTag(),
-                "nc": FloatTag(),
-                "pCavity": FloatTag(),
-                "rhoDelta": FloatTag(),
-                "rhoMax": FloatTag(),
-                "rhoMin": FloatTag(),
-                "screenOverride": FloatTag(),
-                "sigma": FloatTag(),
-                "sqrtC6eff": FloatTag(),
-                "Zcenter": FloatTag(),
-                "zMask0": FloatTag(),
-                "zMaskH": FloatTag(),
-                "zMaskIonH": FloatTag(),
-                "zMaskSigma": FloatTag(),
-                "Ztot": FloatTag(),
-            },
-        ),
-    },
-    "dynamics": {
-        "vibrations": TagContainer(
-            subtags={
-                "dr": FloatTag(),
-                "centralDiff": BoolTag(),
-                "useConstraints": BoolTag(),
-                "translationSym": BoolTag(),
-                "rotationSym": BoolTag(),
-                "omegaMin": FloatTag(),
-                "T": FloatTag(),
-                "omegaResolution": FloatTag(),
-            }
-        ),
-        "barostat-velocity": TagContainer(
-            subtags={
-                "v1": FloatTag(write_tagname=False, optional=False),
-                "v2": FloatTag(write_tagname=False, optional=False),
-                "v3": FloatTag(write_tagname=False, optional=False),
-                "v4": FloatTag(write_tagname=False, optional=False),
-                "v5": FloatTag(write_tagname=False, optional=False),
-                "v6": FloatTag(write_tagname=False, optional=False),
-                "v7": FloatTag(write_tagname=False, optional=False),
-                "v8": FloatTag(write_tagname=False, optional=False),
-                "v9": FloatTag(write_tagname=False, optional=False),
-            }
-        ),
-        "thermostat-velocity": TagContainer(
-            subtags={
-                "v1": FloatTag(write_tagname=False, optional=False),
-                "v2": FloatTag(write_tagname=False, optional=False),
-                "v3": FloatTag(write_tagname=False, optional=False),
-            }
-        ),
-        "ionic-dynamics": TagContainer(
-            multiline_tag=True,
-            subtags={
-                "B0": FloatTag(),
-                "chainLengthP": FloatTag(),
-                "chainLengthT": FloatTag(),
-                "dt": FloatTag(),
-                "nSteps": IntTag(),
-                "P0": FloatTag(),  # can accept numpy.nan
-                "statMethod": StrTag(options=["Berendsen", "None", "NoseHoover"]),
-                "stress0": TagContainer(  # can accept numpy.nan
-                    subtags={
-                        "xx": FloatTag(write_tagname=False, optional=False),
-                        "yy": FloatTag(write_tagname=False, optional=False),
-                        "zz": FloatTag(write_tagname=False, optional=False),
-                        "yz": FloatTag(write_tagname=False, optional=False),
-                        "zx": FloatTag(write_tagname=False, optional=False),
-                        "xy": FloatTag(write_tagname=False, optional=False),
-                    }
-                ),
-                "T0": FloatTag(),
-                "tDampP": FloatTag(),
-                "tDampT": FloatTag(),
-            },
-        ),
-    },
-    "export": {
-        # note that the below representation should be possible, but dealing with
-        # arbitrary length nested TagContainers within the same line requires a lot of code changes
+                }),
+            ]),
+        'fluid-anion': TagContainer(
+            subtags = {
+            'name': StrTag(options = ['Cl-', 'ClO4-', 'F-'], write_tagname = False, optional = False),
+            'concentration': FloatTag(write_tagname = False, optional = False),
+            'functional': StrTag(options = ['BondedVoids', 'FittedCorrelations', 'MeanFieldLJ', 'ScalarEOS'],
+                                 write_tagname = False),
+            **deepcopy(JDFTXFluid_subtagdict),
+            }),
+        'fluid-cation': TagContainer(
+            subtags = {
+            'name': StrTag(options = ['K+', 'Na+'], write_tagname = False, optional = False),
+            'concentration': FloatTag(write_tagname = False, optional = False),
+            'functional': StrTag(options = ['BondedVoids', 'FittedCorrelations', 'MeanFieldLJ', 'ScalarEOS'],
+                                 write_tagname = False),
+            **deepcopy(JDFTXFluid_subtagdict),
+            }),
+        'fluid-dielectric-constant': TagContainer(
+            subtags = {
+            'epsBulkOverride': FloatTag(write_tagname = False),
+            'epsInfOverride': FloatTag(write_tagname = False),
+            }),
+        'fluid-dielectric-tensor': TagContainer(
+            subtags = {
+            'epsBulkXX': FloatTag(write_tagname = False, optional = False),
+            'epsBulkYY': FloatTag(write_tagname = False, optional = False),
+            'epsBulkZZ': FloatTag(write_tagname = False, optional = False),
+            }),
+        'fluid-ex-corr': TagContainer(
+            subtags = {
+            'kinetic': StrTag(write_tagname = False, optional = False),  #TODO: add options from: https://jdftx.org/CommandFluidExCorr.html
+            'exchange-correlation': StrTag(write_tagname = False),  #TODO: add same options as elec-ex-corr
+            }),
+        'fluid-mixing-functional': TagContainer(can_repeat = True,
+            subtags = {
+            'fluid1': StrTag(options = ['CCl4', 'CH3CN', 'CHCl3', 'Cl-', 'ClO4-', 'CustomAnion',
+                                        'CustomCation', 'F-', 'H2O', 'Na(H2O)4+', 'Na+'],
+                             write_tagname = False, optional = False),
+            'fluid2': StrTag(options = ['CCl4', 'CH3CN', 'CHCl3', 'Cl-', 'ClO4-', 'CustomAnion',
+                                        'CustomCation', 'F-', 'H2O', 'Na(H2O)4+', 'Na+'],
+                             write_tagname = False, optional = False),
+            'energyScale': FloatTag(write_tagname = False, optional = False),
+            'lengthScale': FloatTag(write_tagname = False),
+            'FMixType': StrTag(options = ['LJPotential', 'GaussianKernel'], write_tagname = False),
+            }),
+        'fluid-vdwScale': FloatTag(),
+        'fluid-gummel-loop': TagContainer(
+            subtags = {
+            'maxIterations': IntTag(write_tagname = False, optional = False),
+            'Atol': FloatTag(write_tagname = False, optional = False),
+            }),
+        'fluid-solve-frequency': StrTag(options = ['Default', 'Gummel', 'Inner']),
+        'fluid-site-params': TagContainer(multiline_tag = True, can_repeat = True,
+            subtags = {
+            'component': StrTag(options = ['CCl4', 'CH3CN', 'CHCl3', 'Cl-', 'ClO4-', 'CustomAnion',
+                                        'CustomCation', 'F-', 'H2O', 'Na(H2O)4+', 'Na+'], optional = False),
+            'siteName': StrTag(optional = False),
+            'aElec': FloatTag(),
+            'alpha': FloatTag(),
+            'aPol': FloatTag(),
+            'elecFilename': StrTag(),
+            'elecFilenameG': StrTag(),
+            'rcElec': FloatTag(),
+            'Rhs': FloatTag(),
+            'sigmaElec': FloatTag(),
+            'sigmaNuc': FloatTag(),
+            'Zelec': FloatTag(),
+            'Znuc': FloatTag(),
+            }),
+        'pcm-variant': StrTag(options = ['CANDLE', 'CANON', 'FixedCavity', 'GLSSA13', 'LA12',
+                                         'SCCS_anion', 'SCCS_cation', 'SCCS_g03', 'SCCS_g03beta',
+                                         'SCCS_g03p', 'SCCS_g03pbeta', 'SCCS_g09', 'SCCS_g09beta',
+                                         'SGA13', 'SoftSphere']),
+        'pcm-nonlinear-scf': TagContainer(multiline_tag = True,
+            subtags = {
+            'energyDiffThreshold': FloatTag(),
+            'history': IntTag(),
+            'mixFraction': FloatTag(),
+            'nIterations': IntTag(),
+            'qMetric': FloatTag(),
+            'residualThreshold': FloatTag(),
+            }),
+        'pcm-params': TagContainer(multiline_tag = True,
+            subtags = {
+            'cavityFile': StrTag(),
+            'cavityPressure': FloatTag(),
+            'cavityScale': FloatTag(),
+            'cavityTension': FloatTag(),
+            'eta_wDiel': FloatTag(),
+            'ionSpacing': FloatTag(),
+            'lMax': FloatTag(),
+            'nc': FloatTag(),
+            'pCavity': FloatTag(),
+            'rhoDelta': FloatTag(),
+            'rhoMax': FloatTag(),
+            'rhoMin': FloatTag(),
+            'screenOverride': FloatTag(),
+            'sigma': FloatTag(),
+            'sqrtC6eff': FloatTag(),
+            'Zcenter': FloatTag(),
+            'zMask0': FloatTag(),
+            'zMaskH': FloatTag(),
+            'zMaskIonH': FloatTag(),
+            'zMaskSigma': FloatTag(),
+            'Ztot': FloatTag(),
+            }),
+    },
+    'dynamics': {
+        'vibrations': TagContainer(
+            subtags = {
+            'dr': FloatTag(),
+            'centralDiff': BoolTag(),
+            'useConstraints': BoolTag(),
+            'translationSym': BoolTag(),
+            'rotationSym': BoolTag(),
+            'omegaMin': FloatTag(),
+            'T': FloatTag(),
+            'omegaResolution': FloatTag(),
+            }),
+        'barostat-velocity': TagContainer(
+            subtags = {
+            'v1': FloatTag(write_tagname = False, optional = False),
+            'v2': FloatTag(write_tagname = False, optional = False),
+            'v3': FloatTag(write_tagname = False, optional = False),
+            'v4': FloatTag(write_tagname = False, optional = False),
+            'v5': FloatTag(write_tagname = False, optional = False),
+            'v6': FloatTag(write_tagname = False, optional = False),
+            'v7': FloatTag(write_tagname = False, optional = False),
+            'v8': FloatTag(write_tagname = False, optional = False),
+            'v9': FloatTag(write_tagname = False, optional = False),
+            }),
+        'thermostat-velocity': TagContainer(
+            subtags = {
+            'v1': FloatTag(write_tagname = False, optional = False),
+            'v2': FloatTag(write_tagname = False, optional = False),
+            'v3': FloatTag(write_tagname = False, optional = False),
+            }),
+        'ionic-dynamics': TagContainer(multiline_tag = True,
+            subtags = {
+            'B0': FloatTag(),
+            'chainLengthP': FloatTag(),
+            'chainLengthT': FloatTag(),
+            'dt': FloatTag(),
+            'nSteps': IntTag(),
+            'P0': FloatTag(),  #can accept numpy.nan
+            'statMethod': StrTag(options = ['Berendsen', 'None', 'NoseHoover']),
+            'stress0': TagContainer(  #can accept numpy.nan
+                subtags = {
+                'xx': FloatTag(write_tagname = False, optional = False),
+                'yy': FloatTag(write_tagname = False, optional = False),
+                'zz': FloatTag(write_tagname = False, optional = False),
+                'yz': FloatTag(write_tagname = False, optional = False),
+                'zx': FloatTag(write_tagname = False, optional = False),
+                'xy': FloatTag(write_tagname = False, optional = False),
+                }),
+            'T0': FloatTag(),
+            'tDampP': FloatTag(),
+            'tDampT': FloatTag(),
+            }),
+    },
+    'export': {
+        #note that the below representation should be possible, but dealing with
+        #arbitrary length nested TagContainers within the same line requires a lot of code changes
         # 'dump-name': TagContainer(allow_list_representation = True,
         #     subtags = {
         #     'format': StrTag(write_tagname = False, optional = False),
@@ -1163,211 +683,151 @@
         #         'format': StrTag(write_tagname = False, optional = False),
         #         }),
         #     }),
-        "dump-name": StrTag(),
-        "dump": TagContainer(
-            can_repeat=True,
-            subtags={
-                "freq": StrTag(write_tagname=False, optional=False),
-                "var": StrTag(write_tagname=False, optional=False),
-            },
-        ),
-        "dump-interval": TagContainer(
-            can_repeat=True,
-            subtags={
-                "freq": StrTag(
-                    options=["Ionic", "Electronic", "Fluid", "Gummel"],
-                    write_tagname=False,
-                    optional=False,
-                ),
-                "var": IntTag(write_tagname=False, optional=False),
-            },
-        ),
-        "dump-only": BoolTag(write_value=False),
-        "band-projection-params": TagContainer(
-            subtags={
-                "ortho": BoolTag(write_tagname=False, optional=False),
-                "norm": BoolTag(write_tagname=False, optional=False),
-            }
-        ),
-        "density-of-states": TagContainer(
-            multiline_tag=True,
-            subtags={
-                "Total": BoolTag(write_value=False),
-                "Slice": TagContainer(
-                    can_repeat=True,
-                    subtags={
-                        "c0": FloatTag(write_tagname=False, optional=False),
-                        "c1": FloatTag(write_tagname=False, optional=False),
-                        "c2": FloatTag(write_tagname=False, optional=False),
-                        "r": FloatTag(write_tagname=False, optional=False),
-                        "i0": FloatTag(write_tagname=False, optional=False),
-                        "i1": FloatTag(write_tagname=False, optional=False),
-                        "i2": FloatTag(write_tagname=False, optional=False),
-                    },
-                ),
-                "Sphere": TagContainer(
-                    can_repeat=True,
-                    subtags={
-                        "c0": FloatTag(write_tagname=False, optional=False),
-                        "c1": FloatTag(write_tagname=False, optional=False),
-                        "c2": FloatTag(write_tagname=False, optional=False),
-                        "r": FloatTag(write_tagname=False, optional=False),
-                    },
-                ),
-                "AtomSlice": TagContainer(
-                    can_repeat=True,
-                    subtags={
-                        "species": StrTag(write_tagname=False, optional=False),
-                        "atomIndex": IntTag(write_tagname=False, optional=False),
-                        "r": FloatTag(write_tagname=False, optional=False),
-                        "i0": FloatTag(write_tagname=False, optional=False),
-                        "i1": FloatTag(write_tagname=False, optional=False),
-                        "i2": FloatTag(write_tagname=False, optional=False),
-                    },
-                ),
-                "AtomSphere": TagContainer(
-                    can_repeat=True,
-                    subtags={
-                        "species": StrTag(write_tagname=False, optional=False),
-                        "atomIndex": IntTag(write_tagname=False, optional=False),
-                        "r": FloatTag(write_tagname=False, optional=False),
-                    },
-                ),
-                "File": StrTag(),
-                "Orbital": TagContainer(
-                    can_repeat=True,
-                    subtags={
-                        "species": StrTag(write_tagname=False, optional=False),
-                        "atomIndex": IntTag(write_tagname=False, optional=False),
-                        "orbDesc": StrTag(write_tagname=False, optional=False),
-                    },
-                ),
-                "OrthoOrbital": TagContainer(
-                    can_repeat=True,
-                    subtags={
-                        "species": StrTag(write_tagname=False, optional=False),
-                        "atomIndex": IntTag(write_tagname=False, optional=False),
-                        "orbDesc": StrTag(write_tagname=False, optional=False),
-                    },
-                ),
-                "Etol": FloatTag(),
-                "Esigma": FloatTag(),
-                "EigsOverride": StrTag(),
-                "Occupied": BoolTag(write_value=False),
-                "Complete": BoolTag(write_value=False),
-                "SpinProjected": TagContainer(
-                    can_repeat=True,
-                    subtags={
-                        "theta": FloatTag(write_tagname=False, optional=False),
-                        "phi": FloatTag(write_tagname=False, optional=False),
-                    },
-                ),
-                "SpinTotal": BoolTag(write_value=False),
-            },
-        ),
-        "dump-Eresolved-density": TagContainer(
-            subtags={
-                "Emin": FloatTag(write_tagname=False, optional=False),
-                "Emax": FloatTag(write_tagname=False, optional=False),
-            }
-        ),
-        "dump-fermi-density": MultiformatTag(
-            can_repeat=True,
-            format_options=[
-                BoolTag(write_value=False),
-                FloatTag(),
-            ],
-        ),
-        "bgw-params": TagContainer(
-            multiline_tag=True,
-            subtags={
-                "nBandsDense": IntTag(),
-                "nBandsV": IntTag(),
-                "blockSize": IntTag(),
-                "clusterSize": IntTag(),
-                "Ecut_rALDA": FloatTag(),
-                "EcutChiFluid": FloatTag(),
-                "rpaExx": BoolTag(),
-                "saveVxc": BoolTag(),
-                "saveVxx": BoolTag(),
-                "offDiagV": BoolTag(),
-                "elecOnly": BoolTag(),
-                "freqBroaden_eV": FloatTag(),
-                "freqNimag": IntTag(),
-                "freqPlasma": FloatTag(),
-                "freqReMax_eV": FloatTag(),
-                "freqReStep_eV": FloatTag(),
-                "kernelSym_rALDA": BoolTag(),
-                "kFcut_rALDA": FloatTag(),
-                "q0": TagContainer(
-                    subtags={
-                        "q0x": FloatTag(write_tagname=False, optional=False),
-                        "q0y": FloatTag(write_tagname=False, optional=False),
-                        "q0z": FloatTag(write_tagname=False, optional=False),
-                    }
-                ),
-            },
-        ),
-        "forces-output-coords": StrTag(
-            options=["Cartesian", "Contravariant", "Lattice", "Positions"]
-        ),
-        "polarizability": TagContainer(
-            subtags={
-                "eigenBasis": StrTag(
-                    options=["External", "NonInteracting", "Total"],
-                    write_tagname=False,
-                    optional=False,
-                ),
-                "Ecut": FloatTag(write_tagname=False),
-                "nEigs": IntTag(write_tagname=False),
-            }
-        ),
-        "polarizability-kdiff": TagContainer(
-            subtags={
-                "dk0": FloatTag(write_tagname=False, optional=False),
-                "dk1": FloatTag(write_tagname=False, optional=False),
-                "dk2": FloatTag(write_tagname=False, optional=False),
-                "dkFilenamePattern": StrTag(write_tagname=False),
-            }
-        ),
-        "potential-subtraction": BoolTag(),
-    },
-    "misc": {
-        "debug": StrTag(
-            options=[
-                "Ecomponents",
-                "EigsFillings",
-                "Fluid",
-                "Forces",
-                "KpointsBasis",
-                "MuSearch",
-                "Symmetries",
-            ],
-            can_repeat=True,
-        ),
-        "pcm-nonlinear-debug": TagContainer(
-            subtags={
-                "linearDielectric": BoolTag(write_tagname=False, optional=False),
-                "linearScreening": BoolTag(write_tagname=False, optional=False),
-            }
-        ),
+        'dump-name': StrTag(),
+        'dump': TagContainer(can_repeat = True,
+            subtags = {
+            'freq': StrTag(write_tagname = False, optional = False),
+            'var': StrTag(write_tagname = False, optional = False)
+            }),
+        'dump-interval': TagContainer(can_repeat = True,
+            subtags = {
+            'freq': StrTag(options = ['Ionic', 'Electronic', 'Fluid', 'Gummel'], write_tagname = False, optional = False),
+            'var': IntTag(write_tagname = False, optional = False)
+            }),
+        'dump-only': BoolTag(write_value = False),
+        'band-projection-params': TagContainer(
+            subtags = {
+            'ortho': BoolTag(write_tagname = False, optional = False),
+            'norm': BoolTag(write_tagname = False, optional = False),
+            }),
+        'density-of-states': TagContainer(multiline_tag = True,
+            subtags = {
+            'Total': BoolTag(write_value = False),
+            'Slice': TagContainer(can_repeat = True,
+                subtags = {
+                'c0': FloatTag(write_tagname = False, optional = False),
+                'c1': FloatTag(write_tagname = False, optional = False),
+                'c2': FloatTag(write_tagname = False, optional = False),
+                'r': FloatTag(write_tagname = False, optional = False),
+                'i0': FloatTag(write_tagname = False, optional = False),
+                'i1': FloatTag(write_tagname = False, optional = False),
+                'i2': FloatTag(write_tagname = False, optional = False),
+                }),
+            'Sphere': TagContainer(can_repeat = True,
+                subtags = {
+                'c0': FloatTag(write_tagname = False, optional = False),
+                'c1': FloatTag(write_tagname = False, optional = False),
+                'c2': FloatTag(write_tagname = False, optional = False),
+                'r': FloatTag(write_tagname = False, optional = False),
+                }),
+            'AtomSlice': TagContainer(can_repeat = True,
+                subtags = {
+                'species': StrTag(write_tagname = False, optional = False),
+                'atomIndex': IntTag(write_tagname = False, optional = False),
+                'r': FloatTag(write_tagname = False, optional = False),
+                'i0': FloatTag(write_tagname = False, optional = False),
+                'i1': FloatTag(write_tagname = False, optional = False),
+                'i2': FloatTag(write_tagname = False, optional = False),
+                }),
+            'AtomSphere': TagContainer(can_repeat = True,
+                subtags = {
+                'species': StrTag(write_tagname = False, optional = False),
+                'atomIndex': IntTag(write_tagname = False, optional = False),
+                'r': FloatTag(write_tagname = False, optional = False),
+                }),
+            'File': StrTag(),
+            'Orbital': TagContainer(can_repeat = True,
+                subtags = {
+                'species': StrTag(write_tagname = False, optional = False),
+                'atomIndex': IntTag(write_tagname = False, optional = False),
+                'orbDesc': StrTag(write_tagname = False, optional = False),
+                }),
+            'OrthoOrbital': TagContainer(can_repeat = True,
+                subtags = {
+                'species': StrTag(write_tagname = False, optional = False),
+                'atomIndex': IntTag(write_tagname = False, optional = False),
+                'orbDesc': StrTag(write_tagname = False, optional = False),
+                }),
+            'Etol': FloatTag(),
+            'Esigma': FloatTag(),
+            'EigsOverride': StrTag(),
+            'Occupied': BoolTag(write_value = False),
+            'Complete': BoolTag(write_value = False),
+            'SpinProjected': TagContainer(can_repeat = True,
+                subtags = {
+                'theta': FloatTag(write_tagname = False, optional = False),
+                'phi': FloatTag(write_tagname = False, optional = False),
+                }),
+            'SpinTotal': BoolTag(write_value = False),
+            }),
+        'dump-Eresolved-density': TagContainer(
+            subtags = {
+            'Emin': FloatTag(write_tagname = False, optional = False),
+            'Emax': FloatTag(write_tagname = False, optional = False),
+            }),
+        'dump-fermi-density': MultiformatTag(can_repeat = True,
+            format_options = [
+            BoolTag(write_value = False),
+            FloatTag(),
+            ]),
+        'bgw-params': TagContainer(multiline_tag = True,
+            subtags = {
+            'nBandsDense': IntTag(),
+            'nBandsV': IntTag(),
+            'blockSize': IntTag(),
+            'clusterSize': IntTag(),
+            'Ecut_rALDA': FloatTag(),
+            'EcutChiFluid': FloatTag(),
+            'rpaExx': BoolTag(),
+            'saveVxc': BoolTag(),
+            'saveVxx': BoolTag(),
+            'offDiagV': BoolTag(),
+            'elecOnly': BoolTag(),
+            'freqBroaden_eV': FloatTag(),
+            'freqNimag': IntTag(),
+            'freqPlasma': FloatTag(),
+            'freqReMax_eV': FloatTag(),
+            'freqReStep_eV': FloatTag(),
+            'kernelSym_rALDA': BoolTag(),
+            'kFcut_rALDA': FloatTag(),
+            'q0': TagContainer(
+                subtags = {
+                'q0x': FloatTag(write_tagname = False, optional = False),
+                'q0y': FloatTag(write_tagname = False, optional = False),
+                'q0z': FloatTag(write_tagname = False, optional = False),
+                })
+            }),
+        'forces-output-coords': StrTag(options = ['Cartesian', 'Contravariant', 'Lattice', 'Positions']),
+        'polarizability': TagContainer(
+            subtags = {
+            'eigenBasis': StrTag(options = ['External', 'NonInteracting', 'Total'], write_tagname = False, optional = False),
+            'Ecut': FloatTag(write_tagname = False),
+            'nEigs': IntTag(write_tagname = False),
+            }),
+        'polarizability-kdiff': TagContainer(
+            subtags = {
+            'dk0': FloatTag(write_tagname = False, optional = False),
+            'dk1': FloatTag(write_tagname = False, optional = False),
+            'dk2': FloatTag(write_tagname = False, optional = False),
+            'dkFilenamePattern': StrTag(write_tagname = False),
+            }),
+        'potential-subtraction': BoolTag(),
+    },
+    'misc': {
+        'debug': StrTag(options = ['Ecomponents', 'EigsFillings', 'Fluid', 'Forces', 'KpointsBasis', 'MuSearch', 'Symmetries'], can_repeat = True),
+        'pcm-nonlinear-debug': TagContainer(
+            subtags = {
+            'linearDielectric': BoolTag(write_tagname = False, optional = False),
+            'linearScreening': BoolTag(write_tagname = False, optional = False),
+            }),
     },
 }
 
-__PHONON_TAGS__ = ["phonon"]
-__WANNIER_TAGS__ = [
-    "wannier",
-    "wannier-center-pinned",
-    "wannier-dump-name",
-    "wannier-initial-state",
-    "wannier-minimize",
-    "defect-supercell",
-]
+__PHONON_TAGS__ = ['phonon']
+__WANNIER_TAGS__ = ['wannier', 'wannier-center-pinned', 'wannier-dump-name',
+                    'wannier-initial-state', 'wannier-minimize', 'defect-supercell']
 __TAG_LIST__ = [tag for group in MASTER_TAG_LIST for tag in MASTER_TAG_LIST[group]]
-__TAG_GROUPS__ = {
-    tag: group for group in MASTER_TAG_LIST for tag in MASTER_TAG_LIST[group]
-}
-
+__TAG_GROUPS__ = {tag: group for group in MASTER_TAG_LIST for tag in MASTER_TAG_LIST[group]}
 
 def get_tag_object(tag):
-    return MASTER_TAG_LIST[__TAG_GROUPS__[tag]][tag]+    return MASTER_TAG_LIST[__TAG_GROUPS__[tag]][tag]
