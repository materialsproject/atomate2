--- conflicted
+++ resolved
@@ -1,10 +1,6 @@
 from typing import Any
 from atomate2.jdftx.io.JOutStructure import JOutStructure
-<<<<<<< HEAD
-
-
-=======
->>>>>>> a49dbdbd
+
 from dataclasses import dataclass
 
 
