--- conflicted
+++ resolved
@@ -525,12 +525,6 @@
                 return value  # no conversion needed
             string_value = [self._make_dict(tag, entry) for entry in value]
             return [self.read(tag, entry) for entry in string_value]
-<<<<<<< HEAD
-        if isinstance(value, dict):
-            return value  # no conversion needed
-        string_value = self._make_dict(tag, value)
-        return self.read(tag, string_value)
-=======
         else:
             if isinstance(value, dict):
                 return value  # no conversion needed
@@ -538,7 +532,6 @@
             return self.read(tag, string_value)
         
 
->>>>>>> 1046228a
 
     
 
