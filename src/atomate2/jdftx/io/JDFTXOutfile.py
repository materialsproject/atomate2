--- conflicted
+++ resolved
@@ -1,14 +1,15 @@
 import os
 from dataclasses import dataclass
 from functools import wraps
+from atomate2.jdftx.io.JDFTXOutfileSlice import JDFTXOutfileSlice
+from dataclasses import dataclass
 from typing import List, Optional
 from monty.io import zopen
 from pathlib import Path
 
-from atomate2.jdftx.io.JDFTXOutfileSlice import JDFTXOutfileSlice
 
+class ClassPrintFormatter():
 
-class ClassPrintFormatter:
     def __str__(self) -> str:
         """Generic means of printing class to command line in readable format"""
         return (
@@ -48,13 +49,8 @@
     -------
     text: list[str]
         list of strings from file
-<<<<<<< HEAD
-    """
-    with open(file_name) as f:
-=======
     '''
     with zopen(file_name, 'r') as f:
->>>>>>> 1046228a
         text = f.readlines()
     return text
 
