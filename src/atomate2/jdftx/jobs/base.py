--- conflicted
+++ resolved
@@ -12,14 +12,8 @@
 
 from atomate2.jdftx.sets.base import JdftxInputGenerator
 
-<<<<<<< HEAD
 if TYPE_CHECKING:
     from pymatgen.core import Structure
-=======
-# if TYPE_CHECKING:
-from atomate2.jdftx.sets.base import JdftxInputGenerator
-from pymatgen.core import Structure
->>>>>>> fb317e9d
 from pymatgen.core.trajectory import Trajectory
 from pymatgen.electronic_structure.bandstructure import (
     BandStructure,
