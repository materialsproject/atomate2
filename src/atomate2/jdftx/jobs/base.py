"""Definition of base JDFTx job maker."""

from __future__ import annotations

from dataclasses import dataclass, field
from pathlib import Path
<<<<<<< HEAD
from typing import TYPE_CHECKING

from jobflow import Maker, Response
=======
from typing import TYPE_CHECKING, Callable
from atomate2.jdftx.schemas.task import TaskDoc
from jobflow import Maker, Response, job
from pymatgen.core.trajectory import Trajectory
from pymatgen.electronic_structure.bandstructure import (
    BandStructure,
    BandStructureSymmLine,
)
>>>>>>> 1046228a

if TYPE_CHECKING:
    from pymatgen.core import Structure
    from pymatgen.core.trajectory import Trajectory
    from pymatgen.electronic_structure.bandstructure import (
        BandStructure,
        BandStructureSymmLine,
    )

from atomate2.jdftx.files import write_jdftx_input_set
<<<<<<< HEAD
from atomate2.jdftx.run import run_jdftx
from atomate2.jdftx.schemas.task import TaskDoc
from atomate2.jdftx.sets.base import JdftxInputGenerator
=======
from atomate2.jdftx.run import run_jdftx, should_stop_children
>>>>>>> 1046228a

_DATA_OBJECTS = [  # TODO update relevant list for JDFTx
    BandStructure,
    BandStructureSymmLine,
    Trajectory,
    "force_constants",
    "normalmode_eigenvecs",
    "bandstructure",  # FIX: BandStructure is not currently MSONable
]

_INPUT_FILES = [
    "init.in",
    "init.lattice",
    "init.ionpos",
]

# Output files. Partially from https://www.vasp.at/wiki/index.php/Category:Output_files
<<<<<<< HEAD
_OUTPUT_FILES = [  # TODO finish this list
    "out.log",
=======
_OUTPUT_FILES = [ # TODO finish this list
    "output.out",
>>>>>>> 1046228a
    "Ecomponents",
    "wfns",
    "bandProjections",
    "boundCharge",
    "lattice",
    "ionpos",
]

def jdftx_job(method: Callable) -> job:
    """
    Decorate the ``make`` method of JDFTx job makers.

<<<<<<< HEAD
=======
    Parameters
    ----------
    method : callable
        A BaseJdftxMaker.make method. This should not be specified directly and is
        implied by the decorator.

    Returns
    -------
    callable
        A decorated version of the make function that will generate JDFTx jobs.
    """
    return job(method, data=_DATA_OBJECTS, output_schema=TaskDoc)


>>>>>>> 1046228a
@dataclass
class BaseJdftxMaker(Maker):
    """
    Base JDFTx job maker.

    Parameters
    ----------
    name : str
        The job name.
    input_set_generator : .JdftxInputGenerator
        A generator used to make the input set.
    write_input_set_kwargs : dict
        Keyword arguments that will get passed to :obj:`.write_jdftx_input_set`.
    run_jdftx_kwargs : dict
        Keyword arguments that will get passed to :obj:`.run_jdftx`.
<<<<<<< HEAD

=======
    task_document_kwargs : dict
        Keyword arguments that will get passed to :obj:`.TaskDoc.from_directory`.
>>>>>>> 1046228a

    """

    name: str = "base JDFTx job"
    input_set_generator: JdftxInputGenerator = field(
        default_factory=JdftxInputGenerator
    )
    write_input_set_kwargs: dict = field(default_factory=dict)
    run_jdftx_kwargs: dict = field(default_factory=dict)
    task_document_kwargs: dict = field(default_factory=dict)

<<<<<<< HEAD
    def make(self, structure: Structure) -> Response:
=======
    @jdftx_job
    def make(
        self, structure: Structure
    ) -> Response:
>>>>>>> 1046228a
        """Run a JDFTx calculation.

        Parameters
        ----------
        structure : Structure
            A pymatgen structure object.

        Returns
        -------
            Response: A response object containing the output, detours and stop
                commands of the JDFTx run.
        """
        # write jdftx input files
        write_jdftx_input_set(
            structure, self.input_set_generator, **self.write_input_set_kwargs
        )

        # run jdftx
        run_jdftx(**self.run_jdftx_kwargs)

        current_dir = Path.cwd()
        files = [str(f) for f in current_dir.glob("*") if f.is_file()]

        task_doc = get_jdftx_task_document(current_dir, **self.task_document_kwargs)

        stop_children = should_stop_children(task_doc)

        return Response(
            stop_children=stop_children,
            stored_data={"custodian": task_doc.custodian},
            output=task_doc,
        )


def get_jdftx_task_document(path: Path | str, **kwargs) -> TaskDoc:
    """Get JDFTx Task Document using atomate2 settings."""
<<<<<<< HEAD
    return TaskDoc.from_directory(path, **kwargs)
=======

    return TaskDoc.from_directory(path, **kwargs)
>>>>>>> 1046228a
<|MERGE_RESOLUTION|>--- conflicted
+++ resolved
@@ -4,11 +4,6 @@
 
 from dataclasses import dataclass, field
 from pathlib import Path
-<<<<<<< HEAD
-from typing import TYPE_CHECKING
-
-from jobflow import Maker, Response
-=======
 from typing import TYPE_CHECKING, Callable
 from atomate2.jdftx.schemas.task import TaskDoc
 from jobflow import Maker, Response, job
@@ -17,24 +12,13 @@
     BandStructure,
     BandStructureSymmLine,
 )
->>>>>>> 1046228a
-
-if TYPE_CHECKING:
-    from pymatgen.core import Structure
-    from pymatgen.core.trajectory import Trajectory
-    from pymatgen.electronic_structure.bandstructure import (
-        BandStructure,
-        BandStructureSymmLine,
-    )
 
 from atomate2.jdftx.files import write_jdftx_input_set
-<<<<<<< HEAD
-from atomate2.jdftx.run import run_jdftx
-from atomate2.jdftx.schemas.task import TaskDoc
-from atomate2.jdftx.sets.base import JdftxInputGenerator
-=======
 from atomate2.jdftx.run import run_jdftx, should_stop_children
->>>>>>> 1046228a
+
+#if TYPE_CHECKING:
+from pymatgen.core import Structure
+
 
 _DATA_OBJECTS = [  # TODO update relevant list for JDFTx
     BandStructure,
@@ -52,13 +36,8 @@
 ]
 
 # Output files. Partially from https://www.vasp.at/wiki/index.php/Category:Output_files
-<<<<<<< HEAD
-_OUTPUT_FILES = [  # TODO finish this list
-    "out.log",
-=======
 _OUTPUT_FILES = [ # TODO finish this list
     "output.out",
->>>>>>> 1046228a
     "Ecomponents",
     "wfns",
     "bandProjections",
@@ -71,8 +50,6 @@
     """
     Decorate the ``make`` method of JDFTx job makers.
 
-<<<<<<< HEAD
-=======
     Parameters
     ----------
     method : callable
@@ -87,7 +64,6 @@
     return job(method, data=_DATA_OBJECTS, output_schema=TaskDoc)
 
 
->>>>>>> 1046228a
 @dataclass
 class BaseJdftxMaker(Maker):
     """
@@ -103,12 +79,8 @@
         Keyword arguments that will get passed to :obj:`.write_jdftx_input_set`.
     run_jdftx_kwargs : dict
         Keyword arguments that will get passed to :obj:`.run_jdftx`.
-<<<<<<< HEAD
-
-=======
     task_document_kwargs : dict
         Keyword arguments that will get passed to :obj:`.TaskDoc.from_directory`.
->>>>>>> 1046228a
 
     """
 
@@ -120,14 +92,10 @@
     run_jdftx_kwargs: dict = field(default_factory=dict)
     task_document_kwargs: dict = field(default_factory=dict)
 
-<<<<<<< HEAD
-    def make(self, structure: Structure) -> Response:
-=======
     @jdftx_job
     def make(
         self, structure: Structure
     ) -> Response:
->>>>>>> 1046228a
         """Run a JDFTx calculation.
 
         Parameters
@@ -149,7 +117,7 @@
         run_jdftx(**self.run_jdftx_kwargs)
 
         current_dir = Path.cwd()
-        files = [str(f) for f in current_dir.glob("*") if f.is_file()]
+        files = [str(f) for f in current_dir.glob('*') if f.is_file()]
 
         task_doc = get_jdftx_task_document(current_dir, **self.task_document_kwargs)
 
@@ -164,9 +132,4 @@
 
 def get_jdftx_task_document(path: Path | str, **kwargs) -> TaskDoc:
     """Get JDFTx Task Document using atomate2 settings."""
-<<<<<<< HEAD
     return TaskDoc.from_directory(path, **kwargs)
-=======
-
-    return TaskDoc.from_directory(path, **kwargs)
->>>>>>> 1046228a
