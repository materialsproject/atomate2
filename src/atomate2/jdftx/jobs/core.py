--- conflicted
+++ resolved
@@ -1,6 +1,3 @@
-<<<<<<< HEAD
-from pymatgen.io.core import
-=======
 """Core jobs for running JDFTx calculations."""
 
 from __future__ import annotations
@@ -67,5 +64,4 @@
     """
 
     name: str = "static"
-    input_set_generator: VaspInputGenerator = field(default_factory=StaticSetGenerator)
->>>>>>> 2ad2dbd9
+    input_set_generator: VaspInputGenerator = field(default_factory=StaticSetGenerator)