"""Utilities for testing VASP calculations."""

from __future__ import annotations

import logging
import shutil
from pathlib import Path
from typing import TYPE_CHECKING, Any, Final, Literal

from jobflow import CURRENT_JOB
from monty.io import zopen
from monty.os.path import zpath as monty_zpath
from pymatgen.io.vasp import Incar, Kpoints, Poscar, Potcar
from pymatgen.io.vasp.sets import VaspInputSet
from pymatgen.util.coord import find_in_coord_list_pbc

import atomate2.vasp.jobs.base
import atomate2.vasp.jobs.defect
import atomate2.vasp.jobs.neb
import atomate2.vasp.run
from atomate2.vasp.sets.base import VaspInputGenerator

if TYPE_CHECKING:
    from collections.abc import Callable, Generator, Sequence

    from pymatgen.io.vasp.inputs import VaspInput
    from pytest import MonkeyPatch


logger = logging.getLogger("atomate2")

_VFILES: Final = ("incar", "kpoints", "potcar", "poscar")
_REF_PATHS: dict[str, str | Path] = {}
_FAKE_RUN_VASP_KWARGS: dict[str, dict] = {}


def zpath(path: str | Path) -> Path:
    """Return the path of a zip file.

    Returns an existing (zipped or unzipped) file path given the unzipped
    version. If no path exists, returns the unmodified path.
    """
    return Path(monty_zpath(str(path)))


def monkeypatch_vasp(
    monkeypatch: MonkeyPatch, vasp_test_dir: Path, nelect: int = 12
) -> Generator[Callable[[Any, Any], Any], None, None]:
    """Fake VASP calculations by copying reference files.

    This is provided as a generator and can be used as by conextmanagers and
    pytest.fixture.

    It works by monkeypatching (replacing) calls to run_vasp and
    VaspInputSet.write_inputs with versions that will work when the vasp executables or
    POTCAR files are not present.

    The primary idea is that instead of running VASP to generate the output files,
    reference files will be copied into the directory instead. As we do not want to
    test whether VASP is giving the correct output rather that the calculation inputs
    are generated correctly and that the outputs are parsed properly, this should be
    sufficient for our needs. Another potential issue is that the POTCAR files
    distributed with VASP are not present on the testing server due to licensing
    constraints. Accordingly, VaspInputSet.write_inputs will fail unless the
    "potcar_spec" option is set to True, in which case a POTCAR.spec file will be
    written instead.

    The pytext.fixture defined with this is stored at tests/vasp/conftest.py.
    For examples, see the tests in tests/vasp/makers/core.py.

    Parameters
    ----------
    monkeypatch: The a MonkeyPatch object from pytest, this is meant as a place-holder
        For the `monkeypatch` fixture in pytest.
    vasp_test_dir: The root directory for the VASP tests. This is
    nelect: The number of electrons in a system is usually calculate using the POTCAR
        which we do not have direct access to during testing. So we have to patch it in.
        TODO: potcar_spec should have the nelect data somehow.
    """

    def mock_run_vasp(*_args, **_kwargs) -> None:
        name = CURRENT_JOB.job.name
        try:
            ref_path = vasp_test_dir / _REF_PATHS[name]
        except KeyError:
            raise ValueError(
                f"no reference directory found for job {name!r}; "
                f"reference paths received={_REF_PATHS}"
            ) from None
        fake_run_vasp(ref_path, **_FAKE_RUN_VASP_KWARGS.get(name, {}))

    get_input_set_orig = VaspInputGenerator.get_input_set

    def mock_get_input_set(self: VaspInputGenerator, *_args, **_kwargs) -> VaspInput:
        _kwargs["potcar_spec"] = True
        return get_input_set_orig(self, *_args, **_kwargs)

    def mock_nelect(*_args, **_kwargs) -> int:
        return nelect

    monkeypatch.setattr(atomate2.vasp.run, "run_vasp", mock_run_vasp)
    monkeypatch.setattr(atomate2.vasp.jobs.base, "run_vasp", mock_run_vasp)
    monkeypatch.setattr(atomate2.vasp.jobs.defect, "run_vasp", mock_run_vasp)
    monkeypatch.setattr(atomate2.vasp.jobs.neb, "run_vasp", mock_run_vasp)
    monkeypatch.setattr(VaspInputSet, "get_input_set", mock_get_input_set)
    monkeypatch.setattr(VaspInputSet, "nelect", mock_nelect)

    def _run(ref_paths: dict, fake_run_vasp_kwargs: dict | None = None) -> None:
        _REF_PATHS.update(ref_paths)
        _FAKE_RUN_VASP_KWARGS.update(fake_run_vasp_kwargs or {})

    yield _run

    monkeypatch.undo()
    _REF_PATHS.clear()
    _FAKE_RUN_VASP_KWARGS.clear()


def fake_run_vasp(
    ref_path: Path,
    incar_settings: Sequence[str] | None = None,
    incar_exclude: Sequence[str] | None = None,
    check_inputs: Sequence[Literal["incar", "kpoints", "poscar", "potcar"]] = _VFILES,
    clear_inputs: bool = True,
) -> None:
    """
    Emulate running VASP and validate VASP input files.

    Parameters
    ----------
    ref_path
        Path to reference directory with VASP input files in the folder named 'inputs'
        and output files in the folder named 'outputs'.
    incar_settings
        A list of INCAR settings to check. Defaults to None which checks all settings.
        Empty list or tuple means no settings will be checked.
    incar_exclude
        A list of INCAR settings to exclude from checking. Defaults to None, meaning
        no settings will be excluded.
    check_inputs
        A list of vasp input files to check. Supported options are "incar", "kpoints",
        "poscar", "potcar", "wavecar".
    clear_inputs
        Whether to clear input files before copying in the reference VASP outputs.
    """
    logger.info("Running fake VASP.")

    if "incar" in check_inputs:
        _check_incar(ref_path, incar_settings, incar_exclude)

    if "kpoints" in check_inputs:
        _check_kpoints(ref_path)

    if "poscar" in check_inputs:
<<<<<<< HEAD
        if len(neb_sub_dirs := sorted((ref_path / "inputs").glob("[0-9][0-9]"))) > 0:
            for idx, neb_sub_dir in enumerate(neb_sub_dirs):
                check_poscar(
                    neb_sub_dir,
                    user_poscar_path=zpath(Path(f"{idx:02}") / "POSCAR"),
                    ref_poscar_path=zpath(neb_sub_dir / "POSCAR"),
                )
        else:
            check_poscar(ref_path)
=======
        _check_poscar(ref_path)
>>>>>>> ee2d24ea

    if "potcar" in check_inputs:
        _check_potcar(ref_path)

    # This is useful to check if the WAVECAR has been copied
    if "wavecar" in check_inputs and not Path("WAVECAR").exists():
        raise ValueError("WAVECAR was not correctly copied")

    logger.info("Verified inputs successfully")

    if clear_inputs:
        _clear_vasp_inputs()

    _copy_vasp_outputs(ref_path)

    # pretend to run VASP by copying pre-generated outputs from reference dir
    logger.info("Generated fake vasp outputs")


def _check_incar(
    ref_path: Path,
    incar_settings: Sequence[str] | None,
    incar_exclude: Sequence[str] | None,
) -> None:
    """Check that INCAR settings are consistent with the reference calculation."""
    user_incar = Incar.from_file(zpath("INCAR"))
    ref_incar_path = zpath(ref_path / "inputs" / "INCAR")
    ref_incar = Incar.from_file(ref_incar_path)
    defaults = {"ISPIN": 1, "ISMEAR": 1, "SIGMA": 0.2}

    keys_to_check = (
        set(user_incar) if incar_settings is None else set(incar_settings)
    ) - set(incar_exclude or [])
    for key in keys_to_check:
        user_val = user_incar.get(key, defaults.get(key))
        ref_val = ref_incar.get(key, defaults.get(key))
        if user_val != ref_val:
            raise ValueError(
                f"\n\nINCAR value of {key} is inconsistent: expected {ref_val}, "
                f"got {user_val} \nin ref file {ref_incar_path}"
            )


def _check_kpoints(ref_path: Path) -> None:
    """Check that KPOINTS file is consistent with the reference calculation."""
    user_kpoints_exists = (user_kpt_path := zpath("KPOINTS")).exists()
    ref_kpoints_exists = (
        ref_kpt_path := zpath(ref_path / "inputs" / "KPOINTS")
    ).exists()

    if user_kpoints_exists and not ref_kpoints_exists:
        raise ValueError(
            "atomate2 generated a KPOINTS file but the reference calculation is using "
            "KSPACING"
        )
    if not user_kpoints_exists and ref_kpoints_exists:
        raise ValueError(
            "atomate2 is using KSPACING but the reference calculation is using "
            "a KPOINTS file"
        )
    if user_kpoints_exists and ref_kpoints_exists:
        user_kpts = Kpoints.from_file(user_kpt_path)
        ref_kpts = Kpoints.from_file(ref_kpt_path)
        if user_kpts.style != ref_kpts.style or user_kpts.num_kpts != ref_kpts.num_kpts:
            raise ValueError(
                f"\n\nKPOINTS files are inconsistent: {user_kpts.style} != "
                f"{ref_kpts.style} or {user_kpts.num_kpts} != {ref_kpts.num_kpts}\nin "
                f"ref file {ref_kpt_path}"
            )
    else:
        # check k-spacing
        user_incar = Incar.from_file(zpath("INCAR"))
        ref_incar_path = zpath(ref_path / "inputs" / "INCAR")
        ref_incar = Incar.from_file(ref_incar_path)

        user_ksp, ref_ksp = user_incar.get("KSPACING"), ref_incar.get("KSPACING")
        if user_ksp != ref_ksp:
            raise ValueError(
                f"\n\nKSPACING is inconsistent: expected {ref_ksp}, got {user_ksp} "
                f"\nin ref file {ref_incar_path}"
            )


<<<<<<< HEAD
def check_poscar(
    ref_path: Path,
    user_poscar_path: Path | None = None,
    ref_poscar_path: Path | None = None,
) -> None:
=======
def _check_poscar(ref_path: Path) -> None:
>>>>>>> ee2d24ea
    """Check that POSCAR information is consistent with the reference calculation."""
    user_poscar_path = user_poscar_path or zpath("POSCAR")
    ref_poscar_path = ref_poscar_path or zpath(ref_path / "inputs" / "POSCAR")

    user_poscar = Poscar.from_file(user_poscar_path)
    ref_poscar = Poscar.from_file(ref_poscar_path)

    user_frac_coords = user_poscar.structure.frac_coords
    ref_frac_coords = ref_poscar.structure.frac_coords

    # In some cases, the ordering of sites can change when copying input files.
    # To account for this, we check that the sites are the same, within a tolerance,
    # while accounting for PBC.
    coord_match = [
        len(find_in_coord_list_pbc(ref_frac_coords, coord, atol=1e-3)) > 0
        for coord in user_frac_coords
    ]
    if (
        user_poscar.natoms != ref_poscar.natoms
        or user_poscar.site_symbols != ref_poscar.site_symbols
        or not all(coord_match)
    ):
        raise ValueError(
            f"POSCAR files are inconsistent\n\n{ref_poscar_path!s}\n{ref_poscar}"
            f"\n\n{user_poscar_path!s}\n{user_poscar}"
        )


def _check_potcar(ref_path: Path) -> None:
    """Check that POTCAR information is consistent with the reference calculation."""
    potcars = {"reference": None, "user": None}
    paths = {"reference": ref_path / "inputs", "user": Path(".")}
    for mode, path in paths.items():
        if (potcar_path := zpath(path / "POTCAR")).exists():
            potcars[mode] = Potcar.from_file(potcar_path).symbols
        elif (potcar_path := zpath(path / "POTCAR.spec")).exists():
            with zopen(potcar_path, "rt") as f:
                potcars[mode] = f.read().strip().split("\n")
        else:
            raise FileNotFoundError(f"no {mode} POTCAR or POTCAR.spec file found")

    if potcars["reference"] != potcars["user"]:
        raise ValueError(
            "POTCAR files are inconsistent: "
            f"{potcars['reference']} != {potcars['user']}"
        )


def _clear_vasp_inputs() -> None:
    """Clean up VASP input files."""
    for vasp_file in (
        "INCAR",
        "KPOINTS",
        "POSCAR",
        "POTCAR",
        "CHGCAR",
        "OUTCAR",
        "vasprun.xml",
        "CONTCAR",
    ):
        if (file_path := zpath(vasp_file)).exists():
            file_path.unlink()
    logger.info("Cleared vasp inputs")


def _copy_vasp_outputs(ref_path: Path) -> None:
    """Copy VASP output files from the reference directory."""
    output_path = ref_path / "outputs"
    neb_dirs = sorted(output_path.glob("[0-9][0-9]"))

    for output_file in output_path.iterdir():
        if output_file.is_file():
            shutil.copy(output_file, ".")

    for idx, neb_dir in enumerate(neb_dirs):
        (copied_neb_dir := Path(f"./{idx:02}")).mkdir(parents=True, exist_ok=True)
        for output_file in neb_dir.iterdir():
            if output_file.is_file():
                shutil.copy(output_file, copied_neb_dir)<|MERGE_RESOLUTION|>--- conflicted
+++ resolved
@@ -152,19 +152,15 @@
         _check_kpoints(ref_path)
 
     if "poscar" in check_inputs:
-<<<<<<< HEAD
         if len(neb_sub_dirs := sorted((ref_path / "inputs").glob("[0-9][0-9]"))) > 0:
             for idx, neb_sub_dir in enumerate(neb_sub_dirs):
-                check_poscar(
+                _check_poscar(
                     neb_sub_dir,
                     user_poscar_path=zpath(Path(f"{idx:02}") / "POSCAR"),
                     ref_poscar_path=zpath(neb_sub_dir / "POSCAR"),
                 )
         else:
-            check_poscar(ref_path)
-=======
-        _check_poscar(ref_path)
->>>>>>> ee2d24ea
+            _check_poscar(ref_path)
 
     if "potcar" in check_inputs:
         _check_potcar(ref_path)
@@ -248,15 +244,11 @@
             )
 
 
-<<<<<<< HEAD
-def check_poscar(
+def _check_poscar(
     ref_path: Path,
     user_poscar_path: Path | None = None,
     ref_poscar_path: Path | None = None,
 ) -> None:
-=======
-def _check_poscar(ref_path: Path) -> None:
->>>>>>> ee2d24ea
     """Check that POSCAR information is consistent with the reference calculation."""
     user_poscar_path = user_poscar_path or zpath("POSCAR")
     ref_poscar_path = ref_poscar_path or zpath(ref_path / "inputs" / "POSCAR")
